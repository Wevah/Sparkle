<<<<<<< HEAD
# Sparkle-XPC-UI
=======
# Sparkle [![Build Status](https://travis-ci.org/sparkle-project/Sparkle.svg?branch=master)](https://travis-ci.org/sparkle-project/Sparkle) [![Carthage compatible](https://img.shields.io/badge/Carthage-compatible-4BC51D.svg?style=flat)](https://github.com/Carthage/Carthage) [![CocoaPods](https://img.shields.io/cocoapods/v/Sparkle.svg?maxAge=2592000)]() <a href="https://www.maxcdn.com/?utm_source=sparkle-github&amp;utm_medium=badge&amp;utm_campaign=readme"><img src="https://img.shields.io/badge/sponsored%20by-MaxCDN-orange.svg" alt="sponsored by: MaxCDN"></a>
>>>>>>> 077c6441

A major fork to the popular Sparkle update framework that supports sandboxing, custom user interfaces, updating other bundles, and a modern secure architecture.

<img src="Resources/Screenshot.png" width="732" alt="Sparkle shows familiar update window with release notes">

<<<<<<< HEAD
This fork's current status is beta. I am no longer looking into adding or rewriting major functionality, and would like to finalize and have it be battle tested.

New issues that are found should be [reported here](https://github.com/zorgiepoo/sparkle-ui-xpc-issues/issues), and internal design documents can be found in `Documentation`.

# Features

## Sandboxing

This fork includes several XPC services that are generally optional to include in your application, but are required for sandboxed applications. See the `INSTALL` file for more detail.

When sandboxed, linked release notes are allowed. External references inside the linked release notes are only allowed if the host application has an incoming network entitlement. Lastly, updates can still be extracted from DMG files just as they are in the official branch.

## Custom User Interfaces

<img src="Resources/Screenshot2.png" width="350" alt="Sparkle shows a custom update window with release notes">

See the `SPUUserDriver` protocol and classes that implement it for how to write your own user interface. This enables extensibility of Sparkle without altering or extending internal classes.

Hold shift when launching the `Sparkle Test App` to try out the experimental user interface shown above (note: this custom interface requires running macOS 10.10 or later).

## Command Line Tool

<img src="Resources/Screenshot3.png" width="400" alt="Sparkle shows command line interface to installing updates">

The `sparkle` command line tool can be used to update any Sparkle supported bundle. `sparkle` is a great demonstration of updating other bundles, though that aspect is not limited to just this tool!

This utility may also be an ideal choice for plug-ins where loading a copy of Sparkle's framework into a host's application may lead to conflicts or have undesirable consequences.

## Modern Security

Not only is sandboxing supported, but launchd is now used for submitting the installer. XPC is used to communicate to the launchd job. Uses of `AuthorizationExecuteWithPrivileges`, which is neither secure or reliable, have been removed. Installation on standard user accounts has been tested heavily rather than being treated as an edge case.

Extraction, validation, and installation of the update are all handled by the installer. The XPC services and the installer job don't implicitly trust the other end of the connection. Signing downloads with a DSA signature is now encouraged more aggressively.

Usage of AppKit has been minimized greatly. No linkage of it is found in the installer daemon. All code core to Sparkle's functionality prevents it from being imported. Only user driver classes and a progress agent may use AppKit for showing UI.

## API Compatibility

Despite decoupling update scheduling, UI, installation, and minimizing AppKit usage, a great deal of effort was made to maintain compatibility with older versions of Sparkle. A deprecated `SUUpdater` shim exists for maintaining runtime compatibility. Please check out `SPUStandardUpdaterController` and `SPUUpdater` instead for modern replacements.

Interactive package based installations have been deprecated in favor for guided package installations. As a consequence, interactive installations now have to be opted into (eg: `foo.sparkle_interactive.pkg`). A `sparkle:installationType=package` or `sparkle:installationType=interactive-package` tag is now required in the appcast enclosure item for package based installs.

No attempt is made to preserve compatibility with regards to subclassing Sparkle's internal classes. Doing this is not supported or maintainable anymore. Much of this desire will go away with the extensibility provided by the user driver API.

New Sparkle classes are now prefixed with `SPU` rather than `SU`. Older classes still use the `SU` prefix to maintain compatibility.

## Misc. Changes

* Unless overridden, Sparkle now waits 3 hours before prompting the user for updater permission, rather than waiting for a 2nd launch.
* Updates are more instant to install once extracted. The "installing update" dialog seldomly shows up after the old application has quit.
* The installer will attempt installing the update after extraction is finished, even if the user quits the process and doesn't relaunch the application explicitly.
* Updates can be downloaded in the background automatically (if enabled) and be resumed by the user later, even if the user has insufficent permission to install them initially.
* Authentication now occurs before launching the installer and before terminating the application, which can be canceled by the user cleanly.
* Sudden termination for silent updates isn't disabled because Sparkle doesn't listen for AppKit events anymore such as termination or power off (note the installer running as a separate process listens for termination).
* Distributing updates without DSA signing the archives is now deprecated. Delta and package updates are now validated before extracted.
* The old app is now removed rather than attempted to be moved into the trash for a more seemless and efficient experience.
* Sparkle's icon in the official branch is no longer used for installation. Instead, the icon of the bundle to update is used. A 32x32 image representation of the icon is needed for the authorization dialog.
* Sparkle doesn't log to a special file in ~/Library/ anymore due to multiple processes. Just the standard ASL API is used now.
* The `length` attribute in the appcast enclosure item for the update should now exist and be valid.
* Delegation methods may have been removed or added to the newer updater API. Please review `SPUUpdaterDelegate` if using `SPUUpdater`.
=======
## Changes since 1.5b

* Up-to-date with 10.11 SDK and Xcode 7. Supports macOS 10.7+.
* Important security fixes.
* Cleaned up and modernized code, using ARC and Autolayout.
* Truly automatic background updates (no UI at all) when user agreed to "Automatically download and install updates in the future."
* Ability to mark updates as critical.
* Progress and status notifications for the host app.
* Name of finish_installation.app can be configured to match your app's name.
* Upgraded and more reliable binary delta and code signing verification.

## Features

* Seamless integration—there's no mention of Sparkle; your icons and app name are used.
* True self-updating—the user can choose to automatically download and install all updates.
* Displays a detailed progress window to the user.
* Supports authentication for installing in secure locations.
* Supports Apple Code Signing and DSA signatures for ultra-secure updates.
* Easy to install. Sparkle requires no code in your app, so it's trivial to upgrade or remove the framework.
* Uses RSS-based appcasts for release information. Appcasts are supported by 3rd party update-tracking programs and websites.
* Displays release notes to the user via WebKit.
* Sparkle doesn't bug the user until second launch for better first impressions.
* Deep delegate support to make Sparkle work exactly as you need.
* Optionally sends system information to the server when checking for updates.
* Supports bundles, preference panes, plugins, and other non-.app software. Can install .pkg files for more complicated products.
* Supports branches due to minimum OS version requirements.
>>>>>>> 077c6441

## Requirements

* Runtime: **macOS 10.8** or greater (this has been bumped up!)
* Build: Not sure. I have been using Xcode 7.
* HTTPS server for serving updates (see [App Transport Security](http://sparkle-project.org/documentation/app-transport-security/))

## API Visibility

Sparkle is built with `-fvisibility=hidden -fvisibility-inlines-hidden` which means no symbols are exported by default.
If you are adding a symbol to the public API you must decorate the declaration with the `SU_EXPORT` macro (grep the source code for examples).

## Building the distribution package

`cd` to the root of the Sparkle source tree and run `make release`. Sparkle-*VERSION*.tar.bz2 will be created in a temporary directory and revealed in Finder after the build has completed.

Alternatively, build the Distribution scheme in the Xcode UI.

<<<<<<< HEAD
See the `INSTALL` file after building Sparkle, especially if interested in sandboxing support. The XPC services are not required for non-sandboxed applications.
=======
## Code of Conduct

We pledge to have an open and welcoming environment. See our [Code of Conduct](CODE_OF_CONDUCT.md).
>>>>>>> 077c6441

## Project Sponsor

[MaxCDN](https://www.maxcdn.com/?utm_source=sparkle-github&utm_medium=link&utm_campaign=readme-footer)<|MERGE_RESOLUTION|>--- conflicted
+++ resolved
@@ -1,14 +1,9 @@
-<<<<<<< HEAD
 # Sparkle-XPC-UI
-=======
-# Sparkle [![Build Status](https://travis-ci.org/sparkle-project/Sparkle.svg?branch=master)](https://travis-ci.org/sparkle-project/Sparkle) [![Carthage compatible](https://img.shields.io/badge/Carthage-compatible-4BC51D.svg?style=flat)](https://github.com/Carthage/Carthage) [![CocoaPods](https://img.shields.io/cocoapods/v/Sparkle.svg?maxAge=2592000)]() <a href="https://www.maxcdn.com/?utm_source=sparkle-github&amp;utm_medium=badge&amp;utm_campaign=readme"><img src="https://img.shields.io/badge/sponsored%20by-MaxCDN-orange.svg" alt="sponsored by: MaxCDN"></a>
->>>>>>> 077c6441
 
 A major fork to the popular Sparkle update framework that supports sandboxing, custom user interfaces, updating other bundles, and a modern secure architecture.
 
 <img src="Resources/Screenshot.png" width="732" alt="Sparkle shows familiar update window with release notes">
 
-<<<<<<< HEAD
 This fork's current status is beta. I am no longer looking into adding or rewriting major functionality, and would like to finalize and have it be battle tested.
 
 New issues that are found should be [reported here](https://github.com/zorgiepoo/sparkle-ui-xpc-issues/issues), and internal design documents can be found in `Documentation`.
@@ -69,34 +64,6 @@
 * Sparkle doesn't log to a special file in ~/Library/ anymore due to multiple processes. Just the standard ASL API is used now.
 * The `length` attribute in the appcast enclosure item for the update should now exist and be valid.
 * Delegation methods may have been removed or added to the newer updater API. Please review `SPUUpdaterDelegate` if using `SPUUpdater`.
-=======
-## Changes since 1.5b
-
-* Up-to-date with 10.11 SDK and Xcode 7. Supports macOS 10.7+.
-* Important security fixes.
-* Cleaned up and modernized code, using ARC and Autolayout.
-* Truly automatic background updates (no UI at all) when user agreed to "Automatically download and install updates in the future."
-* Ability to mark updates as critical.
-* Progress and status notifications for the host app.
-* Name of finish_installation.app can be configured to match your app's name.
-* Upgraded and more reliable binary delta and code signing verification.
-
-## Features
-
-* Seamless integration—there's no mention of Sparkle; your icons and app name are used.
-* True self-updating—the user can choose to automatically download and install all updates.
-* Displays a detailed progress window to the user.
-* Supports authentication for installing in secure locations.
-* Supports Apple Code Signing and DSA signatures for ultra-secure updates.
-* Easy to install. Sparkle requires no code in your app, so it's trivial to upgrade or remove the framework.
-* Uses RSS-based appcasts for release information. Appcasts are supported by 3rd party update-tracking programs and websites.
-* Displays release notes to the user via WebKit.
-* Sparkle doesn't bug the user until second launch for better first impressions.
-* Deep delegate support to make Sparkle work exactly as you need.
-* Optionally sends system information to the server when checking for updates.
-* Supports bundles, preference panes, plugins, and other non-.app software. Can install .pkg files for more complicated products.
-* Supports branches due to minimum OS version requirements.
->>>>>>> 077c6441
 
 ## Requirements
 
@@ -115,13 +82,11 @@
 
 Alternatively, build the Distribution scheme in the Xcode UI.
 
-<<<<<<< HEAD
 See the `INSTALL` file after building Sparkle, especially if interested in sandboxing support. The XPC services are not required for non-sandboxed applications.
-=======
+
 ## Code of Conduct
 
 We pledge to have an open and welcoming environment. See our [Code of Conduct](CODE_OF_CONDUCT.md).
->>>>>>> 077c6441
 
 ## Project Sponsor
 
