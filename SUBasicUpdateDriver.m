//
//  SUBasicUpdateDriver.m
//  Sparkle
//
//  Created by Andy Matuschak on 4/23/08.
//  Copyright 2008 Andy Matuschak. All rights reserved.
//

#import "SUBasicUpdateDriver.h"

#import "SUHost.h"
#import "SUDSAVerifier.h"
#import "SUInstaller.h"
#import "SUStandardVersionComparator.h"
#import "SUUnarchiver.h"
#import "SUConstants.h"
#import "SULog.h"
#import "SUPlainInstaller.h"
#import "SUPlainInstallerInternals.h"
#import "SUBinaryDeltaCommon.h"
#import "SUCodeSigningVerifier.h"
#import "SUUpdater_Private.h"
#import "SUXPCInstaller.h"
#import "SUXPCURLDownload.h"

@interface SUBasicUpdateDriver () <NSURLDownloadDelegate>; @end


@implementation SUBasicUpdateDriver

- (void)checkForUpdatesAtURL:(NSURL *)URL host:(SUHost *)aHost
{	
	[super checkForUpdatesAtURL:URL host:aHost];
	if ([aHost isRunningOnReadOnlyVolume])
	{
		[self abortUpdateWithError:[NSError errorWithDomain:SUSparkleErrorDomain code:SURunningFromDiskImageError userInfo:[NSDictionary dictionaryWithObject:[NSString stringWithFormat:SULocalizedString(@"%1$@ can't be updated when it's running from a read-only volume like a disk image or an optical drive. Move %1$@ to your Applications folder, relaunch it from there, and try again.", nil), [aHost name]] forKey:NSLocalizedDescriptionKey]]];
		return;
	}	
	
	SUAppcast *appcast = [[SUAppcast alloc] init];
	CFRetain(appcast); // We'll manage the appcast's memory ourselves so we don't have to make it an IV to support GC.
	[appcast release];
	
	[appcast setDelegate:self];
	[appcast setUserAgentString:[updater userAgentString]];
	[appcast fetchAppcastFromURL:URL];
}

- (id <SUVersionComparison>)versionComparator
{
	id <SUVersionComparison> comparator = nil;
	
	// Give the delegate a chance to provide a custom version comparator
	if ([[updater delegate] respondsToSelector:@selector(versionComparatorForUpdater:)])
		comparator = [[updater delegate] versionComparatorForUpdater:updater];
	
	// If we don't get a comparator from the delegate, use the default comparator
	if (!comparator)
		comparator = [SUStandardVersionComparator defaultComparator];
	
	return comparator;	
}

- (BOOL)isItemNewer:(SUAppcastItem *)ui
{
	return [[self versionComparator] compareVersion:[host version] toVersion:[ui versionString]] == NSOrderedAscending;
}

- (BOOL)hostSupportsItem:(SUAppcastItem *)ui
{
	if (([ui minimumSystemVersion] == nil || [[ui minimumSystemVersion] isEqualToString:@""]) && 
        ([ui maximumSystemVersion] == nil || [[ui maximumSystemVersion] isEqualToString:@""])) { return YES; }
    
    BOOL minimumVersionOK = TRUE;
    BOOL maximumVersionOK = TRUE;
    
    // Check minimum and maximum System Version
    if ([ui minimumSystemVersion] != nil && ![[ui minimumSystemVersion] isEqualToString:@""]) {
        minimumVersionOK = [[SUStandardVersionComparator defaultComparator] compareVersion:[ui minimumSystemVersion] toVersion:[SUHost systemVersionString]] != NSOrderedDescending;
    }
    if ([ui maximumSystemVersion] != nil && ![[ui maximumSystemVersion] isEqualToString:@""]) {
        maximumVersionOK = [[SUStandardVersionComparator defaultComparator] compareVersion:[ui maximumSystemVersion] toVersion:[SUHost systemVersionString]] != NSOrderedAscending;
    }
    
    return minimumVersionOK && maximumVersionOK;
}

- (BOOL)itemContainsSkippedVersion:(SUAppcastItem *)ui
{
	NSString *skippedVersion = [host objectForUserDefaultsKey:SUSkippedVersionKey];
	if (skippedVersion == nil) { return NO; }
	return [[self versionComparator] compareVersion:[ui versionString] toVersion:skippedVersion] != NSOrderedDescending;
}

- (BOOL)itemContainsValidUpdate:(SUAppcastItem *)ui
{
	return [self hostSupportsItem:ui] && [self isItemNewer:ui] && ![self itemContainsSkippedVersion:ui];
}

- (void)appcastDidFinishLoading:(SUAppcast *)ac
{
	if ([[updater delegate] respondsToSelector:@selector(updater:didFinishLoadingAppcast:)])
		[[updater delegate] updater:updater didFinishLoadingAppcast:ac];
    
    SUAppcastItem *item = nil;
    
	// Now we have to find the best valid update in the appcast.
	if ([[updater delegate] respondsToSelector:@selector(bestValidUpdateInAppcast:forUpdater:)]) // Does the delegate want to handle it?
	{
		item = [[updater delegate] bestValidUpdateInAppcast:ac forUpdater:updater];
	}
	else // If not, we'll take care of it ourselves.
	{
		// Find the first update we can actually use.
		NSEnumerator *updateEnumerator = [[ac items] objectEnumerator];
		do {
			item = [updateEnumerator nextObject];
		} while (item && ![self hostSupportsItem:item]);

		if (binaryDeltaSupported()) {        
			SUAppcastItem *deltaUpdateItem = [[item deltaUpdates] objectForKey:[host version]];
			if (deltaUpdateItem && [self hostSupportsItem:deltaUpdateItem]) {
				nonDeltaUpdateItem = [item retain];
				item = deltaUpdateItem;
			}
		}
	}
    
    updateItem = [item retain];
	if (ac) { CFRelease(ac); } // Remember that we're explicitly managing the memory of the appcast.
	if (updateItem == nil) { [self didNotFindUpdate]; return; }
	
	if ([self itemContainsValidUpdate:updateItem])
		[self didFindValidUpdate];
	else
		[self didNotFindUpdate];
}

- (void)appcast:(SUAppcast *)ac failedToLoadWithError:(NSError *)error
{
	if (ac) { CFRelease(ac); } // Remember that we're explicitly managing the memory of the appcast.
	[self abortUpdateWithError:error];
}

- (void)didFindValidUpdate
{
	if ([[updater delegate] respondsToSelector:@selector(updater:didFindValidUpdate:)])
		[[updater delegate] updater:updater didFindValidUpdate:updateItem];
	[self downloadUpdate];
}

- (void)didNotFindUpdate
{
	if ([[updater delegate] respondsToSelector:@selector(updaterDidNotFindUpdate:)])
		[[updater delegate] updaterDidNotFindUpdate:updater];
	[self abortUpdateWithError:[NSError errorWithDomain:SUSparkleErrorDomain code:SUNoUpdateError userInfo:[NSDictionary dictionaryWithObject:[NSString stringWithFormat:SULocalizedString(@"You already have the newest version of %@.", nil), [host name]] forKey:NSLocalizedDescriptionKey]]];
}

- (void)downloadUpdate
{
	NSMutableURLRequest *request = [NSMutableURLRequest requestWithURL:[updateItem fileURL]];
	[request setValue:[updater userAgentString] forHTTPHeaderField:@"User-Agent"];
    if ([SUUpdater shouldUseXPC])
        download = (NSURLDownload *)[[SUXPCURLDownload alloc] initWithRequest:request delegate:self];
    else
        download = [[NSURLDownload alloc] initWithRequest:request delegate:self];
}

- (void)download:(NSURLDownload *)d decideDestinationWithSuggestedFilename:(NSString *)name
{
    if ([SUUpdater shouldUseXPC]) {
        // The downloader will determine a file name, somewhere within our sandbox.
        downloadPath = nil;
        [d setDestination:name allowOverwrite:YES];
        return;
    }
    
	// If name ends in .txt, the server probably has a stupid MIME configuration. We'll give the developer the benefit of the doubt and chop that off.
	if ([[name pathExtension] isEqualToString:@"txt"])
		name = [name stringByDeletingPathExtension];
	
	NSString *downloadFileName = [NSString stringWithFormat:@"%@ %@", [host name], [updateItem versionString]];
    
    
	[tempDir release];
	tempDir = [[[host appSupportPath] stringByAppendingPathComponent:downloadFileName] retain];
	int cnt=1;
	while ([[NSFileManager defaultManager] fileExistsAtPath:tempDir] && cnt <= 999)
	{
		[tempDir release];
		tempDir = [[[host appSupportPath] stringByAppendingPathComponent:[NSString stringWithFormat:@"%@ %d", downloadFileName, cnt++]] retain];
	}
	
    // Create the temporary directory if necessary.
#if MAC_OS_X_VERSION_MIN_REQUIRED <= MAC_OS_X_VERSION_10_4
	BOOL success = YES;
    NSEnumerator *pathComponentEnumerator = [[tempDir pathComponents] objectEnumerator];
    NSString *pathComponentAccumulator = @"";
    NSString *currentPathComponent;
    while ((currentPathComponent = [pathComponentEnumerator nextObject])) {
        pathComponentAccumulator = [pathComponentAccumulator stringByAppendingPathComponent:currentPathComponent];
        if ([[NSFileManager defaultManager] fileExistsAtPath:pathComponentAccumulator]) continue;
        success &= [[NSFileManager defaultManager] createDirectoryAtPath:pathComponentAccumulator attributes:nil];
    }
#else
	BOOL success = [[NSFileManager defaultManager] createDirectoryAtPath:tempDir withIntermediateDirectories:YES attributes:nil error:NULL];
#endif
	if (!success)
	{
		// Okay, something's really broken with this user's file structure.
		[download cancel];
		[self abortUpdateWithError:[NSError errorWithDomain:SUSparkleErrorDomain code:SUTemporaryDirectoryError userInfo:[NSDictionary dictionaryWithObject:[NSString stringWithFormat:@"Can't make a temporary directory for the update download at %@.",tempDir] forKey:NSLocalizedDescriptionKey]]];
	}
	
	downloadPath = [[tempDir stringByAppendingPathComponent:name] retain];
	[download setDestination:downloadPath allowOverwrite:YES];
}

<<<<<<< HEAD
=======
- (void)download:(NSURLDownload *)download didCreateDestination:(NSString *)path {
    [downloadPath autorelease];
    downloadPath = [path retain];
    [tempDir autorelease];
    tempDir = [[downloadPath stringByDeletingLastPathComponent] retain];
}

>>>>>>> 12eede41
- (BOOL)validateUpdateDownloadedToPath:(NSString *)downloadedPath extractedToPath:(NSString *)extractedPath DSASignature:(NSString *)DSASignature publicDSAKey:(NSString *)publicDSAKey
{
    NSString *newBundlePath = [SUInstaller appPathInUpdateFolder:extractedPath forHost:host];
    if (newBundlePath)
    {
        NSError *error = nil;
        if ([SUCodeSigningVerifier codeSignatureIsValidAtPath:newBundlePath error:&error]) {
            return YES;
        } else {
            SULog(@"Code signature check on update failed: %@", error);
        }
    }
    
    return [SUDSAVerifier validatePath:downloadedPath withEncodedDSASignature:DSASignature withPublicDSAKey:publicDSAKey];
}

- (void)downloadDidFinish:(NSURLDownload *)d
{	
	[self extractUpdate];
}

- (void)download:(NSURLDownload *)download didFailWithError:(NSError *)error
{
	[self abortUpdateWithError:[NSError errorWithDomain:SUSparkleErrorDomain code:SURelaunchError userInfo:[NSDictionary dictionaryWithObjectsAndKeys:SULocalizedString(@"An error occurred while downloading the update. Please try again later.", nil), NSLocalizedDescriptionKey, [error localizedDescription], NSLocalizedFailureReasonErrorKey, nil]]];
}

- (BOOL)download:(NSURLDownload *)download shouldDecodeSourceDataOfMIMEType:(NSString *)encodingType
{
	// We don't want the download system to extract our gzips.
	// Note that we use a substring matching here instead of direct comparison because the docs say "application/gzip" but the system *uses* "application/x-gzip". This is a documentation bug.
	return ([encodingType rangeOfString:@"gzip"].location == NSNotFound);
}

- (void)extractUpdate
{
	SUUnarchiver *unarchiver = [SUUnarchiver unarchiverForPath:downloadPath updatingHost:host];
	if (!unarchiver)
	{
		SULog(@"Sparkle Error: No valid unarchiver for %@!", downloadPath);
		[self unarchiverDidFail:nil];
		return;
	}
	CFRetain(unarchiver); // Manage this memory manually so we don't have to make it an IV.
	[unarchiver setDelegate:self];
	[unarchiver start];
}

- (void)failedToApplyDeltaUpdate
{
	// When a delta update fails to apply we fall back on updating via a full install.
	[updateItem release];
	updateItem = nonDeltaUpdateItem;
	nonDeltaUpdateItem = nil;

	[self downloadUpdate];
}

- (void)unarchiverDidFinish:(SUUnarchiver *)ua
{
	if (ua) { CFRelease(ua); }
	[self installWithToolAndRelaunch:YES];
}

- (void)unarchiverDidFail:(SUUnarchiver *)ua
{
	if (ua) { CFRelease(ua); }

	if ([updateItem isDeltaUpdate]) {
		[self failedToApplyDeltaUpdate];
		return;
	}

	[self abortUpdateWithError:[NSError errorWithDomain:SUSparkleErrorDomain code:SUUnarchivingError userInfo:[NSDictionary dictionaryWithObject:SULocalizedString(@"An error occurred while extracting the archive. Please try again later.", nil) forKey:NSLocalizedDescriptionKey]]];
}

- (BOOL)shouldInstallSynchronously { return NO; }

- (void)installWithToolAndRelaunch:(BOOL)relaunch
{
#if !ENDANGER_USERS_WITH_INSECURE_UPDATES
    if (![self validateUpdateDownloadedToPath:downloadPath extractedToPath:tempDir DSASignature:[updateItem DSASignature] publicDSAKey:[host publicDSAKey]])
    {
        [self abortUpdateWithError:[NSError errorWithDomain:SUSparkleErrorDomain code:SUSignatureError userInfo:[NSDictionary dictionaryWithObjectsAndKeys:SULocalizedString(@"An error occurred while extracting the archive. Please try again later.", nil), NSLocalizedDescriptionKey, @"The update is improperly signed.", NSLocalizedFailureReasonErrorKey, nil]]];
        return;
	}
#endif
    
    if (![updater mayUpdateAndRestart])
    {
        [self abortUpdate];
        return;
    }
    
    // Give the host app an opportunity to postpone the install and relaunch.
    static BOOL postponedOnce = NO;
    if (!postponedOnce && [[updater delegate] respondsToSelector:@selector(updater:shouldPostponeRelaunchForUpdate:untilInvoking:)])
    {
        NSInvocation *invocation = [NSInvocation invocationWithMethodSignature:[[self class] instanceMethodSignatureForSelector:@selector(installWithToolAndRelaunch:)]];
        [invocation setSelector:@selector(installWithToolAndRelaunch:)];
        [invocation setArgument:&relaunch atIndex:2];
        [invocation setTarget:self];
        postponedOnce = YES;
        if ([[updater delegate] updater:updater shouldPostponeRelaunchForUpdate:updateItem untilInvoking:invocation])
            return;
    }

    
	if ([[updater delegate] respondsToSelector:@selector(updater:willInstallUpdate:)])
		[[updater delegate] updater:updater willInstallUpdate:updateItem];
	
	// Copy the relauncher into a temporary directory so we can get to it after the new version's installed.
	NSString *relaunchPathToCopy = [SPARKLE_BUNDLE pathForResource:@"finish_installation" ofType:@"app"];
    NSString *targetPath = [[host appSupportPath] stringByAppendingPathComponent:[relaunchPathToCopy lastPathComponent]];
	// Only the paranoid survive: if there's already a stray copy of relaunch there, we would have problems.
	NSError *error = nil;
#if MAC_OS_X_VERSION_MIN_REQUIRED <= MAC_OS_X_VERSION_10_4
	[[NSFileManager defaultManager] createDirectoryAtPath: [targetPath stringByDeletingLastPathComponent] attributes: [NSDictionary dictionary]];
#else
	[[NSFileManager defaultManager] createDirectoryAtPath: [targetPath stringByDeletingLastPathComponent] withIntermediateDirectories: YES attributes: [NSDictionary dictionary] error: &error];
#endif

	// Only the paranoid survive: if there's already a stray copy of relaunch there, we would have problems.
	if( [SUUpdater shouldUseXPC] )
    {
        [SUXPCInstaller copyPathWithAuthentication:relaunchPathToCopy overPath:targetPath temporaryName:nil completionHandler:^(NSError *xpcError) {
            if (xpcError != nil)
                NSLog(@"Error during asynchronous XPC call to copyPath: %@", xpcError);
            [self finishRelaunchAfterSuccessfulCopying:(xpcError == nil) fromPath:relaunchPathToCopy toPath:targetPath relaunch:relaunch];
        }];
    }
    else
    {
        BOOL copiedRelaunchTool = [SUPlainInstaller copyPathWithAuthentication: relaunchPathToCopy overPath: targetPath temporaryName: nil error: &error];
        [self finishRelaunchAfterSuccessfulCopying:copiedRelaunchTool fromPath:relaunchPathToCopy toPath:targetPath relaunch:relaunch];
    }
}

- (void)finishRelaunchAfterSuccessfulCopying:(BOOL)copiedRelaunchTool fromPath:(NSString *)relaunchPathToCopy toPath:(NSString *)targetPath relaunch:(BOOL)relaunch
{

    NSError *error = nil;
	if( copiedRelaunchTool )
		relaunchPath = [targetPath retain];
	else
		[self abortUpdateWithError:[NSError errorWithDomain:SUSparkleErrorDomain code:SURelaunchError userInfo:[NSDictionary dictionaryWithObjectsAndKeys:SULocalizedString(@"An error occurred while extracting the archive. Please try again later.", nil), NSLocalizedDescriptionKey, [NSString stringWithFormat:@"Couldn't copy relauncher (%@) to temporary path (%@)! %@", relaunchPathToCopy, targetPath, (error ? [error localizedDescription] : @"")], NSLocalizedFailureReasonErrorKey, nil]]];
	
    [[NSNotificationCenter defaultCenter] postNotificationName:SUUpdaterWillRestartNotification object:self];
    if ([[updater delegate] respondsToSelector:@selector(updaterWillRelaunchApplication:)])
        [[updater delegate] updaterWillRelaunchApplication:updater];

    if(!relaunchPath || ![[NSFileManager defaultManager] fileExistsAtPath:relaunchPath])
    {
        // Note that we explicitly use the host app's name here, since updating plugin for Mail relaunches Mail, not just the plugin.
        [self abortUpdateWithError:[NSError errorWithDomain:SUSparkleErrorDomain code:SURelaunchError userInfo:[NSDictionary dictionaryWithObjectsAndKeys:[NSString stringWithFormat:SULocalizedString(@"An error occurred while relaunching %1$@, but the new version will be available next time you run %1$@.", nil), [host name]], NSLocalizedDescriptionKey, [NSString stringWithFormat:@"Couldn't find the relauncher (expected to find it at %@)", relaunchPath], NSLocalizedFailureReasonErrorKey, nil]]];
        // We intentionally don't abandon the update here so that the host won't initiate another.
        return;
    }		
    
    NSString *pathToRelaunch = [host bundlePath];
    if ([[updater delegate] respondsToSelector:@selector(pathToRelaunchForUpdater:)])
        pathToRelaunch = [[updater delegate] pathToRelaunchForUpdater:updater];
    NSString *relaunchToolPath = [relaunchPath stringByAppendingPathComponent: @"/Contents/MacOS/finish_installation"];
	NSArray *arguments = [NSArray arrayWithObjects:[host bundlePath], pathToRelaunch, [NSString stringWithFormat:@"%d", [[NSProcessInfo processInfo] processIdentifier]], tempDir, relaunch ? @"1" : @"0", nil];
	if( [SUUpdater shouldUseXPC] )
		[SUXPCInstaller launchTaskWithLaunchPath: relaunchToolPath arguments:arguments completionHandler:^{
            [NSApp terminate:self];
        }];
	else
    {
		[NSTask launchedTaskWithLaunchPath: relaunchToolPath arguments:arguments];
        [NSApp terminate:self];
    }
}

- (void)cleanUpDownload
{
    if (tempDir != nil)	// tempDir contains downloadPath, so we implicitly delete both here.
	{
		BOOL		success = NO;
#if MAC_OS_X_VERSION_MIN_REQUIRED <= MAC_OS_X_VERSION_10_4
        success = [[NSFileManager defaultManager] removeFileAtPath: tempDir handler: nil]; // Clean up the copied relauncher
#else
        NSError	*	error = nil;
        success = [[NSFileManager defaultManager] removeItemAtPath: tempDir error: &error]; // Clean up the copied relauncher
#endif
		if( !success )
			[[NSWorkspace sharedWorkspace] performFileOperation:NSWorkspaceRecycleOperation source:[tempDir stringByDeletingLastPathComponent] destination:@"" files:[NSArray arrayWithObject:[tempDir lastPathComponent]] tag:NULL];
	}
}

- (void)installerForHost:(SUHost *)aHost failedWithError:(NSError *)error
{
	if (aHost != host) { return; }
#if MAC_OS_X_VERSION_MIN_REQUIRED <= MAC_OS_X_VERSION_10_4
    [[NSFileManager defaultManager] removeFileAtPath: relaunchPath handler: nil]; // Clean up the copied relauncher
#else
	NSError	*	dontThrow = nil;
	[[NSFileManager defaultManager] removeItemAtPath: relaunchPath error: &dontThrow]; // Clean up the copied relauncher
#endif
	[self abortUpdateWithError:[NSError errorWithDomain:SUSparkleErrorDomain code:SUInstallationError userInfo:[NSDictionary dictionaryWithObjectsAndKeys:SULocalizedString(@"An error occurred while installing the update. Please try again later.", nil), NSLocalizedDescriptionKey, [error localizedDescription], NSLocalizedFailureReasonErrorKey, nil]]];
}

- (void)abortUpdate
{
	[[self retain] autorelease];	// In case the notification center was the last one holding on to us.
    [self cleanUpDownload];
	[[NSNotificationCenter defaultCenter] removeObserver:self];
	[super abortUpdate];
}

- (void)abortUpdateWithError:(NSError *)error
{
	if ([error code] != SUNoUpdateError) // Let's not bother logging this.
		SULog(@"Sparkle Error: %@", [error localizedDescription]);
	if ([error localizedFailureReason])
		SULog(@"Sparkle Error (continued): %@", [error localizedFailureReason]);
	if (download)
		[download cancel];
	[self abortUpdate];
}

- (void)dealloc
{
	[updateItem release];
	[nonDeltaUpdateItem release];
	[download release];
	[downloadPath release];
	[tempDir release];
	[relaunchPath release];
	[super dealloc];
}

@end<|MERGE_RESOLUTION|>--- conflicted
+++ resolved
@@ -216,8 +216,6 @@
 	[download setDestination:downloadPath allowOverwrite:YES];
 }
 
-<<<<<<< HEAD
-=======
 - (void)download:(NSURLDownload *)download didCreateDestination:(NSString *)path {
     [downloadPath autorelease];
     downloadPath = [path retain];
@@ -225,7 +223,6 @@
     tempDir = [[downloadPath stringByDeletingLastPathComponent] retain];
 }
 
->>>>>>> 12eede41
 - (BOOL)validateUpdateDownloadedToPath:(NSString *)downloadedPath extractedToPath:(NSString *)extractedPath DSASignature:(NSString *)DSASignature publicDSAKey:(NSString *)publicDSAKey
 {
     NSString *newBundlePath = [SUInstaller appPathInUpdateFolder:extractedPath forHost:host];
