--- conflicted
+++ resolved
@@ -68,7 +68,6 @@
 	if (floor(NSAppKitVersionNumber) > NSAppKitVersionNumber10_5) {
 		// On 10.6 and later we don't want to use the File Manager API and instead want to use NSFileManager (fixes #827357).
 		NSFileManager *manager = [[[NSFileManager alloc] init] autorelease];
-<<<<<<< HEAD
         NSError *error = nil;
         NSArray *contents = [manager contentsOfDirectoryAtPath:mountPoint error:&error];
         if (error)
@@ -77,10 +76,12 @@
             goto reportError;
         }
         
-        for (NSString *fileItem in contents)
+        NSEnumerator *contentsEnumerator = [contents objectEnumerator];
+        NSString *item;
+        while ((item = [contentsEnumerator nextObject]))
         {
-            NSString *fromPath = [mountPoint stringByAppendingPathComponent:fileItem];
-            NSString *toPath = [[archivePath stringByDeletingLastPathComponent] stringByAppendingPathComponent:fileItem];
+            NSString *fromPath = [mountPoint stringByAppendingPathComponent:item];
+            NSString *toPath = [[archivePath stringByDeletingLastPathComponent] stringByAppendingPathComponent:item];
             
             SULog(@"copyItemAtPath:%@ toPath:%@", fromPath, toPath);
             
@@ -90,11 +91,6 @@
                 goto reportError;
             }
         }
-=======
-		if (![manager copyItemAtPath:mountPoint toPath:[archivePath stringByDeletingLastPathComponent] error:NULL]) {
-			goto reportError;
-		}
->>>>>>> 5dce90ea
 	}
 	else {
 		FSRef srcRef, dstRef;
