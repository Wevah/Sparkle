--- conflicted
+++ resolved
@@ -939,7 +939,6 @@
 		61F3AC1615C22D5900260CA2 /* th */ = {isa = PBXFileReference; lastKnownFileType = file.xib; name = th; path = th.lproj/SUUpdateAlert.xib; sourceTree = "<group>"; };
 		61F3AC1715C22D5900260CA2 /* th */ = {isa = PBXFileReference; lastKnownFileType = file.xib; name = th; path = th.lproj/SUUpdatePermissionPrompt.xib; sourceTree = "<group>"; };
 		61F614540E24A12D009F47E7 /* it */ = {isa = PBXFileReference; fileEncoding = 4; lastKnownFileType = text.plist.strings; name = it; path = it.lproj/Sparkle.strings; sourceTree = "<group>"; };
-<<<<<<< HEAD
 		7205C43E1E13049400E370AE /* generate_appcast */ = {isa = PBXFileReference; explicitFileType = "compiled.mach-o.executable"; includeInIndex = 0; path = generate_appcast; sourceTree = BUILT_PRODUCTS_DIR; };
 		7205C4401E13049400E370AE /* main.swift */ = {isa = PBXFileReference; lastKnownFileType = sourcecode.swift; path = main.swift; sourceTree = "<group>"; };
 		7205C4461E1304C300E370AE /* Appcast-Bridging-Header.h */ = {isa = PBXFileReference; fileEncoding = 4; lastKnownFileType = sourcecode.c.h; path = "Appcast-Bridging-Header.h"; sourceTree = "<group>"; };
@@ -957,17 +956,7 @@
 		7205C46D1E13245600E370AE /* ConfigUnitTestRelease.xcconfig */ = {isa = PBXFileReference; lastKnownFileType = text.xcconfig; path = ConfigUnitTestRelease.xcconfig; sourceTree = "<group>"; };
 		7205C46E1E13254500E370AE /* ConfigUITestDebug.xcconfig */ = {isa = PBXFileReference; lastKnownFileType = text.xcconfig; path = ConfigUITestDebug.xcconfig; sourceTree = "<group>"; };
 		7205C46F1E13255900E370AE /* ConfigUITestRelease.xcconfig */ = {isa = PBXFileReference; lastKnownFileType = text.xcconfig; path = ConfigUITestRelease.xcconfig; sourceTree = "<group>"; };
-=======
-		61F83F6F0DBFE137006FDD30 /* SUBasicUpdateDriver.h */ = {isa = PBXFileReference; fileEncoding = 4; lastKnownFileType = sourcecode.c.h; path = SUBasicUpdateDriver.h; sourceTree = "<group>"; };
-		61F83F700DBFE137006FDD30 /* SUBasicUpdateDriver.m */ = {isa = PBXFileReference; fileEncoding = 4; lastKnownFileType = sourcecode.c.objc; path = SUBasicUpdateDriver.m; sourceTree = "<group>"; };
-		7205C42E1E11A6DA00E370AE /* SUInstallerProtocol.h */ = {isa = PBXFileReference; fileEncoding = 4; lastKnownFileType = sourcecode.c.h; path = SUInstallerProtocol.h; sourceTree = "<group>"; };
-		7205C42F1E1215AD00E370AE /* SUUpdatePermissionResponse.h */ = {isa = PBXFileReference; fileEncoding = 4; lastKnownFileType = sourcecode.c.h; path = SUUpdatePermissionResponse.h; sourceTree = "<group>"; };
-		7205C4301E1215AD00E370AE /* SUUpdatePermissionResponse.m */ = {isa = PBXFileReference; fileEncoding = 4; lastKnownFileType = sourcecode.c.objc; path = SUUpdatePermissionResponse.m; sourceTree = "<group>"; };
-		7205C4331E12C23C00E370AE /* ConfigGenerateAppcast.xcconfig */ = {isa = PBXFileReference; lastKnownFileType = text.xcconfig; path = ConfigGenerateAppcast.xcconfig; sourceTree = "<group>"; };
-		7205C4341E12C66D00E370AE /* ConfigGenerateAppcastRelease.xcconfig */ = {isa = PBXFileReference; lastKnownFileType = text.xcconfig; path = ConfigGenerateAppcastRelease.xcconfig; sourceTree = "<group>"; };
-		7205C4351E12CA7000E370AE /* ConfigGenerateAppcastDebug.xcconfig */ = {isa = PBXFileReference; lastKnownFileType = text.xcconfig; path = ConfigGenerateAppcastDebug.xcconfig; sourceTree = "<group>"; };
-		720767D01E2E3DD300F9A850 /* AppKitPrevention.h */ = {isa = PBXFileReference; lastKnownFileType = sourcecode.c.h; path = AppKitPrevention.h; sourceTree = "<group>"; };
->>>>>>> 34179edd
+		720767D11E2EB86200F9A850 /* AppKitPrevention.h */ = {isa = PBXFileReference; lastKnownFileType = sourcecode.c.h; path = AppKitPrevention.h; sourceTree = "<group>"; };
 		720B16421C66433D006985FB /* UITests-Info.plist */ = {isa = PBXFileReference; fileEncoding = 4; lastKnownFileType = text.plist.xml; name = "UITests-Info.plist"; path = "UITests/UITests-Info.plist"; sourceTree = SOURCE_ROOT; };
 		720B16431C66433D006985FB /* SUTestApplicationTest.swift */ = {isa = PBXFileReference; fileEncoding = 4; lastKnownFileType = sourcecode.swift; name = SUTestApplicationTest.swift; path = UITests/SUTestApplicationTest.swift; sourceTree = SOURCE_ROOT; };
 		720E21791D0D00BF003A311C /* SPUUpdaterCycle.h */ = {isa = PBXFileReference; fileEncoding = 4; lastKnownFileType = sourcecode.c.h; path = SPUUpdaterCycle.h; sourceTree = "<group>"; };
@@ -1514,7 +1503,7 @@
 		1495006D195FBBBD00BC5B5B /* Sparkle */ = {
 			isa = PBXGroup;
 			children = (
-				720767D01E2E3DD300F9A850 /* AppKitPrevention.h */,
+				720767D11E2EB86200F9A850 /* AppKitPrevention.h */,
 				61299B3909CB055000B7442F /* Appcast Support */,
 				55C14BD5136EEFD000649790 /* Autoupdate */,
 				72F9EBE41D519425004AC8B6 /* Deprecated */,
