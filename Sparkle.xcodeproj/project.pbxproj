--- conflicted
+++ resolved
@@ -462,7 +462,6 @@
 		14950074195FDF5900BC5B5B /* SUUpdaterTest.m */ = {isa = PBXFileReference; fileEncoding = 4; lastKnownFileType = sourcecode.c.objc; path = SUUpdaterTest.m; sourceTree = "<group>"; usesTabs = 0; };
 		14958C6B19AEBC530061B14F /* signed-test-file.txt */ = {isa = PBXFileReference; fileEncoding = 4; lastKnownFileType = text; path = "signed-test-file.txt"; sourceTree = "<group>"; };
 		14958C6C19AEBC610061B14F /* test-pubkey.pem */ = {isa = PBXFileReference; fileEncoding = 4; lastKnownFileType = text; path = "test-pubkey.pem"; sourceTree = "<group>"; };
-<<<<<<< HEAD
 		331726601B4ABABD008B2D77 /* libDMCore.a */ = {isa = PBXFileReference; lastKnownFileType = archive.ar; name = libDMCore.a; path = External/libDMCore.a; sourceTree = "<group>"; };
 		3317266B1B4BDE4F008B2D77 /* SUUpdaterQueue.h */ = {isa = PBXFileReference; fileEncoding = 4; lastKnownFileType = sourcecode.c.h; path = SUUpdaterQueue.h; sourceTree = "<group>"; };
 		3317266C1B4BDE4F008B2D77 /* SUUpdaterQueue.m */ = {isa = PBXFileReference; fileEncoding = 4; lastKnownFileType = sourcecode.c.objc; path = SUUpdaterQueue.m; sourceTree = "<group>"; };
@@ -479,10 +478,8 @@
 		33545B7C1B46774D0059250D /* SUXPCInstaller.m */ = {isa = PBXFileReference; lastKnownFileType = sourcecode.c.objc; path = SUXPCInstaller.m; sourceTree = "<group>"; };
 		33545B811B4679080059250D /* com.devmate.UpdateInstaller.xpc */ = {isa = PBXFileReference; explicitFileType = "wrapper.xpc-service"; includeInIndex = 0; path = com.devmate.UpdateInstaller.xpc; sourceTree = BUILT_PRODUCTS_DIR; };
 		33545B9B1B469BE60059250D /* Sparkle Test App.entitlements */ = {isa = PBXFileReference; lastKnownFileType = text.xml; path = "Sparkle Test App.entitlements"; sourceTree = "<group>"; };
-=======
 		149B78631B7D3A0C00D7D62C /* ConfigCommonCoverage.xcconfig */ = {isa = PBXFileReference; lastKnownFileType = text.xcconfig; path = ConfigCommonCoverage.xcconfig; sourceTree = "<group>"; };
 		149B78641B7D3A4800D7D62C /* ConfigUnitTestCoverage.xcconfig */ = {isa = PBXFileReference; lastKnownFileType = text.xcconfig; path = ConfigUnitTestCoverage.xcconfig; sourceTree = "<group>"; };
->>>>>>> 0a840f11
 		3772FEA813DE0B6B00F79537 /* SUVersionDisplayProtocol.h */ = {isa = PBXFileReference; fileEncoding = 4; lastKnownFileType = sourcecode.c.h; path = SUVersionDisplayProtocol.h; sourceTree = "<group>"; };
 		4607BEA21948443800EF8DA4 /* nb */ = {isa = PBXFileReference; lastKnownFileType = text.plist.strings; name = nb; path = nb.lproj/Sparkle.strings; sourceTree = "<group>"; };
 		4607BEA31948443800EF8DA4 /* nb */ = {isa = PBXFileReference; lastKnownFileType = file.xib; name = nb; path = nb.lproj/SUAutomaticUpdateAlert.xib; sourceTree = "<group>"; };
