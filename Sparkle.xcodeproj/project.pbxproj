--- conflicted
+++ resolved
@@ -906,12 +906,12 @@
 		722194521D3BFEB7004C34FF /* SUInstallerAgentInitiationProtocol.h */ = {isa = PBXFileReference; lastKnownFileType = sourcecode.c.h; name = SUInstallerAgentInitiationProtocol.h; path = Sparkle/InstallerProgress/SUInstallerAgentInitiationProtocol.h; sourceTree = SOURCE_ROOT; };
 		7223E7611AD1AEFF008E3161 /* sais.c */ = {isa = PBXFileReference; fileEncoding = 4; lastKnownFileType = sourcecode.c.c; path = sais.c; sourceTree = "<group>"; };
 		7223E7621AD1AEFF008E3161 /* sais.h */ = {isa = PBXFileReference; fileEncoding = 4; lastKnownFileType = sourcecode.c.h; path = sais.h; sourceTree = "<group>"; };
-<<<<<<< HEAD
 		7229E1B51C97C91100CB50D0 /* SPUUpdateDriver.h */ = {isa = PBXFileReference; fileEncoding = 4; lastKnownFileType = sourcecode.c.h; path = SPUUpdateDriver.h; sourceTree = "<group>"; };
 		7229E1B71C97CC4D00CB50D0 /* SPUScheduledUpdateDriver.h */ = {isa = PBXFileReference; fileEncoding = 4; lastKnownFileType = sourcecode.c.h; path = SPUScheduledUpdateDriver.h; sourceTree = "<group>"; };
 		7229E1B81C97CC4D00CB50D0 /* SPUScheduledUpdateDriver.m */ = {isa = PBXFileReference; fileEncoding = 4; lastKnownFileType = sourcecode.c.objc; path = SPUScheduledUpdateDriver.m; sourceTree = "<group>"; };
 		7229E1BB1C98EFF200CB50D0 /* SPUDownloadDriver.h */ = {isa = PBXFileReference; fileEncoding = 4; lastKnownFileType = sourcecode.c.h; path = SPUDownloadDriver.h; sourceTree = "<group>"; };
 		7229E1BC1C98EFF200CB50D0 /* SPUDownloadDriver.m */ = {isa = PBXFileReference; fileEncoding = 4; lastKnownFileType = sourcecode.c.objc; path = SPUDownloadDriver.m; sourceTree = "<group>"; };
+		722FB7CA1DD69897001D40CE /* ConfigSwift.xcconfig */ = {isa = PBXFileReference; lastKnownFileType = text.xcconfig; path = ConfigSwift.xcconfig; sourceTree = "<group>"; };
 		723B5D9F1CF7AB0100365F95 /* Info.plist */ = {isa = PBXFileReference; fileEncoding = 4; lastKnownFileType = text.plist.xml; name = Info.plist; path = Downloader/Info.plist; sourceTree = SOURCE_ROOT; };
 		723B5DA01CF7AB0100365F95 /* main.m */ = {isa = PBXFileReference; fileEncoding = 4; lastKnownFileType = sourcecode.c.objc; name = main.m; path = Downloader/main.m; sourceTree = SOURCE_ROOT; };
 		723B5DA21CF7AB0100365F95 /* SPUDownloader.h */ = {isa = PBXFileReference; fileEncoding = 4; lastKnownFileType = sourcecode.c.h; name = SPUDownloader.h; path = Downloader/SPUDownloader.h; sourceTree = SOURCE_ROOT; };
@@ -1009,21 +1009,6 @@
 		7267E5E41D3D90AA00D1BF90 /* SUFileManager.m */ = {isa = PBXFileReference; fileEncoding = 4; lastKnownFileType = sourcecode.c.objc; path = SUFileManager.m; sourceTree = "<group>"; };
 		7267E5FB1D3DD1B700D1BF90 /* SPUDownloadedUpdate.h */ = {isa = PBXFileReference; fileEncoding = 4; lastKnownFileType = sourcecode.c.h; path = SPUDownloadedUpdate.h; sourceTree = "<group>"; };
 		7267E5FC1D3DD1B700D1BF90 /* SPUDownloadedUpdate.m */ = {isa = PBXFileReference; fileEncoding = 4; lastKnownFileType = sourcecode.c.objc; path = SPUDownloadedUpdate.m; sourceTree = "<group>"; };
-=======
-		722954B41D04ADAF00ECF9CA /* fileop */ = {isa = PBXFileReference; explicitFileType = "compiled.mach-o.executable"; includeInIndex = 0; path = fileop; sourceTree = BUILT_PRODUCTS_DIR; };
-		722954B61D04ADAF00ECF9CA /* fileop.m */ = {isa = PBXFileReference; lastKnownFileType = sourcecode.c.objc; path = fileop.m; sourceTree = "<group>"; };
-		722954C21D04E66F00ECF9CA /* SUFileOperationConstants.h */ = {isa = PBXFileReference; fileEncoding = 4; lastKnownFileType = sourcecode.c.h; path = SUFileOperationConstants.h; sourceTree = "<group>"; };
-		722954C31D04E66F00ECF9CA /* SUFileOperationConstants.m */ = {isa = PBXFileReference; fileEncoding = 4; lastKnownFileType = sourcecode.c.objc; path = SUFileOperationConstants.m; sourceTree = "<group>"; };
-		722954C81D04E89500ECF9CA /* ConfigFileop.xcconfig */ = {isa = PBXFileReference; lastKnownFileType = text.xcconfig; path = ConfigFileop.xcconfig; sourceTree = "<group>"; };
-		722FB7471DD51331001D40CE /* ConfigSwift.xcconfig */ = {isa = PBXFileReference; lastKnownFileType = text.xcconfig; path = ConfigSwift.xcconfig; sourceTree = "<group>"; };
-		722FB7481DD51350001D40CE /* ConfigSwiftDebug.xcconfig */ = {isa = PBXFileReference; lastKnownFileType = text.xcconfig; path = ConfigSwiftDebug.xcconfig; sourceTree = "<group>"; };
-		722FB7491DD51350001D40CE /* ConfigSwiftRelease.xcconfig */ = {isa = PBXFileReference; lastKnownFileType = text.xcconfig; path = ConfigSwiftRelease.xcconfig; sourceTree = "<group>"; };
-		723A920D1D722438004A9DED /* SUSpotlightImporterTest.swift */ = {isa = PBXFileReference; fileEncoding = 4; lastKnownFileType = sourcecode.swift; path = SUSpotlightImporterTest.swift; sourceTree = "<group>"; };
-		723B252B1CEAB3A600909873 /* bscommon.c */ = {isa = PBXFileReference; fileEncoding = 4; lastKnownFileType = sourcecode.c.c; path = bscommon.c; sourceTree = "<group>"; };
-		723B252C1CEAB3A600909873 /* bscommon.h */ = {isa = PBXFileReference; fileEncoding = 4; lastKnownFileType = sourcecode.c.h; path = bscommon.h; sourceTree = "<group>"; };
-		7268AC621AD634C200C3E0C1 /* SUBinaryDeltaCreate.m */ = {isa = PBXFileReference; fileEncoding = 4; lastKnownFileType = sourcecode.c.objc; path = SUBinaryDeltaCreate.m; sourceTree = "<group>"; };
-		7268AC641AD634E400C3E0C1 /* SUBinaryDeltaCreate.h */ = {isa = PBXFileReference; fileEncoding = 4; lastKnownFileType = sourcecode.c.h; path = SUBinaryDeltaCreate.h; sourceTree = "<group>"; };
->>>>>>> fc468771
 		726B2B5D1C645FC900388755 /* UI Tests.xctest */ = {isa = PBXFileReference; explicitFileType = wrapper.cfbundle; includeInIndex = 0; path = "UI Tests.xctest"; sourceTree = BUILT_PRODUCTS_DIR; };
 		726DF88D1C84277500188804 /* SPUStatusCompletionResults.h */ = {isa = PBXFileReference; fileEncoding = 4; lastKnownFileType = sourcecode.c.h; path = SPUStatusCompletionResults.h; sourceTree = "<group>"; };
 		726E075A1CA3A6D6001A286B /* SPUSecureCoding.h */ = {isa = PBXFileReference; fileEncoding = 4; lastKnownFileType = sourcecode.c.h; name = SPUSecureCoding.h; path = Sparkle/SPUSecureCoding.h; sourceTree = SOURCE_ROOT; };
@@ -1917,7 +1902,6 @@
 				149B78641B7D3A4800D7D62C /* ConfigUnitTestCoverage.xcconfig */,
 				729F10FD1C65A9B500DFCCC5 /* ConfigUITest.xcconfig */,
 				729F10FE1C65A9B500DFCCC5 /* ConfigUITestCoverage.xcconfig */,
-<<<<<<< HEAD
 				724BB37E1D31D1EA005D534A /* ConfigInstallerConnection.xcconfig */,
 				724BB37F1D31D1EA005D534A /* ConfigInstallerConnectionDebug.xcconfig */,
 				726E07C11CAF1E79001A286B /* ConfigInstallerLauncher.xcconfig */,
@@ -1927,13 +1911,7 @@
 				728638EE1CAF589C00783084 /* ConfigDownloader.xcconfig */,
 				72F94ED61CC344A7002DEE68 /* ConfigDownloaderDebug.xcconfig */,
 				72D954B01CBB41E2006F28BD /* ConfigSparkleTool.xcconfig */,
-=======
-				729F10FF1C65A9B500DFCCC5 /* ConfigUITestDebug.xcconfig */,
-				729F11001C65A9B500DFCCC5 /* ConfigUITestRelease.xcconfig */,
-				722FB7471DD51331001D40CE /* ConfigSwift.xcconfig */,
-				722FB7481DD51350001D40CE /* ConfigSwiftDebug.xcconfig */,
-				722FB7491DD51350001D40CE /* ConfigSwiftRelease.xcconfig */,
->>>>>>> fc468771
+				722FB7CA1DD69897001D40CE /* ConfigSwift.xcconfig */,
 				14732BC91960F70A00593899 /* make-release-package.sh */,
 				14652F7919A93E5F00959E44 /* set-git-version-info.sh */,
 				729BB3CE1D50344A007C4276 /* set-ats-exceptions-downloader-service.sh */,
@@ -3757,7 +3735,6 @@
 			isa = XCBuildConfiguration;
 			baseConfigurationReference = 72D954B01CBB41E2006F28BD /* ConfigSparkleTool.xcconfig */;
 			buildSettings = {
-<<<<<<< HEAD
 				CLANG_ANALYZER_NONNULL = YES;
 			};
 			name = Debug;
@@ -3775,8 +3752,6 @@
 			baseConfigurationReference = 72D954B01CBB41E2006F28BD /* ConfigSparkleTool.xcconfig */;
 			buildSettings = {
 				CLANG_ANALYZER_NONNULL = YES;
-=======
->>>>>>> fc468771
 			};
 			name = Release;
 		};
