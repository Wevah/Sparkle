--- conflicted
+++ resolved
@@ -63,24 +63,6 @@
 		5D1AF5900FD767AD0065DB48 /* libxml2.dylib in Frameworks */ = {isa = PBXBuildFile; fileRef = 5D1AF58F0FD767AD0065DB48 /* libxml2.dylib */; };
 		5D1AF59A0FD767E50065DB48 /* libz.dylib in Frameworks */ = {isa = PBXBuildFile; fileRef = 5D1AF5990FD767E50065DB48 /* libz.dylib */; };
 		5F1510A21C96E591006E1629 /* testnamespaces.xml in Resources */ = {isa = PBXBuildFile; fileRef = 5F1510A11C96E591006E1629 /* testnamespaces.xml */; };
-<<<<<<< HEAD
-=======
-		610134730DD250470049ACDF /* SUUpdateDriver.h in Headers */ = {isa = PBXBuildFile; fileRef = 610134710DD250470049ACDF /* SUUpdateDriver.h */; settings = {ATTRIBUTES = (); }; };
-		610134740DD250470049ACDF /* SUUpdateDriver.m in Sources */ = {isa = PBXBuildFile; fileRef = 610134720DD250470049ACDF /* SUUpdateDriver.m */; };
-		6101347B0DD2541A0049ACDF /* SUProbingUpdateDriver.h in Headers */ = {isa = PBXBuildFile; fileRef = 610134790DD2541A0049ACDF /* SUProbingUpdateDriver.h */; settings = {ATTRIBUTES = (); }; };
-		6101347C0DD2541A0049ACDF /* SUProbingUpdateDriver.m in Sources */ = {isa = PBXBuildFile; fileRef = 6101347A0DD2541A0049ACDF /* SUProbingUpdateDriver.m */; };
-		6102FE460E077FCE00F85D09 /* SUPipedUnarchiver.h in Headers */ = {isa = PBXBuildFile; fileRef = 6102FE440E077FCE00F85D09 /* SUPipedUnarchiver.h */; settings = {ATTRIBUTES = (); }; };
-		6102FE4A0E07803800F85D09 /* SUDiskImageUnarchiver.h in Headers */ = {isa = PBXBuildFile; fileRef = 6102FE480E07803800F85D09 /* SUDiskImageUnarchiver.h */; settings = {ATTRIBUTES = (); }; };
-		6102FE4B0E07803800F85D09 /* SUDiskImageUnarchiver.m in Sources */ = {isa = PBXBuildFile; fileRef = 6102FE490E07803800F85D09 /* SUDiskImageUnarchiver.m */; };
-		611142E910FB1BE5009810AA /* bspatch.h in Headers */ = {isa = PBXBuildFile; fileRef = 611142E810FB1BE5009810AA /* bspatch.h */; };
-		61177A1F0D1112E900749C97 /* IOKit.framework in Frameworks */ = {isa = PBXBuildFile; fileRef = 6117796E0D1112E000749C97 /* IOKit.framework */; };
-		61180BCA0D64138900B4E0D1 /* SUWindowController.h in Headers */ = {isa = PBXBuildFile; fileRef = 61180BC80D64138900B4E0D1 /* SUWindowController.h */; settings = {ATTRIBUTES = (); }; };
-		61180BCB0D64138900B4E0D1 /* SUWindowController.m in Sources */ = {isa = PBXBuildFile; fileRef = 61180BC90D64138900B4E0D1 /* SUWindowController.m */; };
-		6120721209CC5C4B007FE0F6 /* SUAutomaticUpdateAlert.h in Headers */ = {isa = PBXBuildFile; fileRef = 6120721009CC5C4B007FE0F6 /* SUAutomaticUpdateAlert.h */; settings = {ATTRIBUTES = (); }; };
-		6120721309CC5C4B007FE0F6 /* SUAutomaticUpdateAlert.m in Sources */ = {isa = PBXBuildFile; fileRef = 6120721109CC5C4B007FE0F6 /* SUAutomaticUpdateAlert.m */; };
-		61299A2F09CA2DAB00B7442F /* SUDSAVerifier.h in Headers */ = {isa = PBXBuildFile; fileRef = 61299A2D09CA2DAB00B7442F /* SUDSAVerifier.h */; settings = {ATTRIBUTES = (); }; };
-		61299A3009CA2DAB00B7442F /* SUDSAVerifier.m in Sources */ = {isa = PBXBuildFile; fileRef = 61299A2E09CA2DAB00B7442F /* SUDSAVerifier.m */; settings = {COMPILER_FLAGS = "-Wno-deprecated-declarations"; }; };
->>>>>>> b5bc2a73
 		61299A5C09CA6D4500B7442F /* SUConstants.h in Headers */ = {isa = PBXBuildFile; fileRef = 61299A5B09CA6D4500B7442F /* SUConstants.h */; settings = {ATTRIBUTES = (); }; };
 		61299A6009CA6EB100B7442F /* SUConstants.m in Sources */ = {isa = PBXBuildFile; fileRef = 61299A5F09CA6EB100B7442F /* SUConstants.m */; };
 		61299B3609CB04E000B7442F /* Sparkle.h in Headers */ = {isa = PBXBuildFile; fileRef = 61299B3509CB04E000B7442F /* Sparkle.h */; settings = {ATTRIBUTES = (Public, ); }; };
@@ -143,12 +125,13 @@
 		721D8A871D4C5BF10032E472 /* SULog.m in Sources */ = {isa = PBXBuildFile; fileRef = 55C14F05136EF6DB00649790 /* SULog.m */; };
 		721D8A8C1D4D3A6F0032E472 /* SPUInstallerValidation.m in Sources */ = {isa = PBXBuildFile; fileRef = 721D8A8B1D4D3A6F0032E472 /* SPUInstallerValidation.m */; };
 		7223E7631AD1AEFF008E3161 /* sais.c in Sources */ = {isa = PBXBuildFile; fileRef = 7223E7611AD1AEFF008E3161 /* sais.c */; };
-<<<<<<< HEAD
 		7229E1B61C97C91100CB50D0 /* SPUUpdateDriver.h in Headers */ = {isa = PBXBuildFile; fileRef = 7229E1B51C97C91100CB50D0 /* SPUUpdateDriver.h */; };
 		7229E1B91C97CC4D00CB50D0 /* SPUScheduledUpdateDriver.h in Headers */ = {isa = PBXBuildFile; fileRef = 7229E1B71C97CC4D00CB50D0 /* SPUScheduledUpdateDriver.h */; };
 		7229E1BA1C97CC4D00CB50D0 /* SPUScheduledUpdateDriver.m in Sources */ = {isa = PBXBuildFile; fileRef = 7229E1B81C97CC4D00CB50D0 /* SPUScheduledUpdateDriver.m */; };
 		7229E1BD1C98EFF200CB50D0 /* SPUDownloadDriver.h in Headers */ = {isa = PBXBuildFile; fileRef = 7229E1BB1C98EFF200CB50D0 /* SPUDownloadDriver.h */; };
 		7229E1BE1C98EFF200CB50D0 /* SPUDownloadDriver.m in Sources */ = {isa = PBXBuildFile; fileRef = 7229E1BC1C98EFF200CB50D0 /* SPUDownloadDriver.m */; };
+		72316BD31E0DA8430039EFD9 /* SUUnarchiverNotifier.m in Sources */ = {isa = PBXBuildFile; fileRef = 72316BD21E0DA8430039EFD9 /* SUUnarchiverNotifier.m */; };
+		72316BD41E0DB37E0039EFD9 /* SUUnarchiverNotifier.m in Sources */ = {isa = PBXBuildFile; fileRef = 72316BD21E0DA8430039EFD9 /* SUUnarchiverNotifier.m */; };
 		723B252A1CEA7F3B00909873 /* bscommon.c in Sources */ = {isa = PBXBuildFile; fileRef = 72B09CE91CEA18900052EF9E /* bscommon.c */; };
 		723B5DA71CF7AB0100365F95 /* main.m in Sources */ = {isa = PBXBuildFile; fileRef = 723B5DA01CF7AB0100365F95 /* main.m */; };
 		723B5DA91CF7AB0100365F95 /* SPUDownloader.m in Sources */ = {isa = PBXBuildFile; fileRef = 723B5DA31CF7AB0100365F95 /* SPUDownloader.m */; };
@@ -273,31 +256,6 @@
 		726E4A2B1C87D56200C57C6A /* SUTestWebServer.m in Sources */ = {isa = PBXBuildFile; fileRef = A5BF4F1C1BC7668B007A052A /* SUTestWebServer.m */; };
 		726E4A301C87DC1700C57C6A /* Sparkle.framework in Frameworks */ = {isa = PBXBuildFile; fileRef = 8DC2EF5B0486A6940098B216 /* Sparkle.framework */; };
 		726E4A371C89116000C57C6A /* SPUStandardUserDriverDelegate.h in Headers */ = {isa = PBXBuildFile; fileRef = 726E4A361C89116000C57C6A /* SPUStandardUserDriverDelegate.h */; settings = {ATTRIBUTES = (Public, ); }; };
-=======
-		722589D71E0AD86B005EA0B9 /* SUUnarchiverProtocol.h in Headers */ = {isa = PBXBuildFile; fileRef = 722589D61E0AD86B005EA0B9 /* SUUnarchiverProtocol.h */; };
-		722589DA1E0B19F4005EA0B9 /* SUUnarchiverNotifier.h in Headers */ = {isa = PBXBuildFile; fileRef = 722589D81E0B19F4005EA0B9 /* SUUnarchiverNotifier.h */; };
-		722589DB1E0B19F4005EA0B9 /* SUUnarchiverNotifier.m in Sources */ = {isa = PBXBuildFile; fileRef = 722589D91E0B19F4005EA0B9 /* SUUnarchiverNotifier.m */; };
-		722954B71D04ADAF00ECF9CA /* fileop.m in Sources */ = {isa = PBXBuildFile; fileRef = 722954B61D04ADAF00ECF9CA /* fileop.m */; };
-		722954BC1D04AE1100ECF9CA /* SUFileManager.m in Sources */ = {isa = PBXBuildFile; fileRef = 7275F9C01B5F1F2900B1D19E /* SUFileManager.m */; };
-		722954BD1D04AE3800ECF9CA /* SUConstants.m in Sources */ = {isa = PBXBuildFile; fileRef = 61299A5F09CA6EB100B7442F /* SUConstants.m */; };
-		722954C11D04D9ED00ECF9CA /* fileop in Copy fileop */ = {isa = PBXBuildFile; fileRef = 722954B41D04ADAF00ECF9CA /* fileop */; settings = {ATTRIBUTES = (CodeSignOnCopy, ); }; };
-		722954C41D04E66F00ECF9CA /* SUFileOperationConstants.h in Headers */ = {isa = PBXBuildFile; fileRef = 722954C21D04E66F00ECF9CA /* SUFileOperationConstants.h */; };
-		722954C51D04E66F00ECF9CA /* SUFileOperationConstants.m in Sources */ = {isa = PBXBuildFile; fileRef = 722954C31D04E66F00ECF9CA /* SUFileOperationConstants.m */; };
-		722954C61D04E66F00ECF9CA /* SUFileOperationConstants.m in Sources */ = {isa = PBXBuildFile; fileRef = 722954C31D04E66F00ECF9CA /* SUFileOperationConstants.m */; };
-		722954C71D04E66F00ECF9CA /* SUFileOperationConstants.m in Sources */ = {isa = PBXBuildFile; fileRef = 722954C31D04E66F00ECF9CA /* SUFileOperationConstants.m */; };
-		722954C91D04EA5C00ECF9CA /* Foundation.framework in Frameworks */ = {isa = PBXBuildFile; fileRef = 0867D69BFE84028FC02AAC07 /* Foundation.framework */; };
-		722954CA1D04EA6000ECF9CA /* AppKit.framework in Frameworks */ = {isa = PBXBuildFile; fileRef = 0867D6A5FE840307C02AAC07 /* AppKit.framework */; };
-		722954CB1D04EA6900ECF9CA /* Security.framework in Frameworks */ = {isa = PBXBuildFile; fileRef = 61B5F8F609C4CEB300B25A18 /* Security.framework */; };
-		722954CC1D04EA7000ECF9CA /* SUOperatingSystem.m in Sources */ = {isa = PBXBuildFile; fileRef = 726F2CE41BC9C33D001971A4 /* SUOperatingSystem.m */; };
-		723A920E1D722438004A9DED /* SUSpotlightImporterTest.swift in Sources */ = {isa = PBXBuildFile; fileRef = 723A920D1D722438004A9DED /* SUSpotlightImporterTest.swift */; };
-		723B252D1CEAB3A600909873 /* bscommon.c in Sources */ = {isa = PBXBuildFile; fileRef = 723B252B1CEAB3A600909873 /* bscommon.c */; };
-		723B252E1CEAB3A600909873 /* bscommon.c in Sources */ = {isa = PBXBuildFile; fileRef = 723B252B1CEAB3A600909873 /* bscommon.c */; };
-		723B252F1CEAB3A600909873 /* bscommon.c in Sources */ = {isa = PBXBuildFile; fileRef = 723B252B1CEAB3A600909873 /* bscommon.c */; };
-		723B25301CEAB3A600909873 /* bscommon.h in Headers */ = {isa = PBXBuildFile; fileRef = 723B252C1CEAB3A600909873 /* bscommon.h */; };
-		72544FFC1D0991A4000CFB2C /* SUFileOperationConstants.m in Sources */ = {isa = PBXBuildFile; fileRef = 722954C31D04E66F00ECF9CA /* SUFileOperationConstants.m */; };
-		7268AC631AD634C200C3E0C1 /* SUBinaryDeltaCreate.m in Sources */ = {isa = PBXBuildFile; fileRef = 7268AC621AD634C200C3E0C1 /* SUBinaryDeltaCreate.m */; };
-		726F2CDE1BC9BE5B001971A4 /* SUFileManager.m in Sources */ = {isa = PBXBuildFile; fileRef = 7275F9C01B5F1F2900B1D19E /* SUFileManager.m */; };
->>>>>>> b5bc2a73
 		726F2CE51BC9C33D001971A4 /* SUOperatingSystem.h in Headers */ = {isa = PBXBuildFile; fileRef = 726F2CE31BC9C33D001971A4 /* SUOperatingSystem.h */; };
 		726F2CE61BC9C33D001971A4 /* SUOperatingSystem.m in Sources */ = {isa = PBXBuildFile; fileRef = 726F2CE41BC9C33D001971A4 /* SUOperatingSystem.m */; };
 		726F2CE81BC9C48F001971A4 /* SUConstants.m in Sources */ = {isa = PBXBuildFile; fileRef = 61299A5F09CA6EB100B7442F /* SUConstants.m */; };
@@ -858,16 +816,6 @@
 		5D1AF58F0FD767AD0065DB48 /* libxml2.dylib */ = {isa = PBXFileReference; lastKnownFileType = "compiled.mach-o.dylib"; name = libxml2.dylib; path = usr/lib/libxml2.dylib; sourceTree = SDKROOT; };
 		5D1AF5990FD767E50065DB48 /* libz.dylib */ = {isa = PBXFileReference; lastKnownFileType = "compiled.mach-o.dylib"; name = libz.dylib; path = usr/lib/libz.dylib; sourceTree = SDKROOT; };
 		5F1510A11C96E591006E1629 /* testnamespaces.xml */ = {isa = PBXFileReference; fileEncoding = 4; lastKnownFileType = text.xml; path = testnamespaces.xml; sourceTree = "<group>"; };
-<<<<<<< HEAD
-=======
-		610134710DD250470049ACDF /* SUUpdateDriver.h */ = {isa = PBXFileReference; fileEncoding = 4; lastKnownFileType = sourcecode.c.h; path = SUUpdateDriver.h; sourceTree = "<group>"; };
-		610134720DD250470049ACDF /* SUUpdateDriver.m */ = {isa = PBXFileReference; fileEncoding = 4; lastKnownFileType = sourcecode.c.objc; path = SUUpdateDriver.m; sourceTree = "<group>"; };
-		610134790DD2541A0049ACDF /* SUProbingUpdateDriver.h */ = {isa = PBXFileReference; fileEncoding = 4; lastKnownFileType = sourcecode.c.h; path = SUProbingUpdateDriver.h; sourceTree = "<group>"; };
-		6101347A0DD2541A0049ACDF /* SUProbingUpdateDriver.m */ = {isa = PBXFileReference; fileEncoding = 4; lastKnownFileType = sourcecode.c.objc; path = SUProbingUpdateDriver.m; sourceTree = "<group>"; };
-		6102FE440E077FCE00F85D09 /* SUPipedUnarchiver.h */ = {isa = PBXFileReference; fileEncoding = 4; lastKnownFileType = sourcecode.c.h; path = SUPipedUnarchiver.h; sourceTree = "<group>"; };
-		6102FE480E07803800F85D09 /* SUDiskImageUnarchiver.h */ = {isa = PBXFileReference; fileEncoding = 4; lastKnownFileType = sourcecode.c.h; path = SUDiskImageUnarchiver.h; sourceTree = "<group>"; };
-		6102FE490E07803800F85D09 /* SUDiskImageUnarchiver.m */ = {isa = PBXFileReference; fileEncoding = 4; lastKnownFileType = sourcecode.c.objc; path = SUDiskImageUnarchiver.m; sourceTree = "<group>"; };
->>>>>>> b5bc2a73
 		611142E810FB1BE5009810AA /* bspatch.h */ = {isa = PBXFileReference; fileEncoding = 4; lastKnownFileType = sourcecode.c.h; path = bspatch.h; sourceTree = "<group>"; };
 		61131A050F846CE600E97AF6 /* da */ = {isa = PBXFileReference; fileEncoding = 4; lastKnownFileType = text.plist.strings; name = da; path = da.lproj/Sparkle.strings; sourceTree = "<group>"; };
 		61131A090F846D0A00E97AF6 /* zh_CN */ = {isa = PBXFileReference; fileEncoding = 4; lastKnownFileType = text.plist.strings; name = zh_CN; path = zh_CN.lproj/Sparkle.strings; sourceTree = "<group>"; };
@@ -961,7 +909,6 @@
 		722194521D3BFEB7004C34FF /* SUInstallerAgentInitiationProtocol.h */ = {isa = PBXFileReference; lastKnownFileType = sourcecode.c.h; name = SUInstallerAgentInitiationProtocol.h; path = Sparkle/InstallerProgress/SUInstallerAgentInitiationProtocol.h; sourceTree = SOURCE_ROOT; };
 		7223E7611AD1AEFF008E3161 /* sais.c */ = {isa = PBXFileReference; fileEncoding = 4; lastKnownFileType = sourcecode.c.c; path = sais.c; sourceTree = "<group>"; };
 		7223E7621AD1AEFF008E3161 /* sais.h */ = {isa = PBXFileReference; fileEncoding = 4; lastKnownFileType = sourcecode.c.h; path = sais.h; sourceTree = "<group>"; };
-<<<<<<< HEAD
 		722589B51E0A24B9005EA0B9 /* Security.md */ = {isa = PBXFileReference; lastKnownFileType = net.daringfireball.markdown; path = Security.md; sourceTree = "<group>"; };
 		722589B61E0A24C6005EA0B9 /* Design Practices.md */ = {isa = PBXFileReference; lastKnownFileType = net.daringfireball.markdown; path = "Design Practices.md"; sourceTree = "<group>"; };
 		7229E1B51C97C91100CB50D0 /* SPUUpdateDriver.h */ = {isa = PBXFileReference; fileEncoding = 4; lastKnownFileType = sourcecode.c.h; path = SPUUpdateDriver.h; sourceTree = "<group>"; };
@@ -970,6 +917,8 @@
 		7229E1BB1C98EFF200CB50D0 /* SPUDownloadDriver.h */ = {isa = PBXFileReference; fileEncoding = 4; lastKnownFileType = sourcecode.c.h; path = SPUDownloadDriver.h; sourceTree = "<group>"; };
 		7229E1BC1C98EFF200CB50D0 /* SPUDownloadDriver.m */ = {isa = PBXFileReference; fileEncoding = 4; lastKnownFileType = sourcecode.c.objc; path = SPUDownloadDriver.m; sourceTree = "<group>"; };
 		722FB7CA1DD69897001D40CE /* ConfigSwift.xcconfig */ = {isa = PBXFileReference; lastKnownFileType = text.xcconfig; path = ConfigSwift.xcconfig; sourceTree = "<group>"; };
+		72316BD11E0DA8430039EFD9 /* SUUnarchiverNotifier.h */ = {isa = PBXFileReference; fileEncoding = 4; lastKnownFileType = sourcecode.c.h; name = SUUnarchiverNotifier.h; path = Autoupdate/SUUnarchiverNotifier.h; sourceTree = SOURCE_ROOT; };
+		72316BD21E0DA8430039EFD9 /* SUUnarchiverNotifier.m */ = {isa = PBXFileReference; fileEncoding = 4; lastKnownFileType = sourcecode.c.objc; name = SUUnarchiverNotifier.m; path = Autoupdate/SUUnarchiverNotifier.m; sourceTree = SOURCE_ROOT; };
 		723B5D9F1CF7AB0100365F95 /* Info.plist */ = {isa = PBXFileReference; fileEncoding = 4; lastKnownFileType = text.plist.xml; name = Info.plist; path = Downloader/Info.plist; sourceTree = SOURCE_ROOT; };
 		723B5DA01CF7AB0100365F95 /* main.m */ = {isa = PBXFileReference; fileEncoding = 4; lastKnownFileType = sourcecode.c.objc; name = main.m; path = Downloader/main.m; sourceTree = SOURCE_ROOT; };
 		723B5DA21CF7AB0100365F95 /* SPUDownloader.h */ = {isa = PBXFileReference; fileEncoding = 4; lastKnownFileType = sourcecode.c.h; name = SPUDownloader.h; path = Downloader/SPUDownloader.h; sourceTree = SOURCE_ROOT; };
@@ -1067,24 +1016,6 @@
 		7267E5E41D3D90AA00D1BF90 /* SUFileManager.m */ = {isa = PBXFileReference; fileEncoding = 4; lastKnownFileType = sourcecode.c.objc; path = SUFileManager.m; sourceTree = "<group>"; };
 		7267E5FB1D3DD1B700D1BF90 /* SPUDownloadedUpdate.h */ = {isa = PBXFileReference; fileEncoding = 4; lastKnownFileType = sourcecode.c.h; path = SPUDownloadedUpdate.h; sourceTree = "<group>"; };
 		7267E5FC1D3DD1B700D1BF90 /* SPUDownloadedUpdate.m */ = {isa = PBXFileReference; fileEncoding = 4; lastKnownFileType = sourcecode.c.objc; path = SPUDownloadedUpdate.m; sourceTree = "<group>"; };
-=======
-		722589D61E0AD86B005EA0B9 /* SUUnarchiverProtocol.h */ = {isa = PBXFileReference; fileEncoding = 4; lastKnownFileType = sourcecode.c.h; path = SUUnarchiverProtocol.h; sourceTree = "<group>"; };
-		722589D81E0B19F4005EA0B9 /* SUUnarchiverNotifier.h */ = {isa = PBXFileReference; fileEncoding = 4; lastKnownFileType = sourcecode.c.h; path = SUUnarchiverNotifier.h; sourceTree = "<group>"; };
-		722589D91E0B19F4005EA0B9 /* SUUnarchiverNotifier.m */ = {isa = PBXFileReference; fileEncoding = 4; lastKnownFileType = sourcecode.c.objc; path = SUUnarchiverNotifier.m; sourceTree = "<group>"; };
-		722954B41D04ADAF00ECF9CA /* fileop */ = {isa = PBXFileReference; explicitFileType = "compiled.mach-o.executable"; includeInIndex = 0; path = fileop; sourceTree = BUILT_PRODUCTS_DIR; };
-		722954B61D04ADAF00ECF9CA /* fileop.m */ = {isa = PBXFileReference; lastKnownFileType = sourcecode.c.objc; path = fileop.m; sourceTree = "<group>"; };
-		722954C21D04E66F00ECF9CA /* SUFileOperationConstants.h */ = {isa = PBXFileReference; fileEncoding = 4; lastKnownFileType = sourcecode.c.h; path = SUFileOperationConstants.h; sourceTree = "<group>"; };
-		722954C31D04E66F00ECF9CA /* SUFileOperationConstants.m */ = {isa = PBXFileReference; fileEncoding = 4; lastKnownFileType = sourcecode.c.objc; path = SUFileOperationConstants.m; sourceTree = "<group>"; };
-		722954C81D04E89500ECF9CA /* ConfigFileop.xcconfig */ = {isa = PBXFileReference; lastKnownFileType = text.xcconfig; path = ConfigFileop.xcconfig; sourceTree = "<group>"; };
-		722FB7471DD51331001D40CE /* ConfigSwift.xcconfig */ = {isa = PBXFileReference; lastKnownFileType = text.xcconfig; path = ConfigSwift.xcconfig; sourceTree = "<group>"; };
-		722FB7481DD51350001D40CE /* ConfigSwiftDebug.xcconfig */ = {isa = PBXFileReference; lastKnownFileType = text.xcconfig; path = ConfigSwiftDebug.xcconfig; sourceTree = "<group>"; };
-		722FB7491DD51350001D40CE /* ConfigSwiftRelease.xcconfig */ = {isa = PBXFileReference; lastKnownFileType = text.xcconfig; path = ConfigSwiftRelease.xcconfig; sourceTree = "<group>"; };
-		723A920D1D722438004A9DED /* SUSpotlightImporterTest.swift */ = {isa = PBXFileReference; fileEncoding = 4; lastKnownFileType = sourcecode.swift; path = SUSpotlightImporterTest.swift; sourceTree = "<group>"; };
-		723B252B1CEAB3A600909873 /* bscommon.c */ = {isa = PBXFileReference; fileEncoding = 4; lastKnownFileType = sourcecode.c.c; path = bscommon.c; sourceTree = "<group>"; };
-		723B252C1CEAB3A600909873 /* bscommon.h */ = {isa = PBXFileReference; fileEncoding = 4; lastKnownFileType = sourcecode.c.h; path = bscommon.h; sourceTree = "<group>"; };
-		7268AC621AD634C200C3E0C1 /* SUBinaryDeltaCreate.m */ = {isa = PBXFileReference; fileEncoding = 4; lastKnownFileType = sourcecode.c.objc; path = SUBinaryDeltaCreate.m; sourceTree = "<group>"; };
-		7268AC641AD634E400C3E0C1 /* SUBinaryDeltaCreate.h */ = {isa = PBXFileReference; fileEncoding = 4; lastKnownFileType = sourcecode.c.h; path = SUBinaryDeltaCreate.h; sourceTree = "<group>"; };
->>>>>>> b5bc2a73
 		726B2B5D1C645FC900388755 /* UI Tests.xctest */ = {isa = PBXFileReference; explicitFileType = wrapper.cfbundle; includeInIndex = 0; path = "UI Tests.xctest"; sourceTree = BUILT_PRODUCTS_DIR; };
 		726DF88D1C84277500188804 /* SPUStatusCompletionResults.h */ = {isa = PBXFileReference; fileEncoding = 4; lastKnownFileType = sourcecode.c.h; path = SPUStatusCompletionResults.h; sourceTree = "<group>"; };
 		726E075A1CA3A6D6001A286B /* SPUSecureCoding.h */ = {isa = PBXFileReference; fileEncoding = 4; lastKnownFileType = sourcecode.c.h; name = SPUSecureCoding.h; path = Sparkle/SPUSecureCoding.h; sourceTree = SOURCE_ROOT; };
@@ -1560,7 +1491,6 @@
 			isa = PBXGroup;
 			children = (
 				5D06E8D90FD68C95005AE3F6 /* Binary Delta */,
-<<<<<<< HEAD
 				7267E5891D3D89CA00D1BF90 /* SUUnarchiverProtocol.h */,
 				7267E5801D3D89B300D1BF90 /* SUDiskImageUnarchiver.h */,
 				7267E5811D3D89B300D1BF90 /* SUDiskImageUnarchiver.m */,
@@ -1568,17 +1498,8 @@
 				7267E5831D3D89B300D1BF90 /* SUPipedUnarchiver.m */,
 				7267E5841D3D89B300D1BF90 /* SUUnarchiver.h */,
 				7267E5851D3D89B300D1BF90 /* SUUnarchiver.m */,
-=======
-				6102FE480E07803800F85D09 /* SUDiskImageUnarchiver.h */,
-				6102FE490E07803800F85D09 /* SUDiskImageUnarchiver.m */,
-				6102FE440E077FCE00F85D09 /* SUPipedUnarchiver.h */,
-				6129C0B90E0B79810062CE76 /* SUPipedUnarchiver.m */,
-				722589D61E0AD86B005EA0B9 /* SUUnarchiverProtocol.h */,
-				61299A8B09CA790200B7442F /* SUUnarchiver.h */,
-				61299A8C09CA790200B7442F /* SUUnarchiver.m */,
-				722589D81E0B19F4005EA0B9 /* SUUnarchiverNotifier.h */,
-				722589D91E0B19F4005EA0B9 /* SUUnarchiverNotifier.m */,
->>>>>>> b5bc2a73
+				72316BD11E0DA8430039EFD9 /* SUUnarchiverNotifier.h */,
+				72316BD21E0DA8430039EFD9 /* SUUnarchiverNotifier.m */,
 			);
 			name = Unarchiving;
 			path = ..;
@@ -2066,13 +1987,8 @@
 				7267E5B61D3D8AEE00D1BF90 /* SPUInstallationInfo.h in Headers */,
 				7229E1B61C97C91100CB50D0 /* SPUUpdateDriver.h in Headers */,
 				61299B3609CB04E000B7442F /* Sparkle.h in Headers */,
-<<<<<<< HEAD
 				72F94F581CC44DE1002DEE68 /* SPUXPCServiceInfo.h in Headers */,
 				72162B081C82C9600013C1C5 /* SULocalizations.h in Headers */,
-=======
-				61CFB3290E385186007A1735 /* Sparkle.pch in Headers */,
-				722589DA1E0B19F4005EA0B9 /* SUUnarchiverNotifier.h in Headers */,
->>>>>>> b5bc2a73
 				61B5FC0D09C4FC8200B25A18 /* SUAppcast.h in Headers */,
 				725602D51C83551C00DAA70E /* SPUApplicationInfo.h in Headers */,
 				72A1C2631CD6849C004CD282 /* SPUUpdatePermissionPrompt.h in Headers */,
@@ -2084,17 +2000,7 @@
 				61299A5C09CA6D4500B7442F /* SUConstants.h in Headers */,
 				55E6F33319EC9F6C00005E76 /* SUErrors.h in Headers */,
 				14652F8419A978C200959E44 /* SUExport.h in Headers */,
-<<<<<<< HEAD
 				7267E5FD1D3DD1B700D1BF90 /* SPUDownloadedUpdate.h in Headers */,
-=======
-				7275F9C11B5F1F2900B1D19E /* SUFileManager.h in Headers */,
-				767B61AC1972D488004E0C3C /* SUGuidedPackageInstaller.h in Headers */,
-				61EF67590E25C5B400F754E0 /* SUHost.h in Headers */,
-				729924731DF3478A00DBCDF5 /* SUUpdateValidator.h in Headers */,
-				723B25301CEAB3A600909873 /* bscommon.h in Headers */,
-				722589D71E0AD86B005EA0B9 /* SUUnarchiverProtocol.h in Headers */,
-				618FA5010DAE88B40026945C /* SUInstaller.h in Headers */,
->>>>>>> b5bc2a73
 				55C14F06136EF6DB00649790 /* SULog.h in Headers */,
 				726F2CE51BC9C33D001971A4 /* SUOperatingSystem.h in Headers */,
 				72B767E61C9CFD7200A07552 /* SPUAutomaticUpdateDriver.h in Headers */,
@@ -2111,15 +2017,10 @@
 				6196CFF909C72148000DC222 /* SUStatusController.h in Headers */,
 				72B767DE1C9CDB9700A07552 /* SPUUserInitiatedUpdateDriver.h in Headers */,
 				61A2279C0D1CEE7600430CCD /* SUSystemProfiler.h in Headers */,
-<<<<<<< HEAD
 				72B767D21C9C7B9300A07552 /* SPUProbingUpdateDriver.h in Headers */,
 				7229E1BD1C98EFF200CB50D0 /* SPUDownloadDriver.h in Headers */,
 				72B767CE1C9B924900A07552 /* SPUInstallerDriver.h in Headers */,
 				724BB3871D32A167005D534A /* SUXPCInstallerConnection.h in Headers */,
-=======
-				61B93A3C0DD02D7000DCD2F8 /* SUUIBasedUpdateDriver.h in Headers */,
-				61299A8D09CA790200B7442F /* SUUnarchiver.h in Headers */,
->>>>>>> b5bc2a73
 				61B5FCDF09C52A9F00B25A18 /* SUUpdateAlert.h in Headers */,
 				7267E5B11D3D8AD500D1BF90 /* SPUMessageTypes.h in Headers */,
 				61B5F8ED09C4CE3C00B25A18 /* SPUUpdater.h in Headers */,
@@ -2895,6 +2796,7 @@
 			isa = PBXSourcesBuildPhase;
 			buildActionMask = 2147483647;
 			files = (
+				72316BD41E0DB37E0039EFD9 /* SUUnarchiverNotifier.m in Sources */,
 				7267E5F81D3D91A800D1BF90 /* SUPipedUnarchiver.m in Sources */,
 				7267E5F71D3D919600D1BF90 /* SUPlainInstaller.m in Sources */,
 				7267E5F61D3D919000D1BF90 /* SUDiskImageUnarchiver.m in Sources */,
@@ -3104,6 +3006,7 @@
 				7267E5CC1D3D8C6B00D1BF90 /* SUConstants.m in Sources */,
 				7267E5CB1D3D8C6400D1BF90 /* SUAppcastItem.m in Sources */,
 				7267E5C31D3D8B2700D1BF90 /* SUInstaller.m in Sources */,
+				72316BD31E0DA8430039EFD9 /* SUUnarchiverNotifier.m in Sources */,
 				7267E5AB1D3D8AA800D1BF90 /* TerminationListener.m in Sources */,
 				7267E5A81D3D8A9900D1BF90 /* AgentConnection.m in Sources */,
 				7267E5E71D3D90AA00D1BF90 /* SUFileManager.m in Sources */,
@@ -3161,18 +3064,7 @@
 				726E078E1CA891E9001A286B /* SPUUpdaterSettings.m in Sources */,
 				7229E1BE1C98EFF200CB50D0 /* SPUDownloadDriver.m in Sources */,
 				61B5FC6F09C51F4900B25A18 /* SUAppcastItem.m in Sources */,
-<<<<<<< HEAD
 				72B767D71C9C8B5C00A07552 /* SPUBasicUpdateDriver.m in Sources */,
-=======
-				6120721309CC5C4B007FE0F6 /* SUAutomaticUpdateAlert.m in Sources */,
-				61B93B280DD0FDD300DCD2F8 /* SUAutomaticUpdateDriver.m in Sources */,
-				61F83F720DBFE140006FDD30 /* SUBasicUpdateDriver.m in Sources */,
-				5D06E8EC0FD68CE4005AE3F6 /* SUBinaryDeltaApply.m in Sources */,
-				5D06E8ED0FD68CE4005AE3F6 /* SUBinaryDeltaCommon.m in Sources */,
-				5D06E93A0FD69271005AE3F6 /* SUBinaryDeltaUnarchiver.m in Sources */,
-				722589DB1E0B19F4005EA0B9 /* SUUnarchiverNotifier.m in Sources */,
-				61B078CF15A5FB6100600039 /* SUCodeSigningVerifier.m in Sources */,
->>>>>>> b5bc2a73
 				61299A6009CA6EB100B7442F /* SUConstants.m in Sources */,
 				728337A71C9E6FF40085AA99 /* SPUProbeInstallStatus.m in Sources */,
 				725602D61C83551C00DAA70E /* SPUApplicationInfo.m in Sources */,
