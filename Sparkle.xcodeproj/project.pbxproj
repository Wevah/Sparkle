// !$*UTF8*$!
{
	archiveVersion = 1;
	classes = {
	};
	objectVersion = 46;
	objects = {

/* Begin PBXBuildFile section */
		3772FEA913DE0B6B00F79537 /* SUVersionDisplayProtocol.h in Headers */ = {isa = PBXBuildFile; fileRef = 3772FEA813DE0B6B00F79537 /* SUVersionDisplayProtocol.h */; settings = {ATTRIBUTES = (Public, ); }; };
		525A2790133D6AE900FD8D70 /* Cocoa.framework in Frameworks */ = {isa = PBXBuildFile; fileRef = 525A278F133D6AE900FD8D70 /* Cocoa.framework */; };
		525A27A0133D6B9700FD8D70 /* Cocoa.framework in Frameworks */ = {isa = PBXBuildFile; fileRef = 525A278F133D6AE900FD8D70 /* Cocoa.framework */; };
		550347011370023A00AE7681 /* Sparkle.icns in Resources */ = {isa = PBXBuildFile; fileRef = 550347001370023A00AE7681 /* Sparkle.icns */; };
		55C14BD4136EEFCE00649790 /* finish_installation.m in Sources */ = {isa = PBXBuildFile; fileRef = 55C14BD3136EEFCE00649790 /* finish_installation.m */; };
		55C14BD9136EF00C00649790 /* SUStatus.xib in Resources */ = {isa = PBXBuildFile; fileRef = 55C14BD8136EF00C00649790 /* SUStatus.xib */; };
		55C14BEE136EF20D00649790 /* SUAutomaticUpdateAlert.xib in Resources */ = {isa = PBXBuildFile; fileRef = 55C14BDA136EF20D00649790 /* SUAutomaticUpdateAlert.xib */; };
		55C14BEF136EF21700649790 /* SUStatus.xib in Resources */ = {isa = PBXBuildFile; fileRef = 55C14BD8136EF00C00649790 /* SUStatus.xib */; };
		55C14C04136EF26100649790 /* SUUpdateAlert.xib in Resources */ = {isa = PBXBuildFile; fileRef = 55C14BF0136EF26100649790 /* SUUpdateAlert.xib */; };
		55C14C19136EF2C700649790 /* SUUpdatePermissionPrompt.xib in Resources */ = {isa = PBXBuildFile; fileRef = 55C14C05136EF2C700649790 /* SUUpdatePermissionPrompt.xib */; };
		55C14EE8136EF61D00649790 /* Cocoa.framework in Frameworks */ = {isa = PBXBuildFile; fileRef = 525A278F133D6AE900FD8D70 /* Cocoa.framework */; };
		55C14F00136EF6B700649790 /* SUConstants.m in Sources */ = {isa = PBXBuildFile; fileRef = 61299A5F09CA6EB100B7442F /* SUConstants.m */; };
		55C14F06136EF6DB00649790 /* SULog.h in Headers */ = {isa = PBXBuildFile; fileRef = 55C14F04136EF6DB00649790 /* SULog.h */; };
		55C14F07136EF6DB00649790 /* SULog.m in Sources */ = {isa = PBXBuildFile; fileRef = 55C14F05136EF6DB00649790 /* SULog.m */; };
		55C14F08136EF6DB00649790 /* SULog.m in Sources */ = {isa = PBXBuildFile; fileRef = 55C14F05136EF6DB00649790 /* SULog.m */; };
		55C14F0C136EF6EA00649790 /* SUHost.m in Sources */ = {isa = PBXBuildFile; fileRef = 61EF67550E25B58D00F754E0 /* SUHost.m */; };
		55C14F0D136EF6F200649790 /* SUInstaller.m in Sources */ = {isa = PBXBuildFile; fileRef = 618FA5000DAE88B40026945C /* SUInstaller.m */; };
		55C14F0F136EF73600649790 /* finish_installation.pch in Headers */ = {isa = PBXBuildFile; fileRef = 55C14F0E136EF73600649790 /* finish_installation.pch */; };
		55C14F20136EF84300649790 /* SUStatusController.m in Sources */ = {isa = PBXBuildFile; fileRef = 6196CFE409C71ADE000DC222 /* SUStatusController.m */; };
		55C14F21136EF84D00649790 /* SUPlainInstaller.m in Sources */ = {isa = PBXBuildFile; fileRef = 618FA5040DAE8AB80026945C /* SUPlainInstaller.m */; };
		55C14F22136EF86000649790 /* SUStandardVersionComparator.m in Sources */ = {isa = PBXBuildFile; fileRef = 61A225A30D1C4AC000430CCD /* SUStandardVersionComparator.m */; };
		55C14F23136EF86700649790 /* SUSystemProfiler.m in Sources */ = {isa = PBXBuildFile; fileRef = 61A2279B0D1CEE7600430CCD /* SUSystemProfiler.m */; };
		55C14F24136EF86F00649790 /* SUPackageInstaller.m in Sources */ = {isa = PBXBuildFile; fileRef = 618FA5210DAE8E8A0026945C /* SUPackageInstaller.m */; };
		55C14F2A136EF9A900649790 /* SUWindowController.m in Sources */ = {isa = PBXBuildFile; fileRef = 61180BC90D64138900B4E0D1 /* SUWindowController.m */; };
		55C14F32136EFC2400649790 /* SystemConfiguration.framework in Frameworks */ = {isa = PBXBuildFile; fileRef = 55C14F31136EFC2400649790 /* SystemConfiguration.framework */; };
		55C14F3B136EFCB300649790 /* finish_installation.app in Resources */ = {isa = PBXBuildFile; fileRef = 55C14BB7136EEF1500649790 /* finish_installation.app */; };
		55C14F7E136F005000649790 /* SUPlainInstallerInternals.m in Sources */ = {isa = PBXBuildFile; fileRef = 61B5F8E509C4CE3C00B25A18 /* SUPlainInstallerInternals.m */; };
		55C14F9A136F045400649790 /* Security.framework in Frameworks */ = {isa = PBXBuildFile; fileRef = 61B5F8F609C4CEB300B25A18 /* Security.framework */; };
		55C14FC7136F05E100649790 /* Sparkle.strings in Resources */ = {isa = PBXBuildFile; fileRef = 61AAE8220A321A7F00D8810D /* Sparkle.strings */; };
		5D06E8D80FD68C8E005AE3F6 /* Sparkle.framework in Frameworks */ = {isa = PBXBuildFile; fileRef = 8DC2EF5B0486A6940098B216 /* Sparkle.framework */; };
		5D06E8E90FD68CDB005AE3F6 /* bsdiff.c in Sources */ = {isa = PBXBuildFile; fileRef = 5D06E8DB0FD68CB9005AE3F6 /* bsdiff.c */; settings = {COMPILER_FLAGS = "-Wno-shorten-64-to-32"; }; };
		5D06E8EA0FD68CDB005AE3F6 /* SUBinaryDeltaTool.m in Sources */ = {isa = PBXBuildFile; fileRef = 5D06E8E30FD68CC7005AE3F6 /* SUBinaryDeltaTool.m */; };
		5D06E8EB0FD68CE4005AE3F6 /* bspatch.c in Sources */ = {isa = PBXBuildFile; fileRef = 5D06E8DC0FD68CB9005AE3F6 /* bspatch.c */; settings = {COMPILER_FLAGS = "-Wno-shorten-64-to-32"; }; };
		5D06E8EC0FD68CE4005AE3F6 /* SUBinaryDeltaApply.m in Sources */ = {isa = PBXBuildFile; fileRef = 5D06E8E00FD68CC7005AE3F6 /* SUBinaryDeltaApply.m */; };
		5D06E8ED0FD68CE4005AE3F6 /* SUBinaryDeltaCommon.m in Sources */ = {isa = PBXBuildFile; fileRef = 5D06E8E20FD68CC7005AE3F6 /* SUBinaryDeltaCommon.m */; };
		5D06E8FD0FD68D6B005AE3F6 /* libbz2.dylib in Frameworks */ = {isa = PBXBuildFile; fileRef = 5D06E8FB0FD68D61005AE3F6 /* libbz2.dylib */; };
		5D06E8FF0FD68D6D005AE3F6 /* libbz2.dylib in Frameworks */ = {isa = PBXBuildFile; fileRef = 5D06E8FB0FD68D61005AE3F6 /* libbz2.dylib */; };
		5D06E9050FD68D7D005AE3F6 /* Foundation.framework in Frameworks */ = {isa = PBXBuildFile; fileRef = 0867D69BFE84028FC02AAC07 /* Foundation.framework */; };
		5D06E9390FD69271005AE3F6 /* SUBinaryDeltaUnarchiver.h in Headers */ = {isa = PBXBuildFile; fileRef = 5D06E9370FD69271005AE3F6 /* SUBinaryDeltaUnarchiver.h */; };
		5D06E93A0FD69271005AE3F6 /* SUBinaryDeltaUnarchiver.m in Sources */ = {isa = PBXBuildFile; fileRef = 5D06E9380FD69271005AE3F6 /* SUBinaryDeltaUnarchiver.m */; };
		5D1AF58A0FD7678C0065DB48 /* libxar.1.dylib in Frameworks */ = {isa = PBXBuildFile; fileRef = 5D1AF5890FD7678C0065DB48 /* libxar.1.dylib */; settings = {ATTRIBUTES = (Weak, ); }; };
		5D1AF58B0FD7678C0065DB48 /* libxar.1.dylib in Frameworks */ = {isa = PBXBuildFile; fileRef = 5D1AF5890FD7678C0065DB48 /* libxar.1.dylib */; };
		5D1AF5900FD767AD0065DB48 /* libxml2.dylib in Frameworks */ = {isa = PBXBuildFile; fileRef = 5D1AF58F0FD767AD0065DB48 /* libxml2.dylib */; };
		5D1AF59A0FD767E50065DB48 /* libz.dylib in Frameworks */ = {isa = PBXBuildFile; fileRef = 5D1AF5990FD767E50065DB48 /* libz.dylib */; };
		5D1AF82B0FD768180065DB48 /* libz.dylib in Frameworks */ = {isa = PBXBuildFile; fileRef = 5D1AF5990FD767E50065DB48 /* libz.dylib */; };
		610134730DD250470049ACDF /* SUUpdateDriver.h in Headers */ = {isa = PBXBuildFile; fileRef = 610134710DD250470049ACDF /* SUUpdateDriver.h */; settings = {ATTRIBUTES = (); }; };
		610134740DD250470049ACDF /* SUUpdateDriver.m in Sources */ = {isa = PBXBuildFile; fileRef = 610134720DD250470049ACDF /* SUUpdateDriver.m */; };
		6101347B0DD2541A0049ACDF /* SUProbingUpdateDriver.h in Headers */ = {isa = PBXBuildFile; fileRef = 610134790DD2541A0049ACDF /* SUProbingUpdateDriver.h */; settings = {ATTRIBUTES = (); }; };
		6101347C0DD2541A0049ACDF /* SUProbingUpdateDriver.m in Sources */ = {isa = PBXBuildFile; fileRef = 6101347A0DD2541A0049ACDF /* SUProbingUpdateDriver.m */; };
		6102FE460E077FCE00F85D09 /* SUPipedUnarchiver.h in Headers */ = {isa = PBXBuildFile; fileRef = 6102FE440E077FCE00F85D09 /* SUPipedUnarchiver.h */; settings = {ATTRIBUTES = (); }; };
		6102FE4A0E07803800F85D09 /* SUDiskImageUnarchiver.h in Headers */ = {isa = PBXBuildFile; fileRef = 6102FE480E07803800F85D09 /* SUDiskImageUnarchiver.h */; settings = {ATTRIBUTES = (); }; };
		6102FE4B0E07803800F85D09 /* SUDiskImageUnarchiver.m in Sources */ = {isa = PBXBuildFile; fileRef = 6102FE490E07803800F85D09 /* SUDiskImageUnarchiver.m */; };
		6102FE5B0E08C7EC00F85D09 /* SUUnarchiver_Private.h in Headers */ = {isa = PBXBuildFile; fileRef = 6102FE590E08C7EC00F85D09 /* SUUnarchiver_Private.h */; settings = {ATTRIBUTES = (); }; };
		6102FE5C0E08C7EC00F85D09 /* SUUnarchiver_Private.m in Sources */ = {isa = PBXBuildFile; fileRef = 6102FE5A0E08C7EC00F85D09 /* SUUnarchiver_Private.m */; };
		610EC1E00CF3A5FE00AE239E /* NTSynchronousTask.m in Sources */ = {isa = PBXBuildFile; fileRef = 610EC1BF0CF3914D00AE239E /* NTSynchronousTask.m */; };
		611142E910FB1BE5009810AA /* bspatch.h in Headers */ = {isa = PBXBuildFile; fileRef = 611142E810FB1BE5009810AA /* bspatch.h */; };
		61177A1F0D1112E900749C97 /* IOKit.framework in Frameworks */ = {isa = PBXBuildFile; fileRef = 6117796E0D1112E000749C97 /* IOKit.framework */; };
		61180BCA0D64138900B4E0D1 /* SUWindowController.h in Headers */ = {isa = PBXBuildFile; fileRef = 61180BC80D64138900B4E0D1 /* SUWindowController.h */; settings = {ATTRIBUTES = (); }; };
		61180BCB0D64138900B4E0D1 /* SUWindowController.m in Sources */ = {isa = PBXBuildFile; fileRef = 61180BC90D64138900B4E0D1 /* SUWindowController.m */; };
		6120721209CC5C4B007FE0F6 /* SUAutomaticUpdateAlert.h in Headers */ = {isa = PBXBuildFile; fileRef = 6120721009CC5C4B007FE0F6 /* SUAutomaticUpdateAlert.h */; settings = {ATTRIBUTES = (); }; };
		6120721309CC5C4B007FE0F6 /* SUAutomaticUpdateAlert.m in Sources */ = {isa = PBXBuildFile; fileRef = 6120721109CC5C4B007FE0F6 /* SUAutomaticUpdateAlert.m */; };
		61227A160DB548B800AB99EA /* SUVersionComparisonTest.m in Sources */ = {isa = PBXBuildFile; fileRef = 61227A150DB548B800AB99EA /* SUVersionComparisonTest.m */; };
		61299A2F09CA2DAB00B7442F /* SUDSAVerifier.h in Headers */ = {isa = PBXBuildFile; fileRef = 61299A2D09CA2DAB00B7442F /* SUDSAVerifier.h */; settings = {ATTRIBUTES = (); }; };
		61299A3009CA2DAB00B7442F /* SUDSAVerifier.m in Sources */ = {isa = PBXBuildFile; fileRef = 61299A2E09CA2DAB00B7442F /* SUDSAVerifier.m */; };
		61299A4A09CA2DD000B7442F /* SUPlainInstallerInternals.h in Headers */ = {isa = PBXBuildFile; fileRef = 6129984309C9E2DA00B7442F /* SUPlainInstallerInternals.h */; settings = {ATTRIBUTES = (); }; };
		61299A5C09CA6D4500B7442F /* SUConstants.h in Headers */ = {isa = PBXBuildFile; fileRef = 61299A5B09CA6D4500B7442F /* SUConstants.h */; settings = {ATTRIBUTES = (); }; };
		61299A6009CA6EB100B7442F /* SUConstants.m in Sources */ = {isa = PBXBuildFile; fileRef = 61299A5F09CA6EB100B7442F /* SUConstants.m */; };
		61299A8D09CA790200B7442F /* SUUnarchiver.h in Headers */ = {isa = PBXBuildFile; fileRef = 61299A8B09CA790200B7442F /* SUUnarchiver.h */; settings = {ATTRIBUTES = (); }; };
		61299A8E09CA790200B7442F /* SUUnarchiver.m in Sources */ = {isa = PBXBuildFile; fileRef = 61299A8C09CA790200B7442F /* SUUnarchiver.m */; };
		61299B3609CB04E000B7442F /* Sparkle.h in Headers */ = {isa = PBXBuildFile; fileRef = 61299B3509CB04E000B7442F /* Sparkle.h */; settings = {ATTRIBUTES = (Public, ); }; };
		612DCBAF0D488BC60015DBEA /* SUUpdatePermissionPrompt.h in Headers */ = {isa = PBXBuildFile; fileRef = 612DCBAD0D488BC60015DBEA /* SUUpdatePermissionPrompt.h */; settings = {ATTRIBUTES = (); }; };
		612DCBB00D488BC60015DBEA /* SUUpdatePermissionPrompt.m in Sources */ = {isa = PBXBuildFile; fileRef = 612DCBAE0D488BC60015DBEA /* SUUpdatePermissionPrompt.m */; };
		61407C390A4099050009F71F /* Sparkle.framework in CopyFiles */ = {isa = PBXBuildFile; fileRef = 8DC2EF5B0486A6940098B216 /* Sparkle.framework */; };
		6158A1C5137904B300487EC1 /* SUUpdater_Private.h in Headers */ = {isa = PBXBuildFile; fileRef = 6158A1C4137904B300487EC1 /* SUUpdater_Private.h */; };
		615AE3D00D64DC40001CA7BD /* SUModelTranslation.plist in Resources */ = {isa = PBXBuildFile; fileRef = 615AE3CF0D64DC40001CA7BD /* SUModelTranslation.plist */; };
		6160E7E10D3B4A8800E9CD71 /* NTSynchronousTask.h in Headers */ = {isa = PBXBuildFile; fileRef = 610EC1C00CF3914D00AE239E /* NTSynchronousTask.h */; settings = {ATTRIBUTES = (); }; };
		61699BCC0DDB92BD005878A4 /* SUVersionComparisonTest.h in Headers */ = {isa = PBXBuildFile; fileRef = 61227A140DB548B800AB99EA /* SUVersionComparisonTest.h */; settings = {ATTRIBUTES = (); }; };
		618E9CFD0E7328F1004646D8 /* dsa_pub.pem in Resources */ = {isa = PBXBuildFile; fileRef = 618E9CFC0E7328F1004646D8 /* dsa_pub.pem */; };
		618FA5010DAE88B40026945C /* SUInstaller.h in Headers */ = {isa = PBXBuildFile; fileRef = 618FA4FF0DAE88B40026945C /* SUInstaller.h */; settings = {ATTRIBUTES = (); }; };
		618FA5020DAE88B40026945C /* SUInstaller.m in Sources */ = {isa = PBXBuildFile; fileRef = 618FA5000DAE88B40026945C /* SUInstaller.m */; };
		618FA5050DAE8AB80026945C /* SUPlainInstaller.h in Headers */ = {isa = PBXBuildFile; fileRef = 618FA5030DAE8AB80026945C /* SUPlainInstaller.h */; settings = {ATTRIBUTES = (); }; };
		618FA5060DAE8AB80026945C /* SUPlainInstaller.m in Sources */ = {isa = PBXBuildFile; fileRef = 618FA5040DAE8AB80026945C /* SUPlainInstaller.m */; };
		618FA5220DAE8E8A0026945C /* SUPackageInstaller.h in Headers */ = {isa = PBXBuildFile; fileRef = 618FA5200DAE8E8A0026945C /* SUPackageInstaller.h */; settings = {ATTRIBUTES = (); }; };
		618FA5230DAE8E8A0026945C /* SUPackageInstaller.m in Sources */ = {isa = PBXBuildFile; fileRef = 618FA5210DAE8E8A0026945C /* SUPackageInstaller.m */; };
		6196CFF909C72148000DC222 /* SUStatusController.h in Headers */ = {isa = PBXBuildFile; fileRef = 6196CFE309C71ADE000DC222 /* SUStatusController.h */; settings = {ATTRIBUTES = (); }; };
		6196CFFA09C72149000DC222 /* SUStatusController.m in Sources */ = {isa = PBXBuildFile; fileRef = 6196CFE409C71ADE000DC222 /* SUStatusController.m */; };
		61A2259E0D1C495D00430CCD /* SUVersionComparisonProtocol.h in Headers */ = {isa = PBXBuildFile; fileRef = 61A2259C0D1C495D00430CCD /* SUVersionComparisonProtocol.h */; settings = {ATTRIBUTES = (Public, ); }; };
		61A225A40D1C4AC000430CCD /* SUStandardVersionComparator.h in Headers */ = {isa = PBXBuildFile; fileRef = 61A225A20D1C4AC000430CCD /* SUStandardVersionComparator.h */; settings = {ATTRIBUTES = (); }; };
		61A225A50D1C4AC000430CCD /* SUStandardVersionComparator.m in Sources */ = {isa = PBXBuildFile; fileRef = 61A225A30D1C4AC000430CCD /* SUStandardVersionComparator.m */; };
		61A2279C0D1CEE7600430CCD /* SUSystemProfiler.h in Headers */ = {isa = PBXBuildFile; fileRef = 61A2279A0D1CEE7600430CCD /* SUSystemProfiler.h */; settings = {ATTRIBUTES = (); }; };
		61A2279D0D1CEE7600430CCD /* SUSystemProfiler.m in Sources */ = {isa = PBXBuildFile; fileRef = 61A2279B0D1CEE7600430CCD /* SUSystemProfiler.m */; };
		61A354550DF113C70076ECB1 /* SUUserInitiatedUpdateDriver.h in Headers */ = {isa = PBXBuildFile; fileRef = 61A354530DF113C70076ECB1 /* SUUserInitiatedUpdateDriver.h */; settings = {ATTRIBUTES = (); }; };
		61A354560DF113C70076ECB1 /* SUUserInitiatedUpdateDriver.m in Sources */ = {isa = PBXBuildFile; fileRef = 61A354540DF113C70076ECB1 /* SUUserInitiatedUpdateDriver.m */; };
		61AAE8280A321A7F00D8810D /* Sparkle.strings in Resources */ = {isa = PBXBuildFile; fileRef = 61AAE8220A321A7F00D8810D /* Sparkle.strings */; };
		61B078CE15A5FB6100600039 /* SUCodeSigningVerifier.h in Headers */ = {isa = PBXBuildFile; fileRef = 61B078CC15A5FB6100600039 /* SUCodeSigningVerifier.h */; };
		61B078CF15A5FB6100600039 /* SUCodeSigningVerifier.m in Sources */ = {isa = PBXBuildFile; fileRef = 61B078CD15A5FB6100600039 /* SUCodeSigningVerifier.m */; };
		61B5F8ED09C4CE3C00B25A18 /* SUUpdater.h in Headers */ = {isa = PBXBuildFile; fileRef = 61B5F8E309C4CE3C00B25A18 /* SUUpdater.h */; settings = {ATTRIBUTES = (Public, ); }; };
		61B5F8EE09C4CE3C00B25A18 /* SUUpdater.m in Sources */ = {isa = PBXBuildFile; fileRef = 61B5F8E409C4CE3C00B25A18 /* SUUpdater.m */; };
		61B5F8EF09C4CE3C00B25A18 /* SUPlainInstallerInternals.m in Sources */ = {isa = PBXBuildFile; fileRef = 61B5F8E509C4CE3C00B25A18 /* SUPlainInstallerInternals.m */; };
		61B5F8F709C4CEB300B25A18 /* Security.framework in Frameworks */ = {isa = PBXBuildFile; fileRef = 61B5F8F609C4CEB300B25A18 /* Security.framework */; };
		61B5F90F09C4CF3A00B25A18 /* Sparkle.framework in Frameworks */ = {isa = PBXBuildFile; fileRef = 8DC2EF5B0486A6940098B216 /* Sparkle.framework */; };
		61B5F92E09C4CFD800B25A18 /* InfoPlist.strings in Resources */ = {isa = PBXBuildFile; fileRef = 61B5F92A09C4CFD800B25A18 /* InfoPlist.strings */; };
		61B5F92F09C4CFD800B25A18 /* MainMenu.nib in Resources */ = {isa = PBXBuildFile; fileRef = 61B5F92C09C4CFD800B25A18 /* MainMenu.nib */; };
		61B5F93009C4CFDC00B25A18 /* main.m in Sources */ = {isa = PBXBuildFile; fileRef = 61B5F92409C4CFC900B25A18 /* main.m */; };
		61B5FBB709C4FAFF00B25A18 /* SUAppcast.m in Sources */ = {isa = PBXBuildFile; fileRef = 61B5FB9509C4F04600B25A18 /* SUAppcast.m */; };
		61B5FC0D09C4FC8200B25A18 /* SUAppcast.h in Headers */ = {isa = PBXBuildFile; fileRef = 61B5FB9409C4F04600B25A18 /* SUAppcast.h */; settings = {ATTRIBUTES = (Public, ); }; };
		61B5FC4C09C4FD5E00B25A18 /* WebKit.framework in Frameworks */ = {isa = PBXBuildFile; fileRef = 61B5FC3F09C4FD4000B25A18 /* WebKit.framework */; };
		61B5FC6F09C51F4900B25A18 /* SUAppcastItem.m in Sources */ = {isa = PBXBuildFile; fileRef = 61B5FC5409C5182000B25A18 /* SUAppcastItem.m */; };
		61B5FC7009C51F4A00B25A18 /* SUAppcastItem.h in Headers */ = {isa = PBXBuildFile; fileRef = 61B5FC5309C5182000B25A18 /* SUAppcastItem.h */; settings = {ATTRIBUTES = (Public, ); }; };
		61B5FCDE09C52A9F00B25A18 /* SUUpdateAlert.m in Sources */ = {isa = PBXBuildFile; fileRef = 61B5FCA109C5228F00B25A18 /* SUUpdateAlert.m */; };
		61B5FCDF09C52A9F00B25A18 /* SUUpdateAlert.h in Headers */ = {isa = PBXBuildFile; fileRef = 61B5FCA009C5228F00B25A18 /* SUUpdateAlert.h */; settings = {ATTRIBUTES = (); }; };
		61B93A3C0DD02D7000DCD2F8 /* SUUIBasedUpdateDriver.h in Headers */ = {isa = PBXBuildFile; fileRef = 61B93A390DD02D6400DCD2F8 /* SUUIBasedUpdateDriver.h */; settings = {ATTRIBUTES = (); }; };
		61B93A3D0DD02D7000DCD2F8 /* SUUIBasedUpdateDriver.m in Sources */ = {isa = PBXBuildFile; fileRef = 61B93A3A0DD02D6400DCD2F8 /* SUUIBasedUpdateDriver.m */; };
		61B93B270DD0FDD300DCD2F8 /* SUAutomaticUpdateDriver.h in Headers */ = {isa = PBXBuildFile; fileRef = 61B93B250DD0FDD300DCD2F8 /* SUAutomaticUpdateDriver.h */; settings = {ATTRIBUTES = (); }; };
		61B93B280DD0FDD300DCD2F8 /* SUAutomaticUpdateDriver.m in Sources */ = {isa = PBXBuildFile; fileRef = 61B93B260DD0FDD300DCD2F8 /* SUAutomaticUpdateDriver.m */; };
		61B93C090DD112FF00DCD2F8 /* SUScheduledUpdateDriver.h in Headers */ = {isa = PBXBuildFile; fileRef = 61B93C070DD112FF00DCD2F8 /* SUScheduledUpdateDriver.h */; settings = {ATTRIBUTES = (); }; };
		61B93C0A0DD112FF00DCD2F8 /* SUScheduledUpdateDriver.m in Sources */ = {isa = PBXBuildFile; fileRef = 61B93C080DD112FF00DCD2F8 /* SUScheduledUpdateDriver.m */; };
		61BBDF820A49220C00378739 /* Sparkle.icns in Resources */ = {isa = PBXBuildFile; fileRef = 61BBDF810A49220C00378739 /* Sparkle.icns */; };
		61C2680A0E2DB5D000175E6C /* License.txt in Resources */ = {isa = PBXBuildFile; fileRef = 61C268090E2DB5D000175E6C /* License.txt */; };
		61CFB3290E385186007A1735 /* Sparkle.pch in Headers */ = {isa = PBXBuildFile; fileRef = 61CFB3280E385186007A1735 /* Sparkle.pch */; };
		61D85D6D0E10B2ED00F9B4A9 /* SUPipedUnarchiver.m in Sources */ = {isa = PBXBuildFile; fileRef = 6129C0B90E0B79810062CE76 /* SUPipedUnarchiver.m */; };
		61EF67560E25B58D00F754E0 /* SUHost.m in Sources */ = {isa = PBXBuildFile; fileRef = 61EF67550E25B58D00F754E0 /* SUHost.m */; };
		61EF67590E25C5B400F754E0 /* SUHost.h in Headers */ = {isa = PBXBuildFile; fileRef = 61EF67580E25C5B400F754E0 /* SUHost.h */; };
		61F83F720DBFE140006FDD30 /* SUBasicUpdateDriver.m in Sources */ = {isa = PBXBuildFile; fileRef = 61F83F700DBFE137006FDD30 /* SUBasicUpdateDriver.m */; };
		61F83F740DBFE141006FDD30 /* SUBasicUpdateDriver.h in Headers */ = {isa = PBXBuildFile; fileRef = 61F83F6F0DBFE137006FDD30 /* SUBasicUpdateDriver.h */; settings = {ATTRIBUTES = (); }; };
		61FA52880E2D9EA400EF58AD /* Sparkle.framework in Frameworks */ = {isa = PBXBuildFile; fileRef = 8DC2EF5B0486A6940098B216 /* Sparkle.framework */; settings = {ATTRIBUTES = (Required, ); }; };
		93FB277A156BD80D001937C7 /* SUPasswordPrompt.h in Headers */ = {isa = PBXBuildFile; fileRef = 93FB2778156BD80D001937C7 /* SUPasswordPrompt.h */; };
		93FB277B156BD80D001937C7 /* SUPasswordPrompt.m in Sources */ = {isa = PBXBuildFile; fileRef = 93FB2779156BD80D001937C7 /* SUPasswordPrompt.m */; };
		93FB277F156BD826001937C7 /* SUPasswordPrompt.xib in Resources */ = {isa = PBXBuildFile; fileRef = 93FB277D156BD826001937C7 /* SUPasswordPrompt.xib */; };
/* End PBXBuildFile section */

/* Begin PBXContainerItemProxy section */
		55C14F96136F044100649790 /* PBXContainerItemProxy */ = {
			isa = PBXContainerItemProxy;
			containerPortal = 0867D690FE84028FC02AAC07 /* Project object */;
			proxyType = 1;
			remoteGlobalIDString = 55C14BB6136EEF1500649790;
			remoteInfo = finish_installation;
		};
		5D06E8D50FD68C86005AE3F6 /* PBXContainerItemProxy */ = {
			isa = PBXContainerItemProxy;
			containerPortal = 0867D690FE84028FC02AAC07 /* Project object */;
			proxyType = 1;
			remoteGlobalIDString = 8DC2EF4F0486A6940098B216;
			remoteInfo = Sparkle;
		};
		61B5F91B09C4CF7200B25A18 /* PBXContainerItemProxy */ = {
			isa = PBXContainerItemProxy;
			containerPortal = 0867D690FE84028FC02AAC07 /* Project object */;
			proxyType = 1;
			remoteGlobalIDString = 8DC2EF4F0486A6940098B216;
			remoteInfo = Sparkle;
		};
		61FA528C0E2D9EB200EF58AD /* PBXContainerItemProxy */ = {
			isa = PBXContainerItemProxy;
			containerPortal = 0867D690FE84028FC02AAC07 /* Project object */;
			proxyType = 1;
			remoteGlobalIDString = 8DC2EF4F0486A6940098B216;
			remoteInfo = Sparkle;
		};
/* End PBXContainerItemProxy section */

/* Begin PBXCopyFilesBuildPhase section */
		61B5FB4D09C4E9FA00B25A18 /* CopyFiles */ = {
			isa = PBXCopyFilesBuildPhase;
			buildActionMask = 2147483647;
			dstPath = "";
			dstSubfolderSpec = 10;
			files = (
				61407C390A4099050009F71F /* Sparkle.framework in CopyFiles */,
			);
			runOnlyForDeploymentPostprocessing = 0;
		};
/* End PBXCopyFilesBuildPhase section */

/* Begin PBXFileReference section */
		0263187214FEBB31005EBF43 /* uk */ = {isa = PBXFileReference; fileEncoding = 4; lastKnownFileType = text.plist.strings; name = uk; path = uk.lproj/Sparkle.strings; sourceTree = "<group>"; };
		0263187514FEBB42005EBF43 /* uk */ = {isa = PBXFileReference; lastKnownFileType = file.xib; name = uk; path = uk.lproj/SUAutomaticUpdateAlert.xib; sourceTree = "<group>"; };
		0263187614FEBB42005EBF43 /* uk */ = {isa = PBXFileReference; lastKnownFileType = file.xib; name = uk; path = uk.lproj/SUUpdateAlert.xib; sourceTree = "<group>"; };
		0263187714FEBB42005EBF43 /* uk */ = {isa = PBXFileReference; lastKnownFileType = file.xib; name = uk; path = uk.lproj/SUUpdatePermissionPrompt.xib; sourceTree = "<group>"; };
		0867D69BFE84028FC02AAC07 /* Foundation.framework */ = {isa = PBXFileReference; lastKnownFileType = wrapper.framework; name = Foundation.framework; path = /System/Library/Frameworks/Foundation.framework; sourceTree = "<absolute>"; };
		0867D6A5FE840307C02AAC07 /* AppKit.framework */ = {isa = PBXFileReference; lastKnownFileType = wrapper.framework; name = AppKit.framework; path = /System/Library/Frameworks/AppKit.framework; sourceTree = "<absolute>"; };
		3772FEA813DE0B6B00F79537 /* SUVersionDisplayProtocol.h */ = {isa = PBXFileReference; fileEncoding = 4; lastKnownFileType = sourcecode.c.h; path = SUVersionDisplayProtocol.h; sourceTree = "<group>"; };
		525A278F133D6AE900FD8D70 /* Cocoa.framework */ = {isa = PBXFileReference; lastKnownFileType = wrapper.framework; name = Cocoa.framework; path = /System/Library/Frameworks/Cocoa.framework; sourceTree = "<absolute>"; };
		550347001370023A00AE7681 /* Sparkle.icns */ = {isa = PBXFileReference; lastKnownFileType = image.icns; path = Sparkle.icns; sourceTree = "<group>"; };
		55C14BB7136EEF1500649790 /* finish_installation.app */ = {isa = PBXFileReference; explicitFileType = wrapper.application; includeInIndex = 0; path = finish_installation.app; sourceTree = BUILT_PRODUCTS_DIR; };
		55C14BB9136EEF1500649790 /* finish_installation-Info.plist */ = {isa = PBXFileReference; lastKnownFileType = text.plist.xml; path = "finish_installation-Info.plist"; sourceTree = "<group>"; };
		55C14BD3136EEFCE00649790 /* finish_installation.m */ = {isa = PBXFileReference; fileEncoding = 4; lastKnownFileType = sourcecode.c.objc; path = finish_installation.m; sourceTree = "<group>"; };
		55C14BD8136EF00C00649790 /* SUStatus.xib */ = {isa = PBXFileReference; fileEncoding = 4; lastKnownFileType = file.xib; path = SUStatus.xib; sourceTree = "<group>"; };
		55C14BDB136EF20D00649790 /* cs */ = {isa = PBXFileReference; lastKnownFileType = file.xib; name = cs; path = cs.lproj/SUAutomaticUpdateAlert.xib; sourceTree = "<group>"; };
		55C14BDC136EF20D00649790 /* da */ = {isa = PBXFileReference; lastKnownFileType = file.xib; name = da; path = da.lproj/SUAutomaticUpdateAlert.xib; sourceTree = "<group>"; };
		55C14BDD136EF20D00649790 /* de */ = {isa = PBXFileReference; lastKnownFileType = file.xib; name = de; path = de.lproj/SUAutomaticUpdateAlert.xib; sourceTree = "<group>"; };
		55C14BDE136EF20D00649790 /* en */ = {isa = PBXFileReference; lastKnownFileType = file.xib; name = en; path = en.lproj/SUAutomaticUpdateAlert.xib; sourceTree = "<group>"; };
		55C14BDF136EF20D00649790 /* es */ = {isa = PBXFileReference; lastKnownFileType = file.xib; name = es; path = es.lproj/SUAutomaticUpdateAlert.xib; sourceTree = "<group>"; };
		55C14BE0136EF20D00649790 /* fr */ = {isa = PBXFileReference; lastKnownFileType = file.xib; name = fr; path = fr.lproj/SUAutomaticUpdateAlert.xib; sourceTree = "<group>"; };
		55C14BE1136EF20D00649790 /* is */ = {isa = PBXFileReference; lastKnownFileType = file.xib; name = is; path = is.lproj/SUAutomaticUpdateAlert.xib; sourceTree = "<group>"; };
		55C14BE2136EF20D00649790 /* it */ = {isa = PBXFileReference; lastKnownFileType = file.xib; name = it; path = it.lproj/SUAutomaticUpdateAlert.xib; sourceTree = "<group>"; };
		55C14BE3136EF20D00649790 /* ja */ = {isa = PBXFileReference; lastKnownFileType = file.xib; name = ja; path = ja.lproj/SUAutomaticUpdateAlert.xib; sourceTree = "<group>"; };
		55C14BE4136EF20D00649790 /* ko */ = {isa = PBXFileReference; lastKnownFileType = file.xib; name = ko; path = ko.lproj/SUAutomaticUpdateAlert.xib; sourceTree = "<group>"; };
		55C14BE5136EF20D00649790 /* nl */ = {isa = PBXFileReference; lastKnownFileType = file.xib; name = nl; path = nl.lproj/SUAutomaticUpdateAlert.xib; sourceTree = "<group>"; };
		55C14BE6136EF20D00649790 /* pl */ = {isa = PBXFileReference; lastKnownFileType = file.xib; name = pl; path = pl.lproj/SUAutomaticUpdateAlert.xib; sourceTree = "<group>"; };
		55C14BE7136EF20D00649790 /* pt_BR */ = {isa = PBXFileReference; lastKnownFileType = file.xib; name = pt_BR; path = pt_BR.lproj/SUAutomaticUpdateAlert.xib; sourceTree = "<group>"; };
		55C14BE9136EF20D00649790 /* ru */ = {isa = PBXFileReference; lastKnownFileType = file.xib; name = ru; path = ru.lproj/SUAutomaticUpdateAlert.xib; sourceTree = "<group>"; };
		55C14BEA136EF20D00649790 /* sk */ = {isa = PBXFileReference; lastKnownFileType = file.xib; name = sk; path = sk.lproj/SUAutomaticUpdateAlert.xib; sourceTree = "<group>"; };
		55C14BEB136EF20D00649790 /* sv */ = {isa = PBXFileReference; lastKnownFileType = file.xib; name = sv; path = sv.lproj/SUAutomaticUpdateAlert.xib; sourceTree = "<group>"; };
		55C14BEC136EF20D00649790 /* zh_CN */ = {isa = PBXFileReference; lastKnownFileType = file.xib; name = zh_CN; path = zh_CN.lproj/SUAutomaticUpdateAlert.xib; sourceTree = "<group>"; };
		55C14BED136EF20D00649790 /* zh_TW */ = {isa = PBXFileReference; lastKnownFileType = file.xib; name = zh_TW; path = zh_TW.lproj/SUAutomaticUpdateAlert.xib; sourceTree = "<group>"; };
		55C14BF1136EF26100649790 /* cs */ = {isa = PBXFileReference; lastKnownFileType = file.xib; name = cs; path = cs.lproj/SUUpdateAlert.xib; sourceTree = "<group>"; };
		55C14BF2136EF26100649790 /* da */ = {isa = PBXFileReference; lastKnownFileType = file.xib; name = da; path = da.lproj/SUUpdateAlert.xib; sourceTree = "<group>"; };
		55C14BF3136EF26100649790 /* de */ = {isa = PBXFileReference; lastKnownFileType = file.xib; name = de; path = de.lproj/SUUpdateAlert.xib; sourceTree = "<group>"; };
		55C14BF4136EF26100649790 /* en */ = {isa = PBXFileReference; lastKnownFileType = file.xib; name = en; path = en.lproj/SUUpdateAlert.xib; sourceTree = "<group>"; };
		55C14BF5136EF26100649790 /* es */ = {isa = PBXFileReference; lastKnownFileType = file.xib; name = es; path = es.lproj/SUUpdateAlert.xib; sourceTree = "<group>"; };
		55C14BF6136EF26100649790 /* fr */ = {isa = PBXFileReference; lastKnownFileType = file.xib; name = fr; path = fr.lproj/SUUpdateAlert.xib; sourceTree = "<group>"; };
		55C14BF7136EF26100649790 /* is */ = {isa = PBXFileReference; lastKnownFileType = file.xib; name = is; path = is.lproj/SUUpdateAlert.xib; sourceTree = "<group>"; };
		55C14BF8136EF26100649790 /* it */ = {isa = PBXFileReference; lastKnownFileType = file.xib; name = it; path = it.lproj/SUUpdateAlert.xib; sourceTree = "<group>"; };
		55C14BF9136EF26100649790 /* ja */ = {isa = PBXFileReference; lastKnownFileType = file.xib; name = ja; path = ja.lproj/SUUpdateAlert.xib; sourceTree = "<group>"; };
		55C14BFA136EF26100649790 /* ko */ = {isa = PBXFileReference; lastKnownFileType = file.xib; name = ko; path = ko.lproj/SUUpdateAlert.xib; sourceTree = "<group>"; };
		55C14BFB136EF26100649790 /* nl */ = {isa = PBXFileReference; lastKnownFileType = file.xib; name = nl; path = nl.lproj/SUUpdateAlert.xib; sourceTree = "<group>"; };
		55C14BFC136EF26100649790 /* pl */ = {isa = PBXFileReference; lastKnownFileType = file.xib; name = pl; path = pl.lproj/SUUpdateAlert.xib; sourceTree = "<group>"; };
		55C14BFD136EF26100649790 /* pt_BR */ = {isa = PBXFileReference; lastKnownFileType = file.xib; name = pt_BR; path = pt_BR.lproj/SUUpdateAlert.xib; sourceTree = "<group>"; };
		55C14BFF136EF26100649790 /* ru */ = {isa = PBXFileReference; lastKnownFileType = file.xib; name = ru; path = ru.lproj/SUUpdateAlert.xib; sourceTree = "<group>"; };
		55C14C00136EF26100649790 /* sk */ = {isa = PBXFileReference; lastKnownFileType = file.xib; name = sk; path = sk.lproj/SUUpdateAlert.xib; sourceTree = "<group>"; };
		55C14C01136EF26100649790 /* sv */ = {isa = PBXFileReference; lastKnownFileType = file.xib; name = sv; path = sv.lproj/SUUpdateAlert.xib; sourceTree = "<group>"; };
		55C14C02136EF26100649790 /* zh_CN */ = {isa = PBXFileReference; lastKnownFileType = file.xib; name = zh_CN; path = zh_CN.lproj/SUUpdateAlert.xib; sourceTree = "<group>"; };
		55C14C03136EF26100649790 /* zh_TW */ = {isa = PBXFileReference; lastKnownFileType = file.xib; name = zh_TW; path = zh_TW.lproj/SUUpdateAlert.xib; sourceTree = "<group>"; };
		55C14C06136EF2C700649790 /* cs */ = {isa = PBXFileReference; lastKnownFileType = file.xib; name = cs; path = cs.lproj/SUUpdatePermissionPrompt.xib; sourceTree = "<group>"; };
		55C14C07136EF2C700649790 /* da */ = {isa = PBXFileReference; lastKnownFileType = file.xib; name = da; path = da.lproj/SUUpdatePermissionPrompt.xib; sourceTree = "<group>"; };
		55C14C08136EF2C700649790 /* de */ = {isa = PBXFileReference; lastKnownFileType = file.xib; name = de; path = de.lproj/SUUpdatePermissionPrompt.xib; sourceTree = "<group>"; };
		55C14C09136EF2C700649790 /* en */ = {isa = PBXFileReference; lastKnownFileType = file.xib; name = en; path = en.lproj/SUUpdatePermissionPrompt.xib; sourceTree = "<group>"; };
		55C14C0A136EF2C700649790 /* es */ = {isa = PBXFileReference; lastKnownFileType = file.xib; name = es; path = es.lproj/SUUpdatePermissionPrompt.xib; sourceTree = "<group>"; };
		55C14C0B136EF2C700649790 /* fr */ = {isa = PBXFileReference; lastKnownFileType = file.xib; name = fr; path = fr.lproj/SUUpdatePermissionPrompt.xib; sourceTree = "<group>"; };
		55C14C0C136EF2C700649790 /* is */ = {isa = PBXFileReference; lastKnownFileType = file.xib; name = is; path = is.lproj/SUUpdatePermissionPrompt.xib; sourceTree = "<group>"; };
		55C14C0D136EF2C700649790 /* it */ = {isa = PBXFileReference; lastKnownFileType = file.xib; name = it; path = it.lproj/SUUpdatePermissionPrompt.xib; sourceTree = "<group>"; };
		55C14C0E136EF2C700649790 /* ja */ = {isa = PBXFileReference; lastKnownFileType = file.xib; name = ja; path = ja.lproj/SUUpdatePermissionPrompt.xib; sourceTree = "<group>"; };
		55C14C0F136EF2C700649790 /* ko */ = {isa = PBXFileReference; lastKnownFileType = file.xib; name = ko; path = ko.lproj/SUUpdatePermissionPrompt.xib; sourceTree = "<group>"; };
		55C14C10136EF2C700649790 /* nl */ = {isa = PBXFileReference; lastKnownFileType = file.xib; name = nl; path = nl.lproj/SUUpdatePermissionPrompt.xib; sourceTree = "<group>"; };
		55C14C11136EF2C700649790 /* pl */ = {isa = PBXFileReference; lastKnownFileType = file.xib; name = pl; path = pl.lproj/SUUpdatePermissionPrompt.xib; sourceTree = "<group>"; };
		55C14C12136EF2C700649790 /* pt_BR */ = {isa = PBXFileReference; lastKnownFileType = file.xib; name = pt_BR; path = pt_BR.lproj/SUUpdatePermissionPrompt.xib; sourceTree = "<group>"; };
		55C14C14136EF2C700649790 /* ru */ = {isa = PBXFileReference; lastKnownFileType = file.xib; name = ru; path = ru.lproj/SUUpdatePermissionPrompt.xib; sourceTree = "<group>"; };
		55C14C15136EF2C700649790 /* sk */ = {isa = PBXFileReference; lastKnownFileType = file.xib; name = sk; path = sk.lproj/SUUpdatePermissionPrompt.xib; sourceTree = "<group>"; };
		55C14C16136EF2C700649790 /* sv */ = {isa = PBXFileReference; lastKnownFileType = file.xib; name = sv; path = sv.lproj/SUUpdatePermissionPrompt.xib; sourceTree = "<group>"; };
		55C14C17136EF2C700649790 /* zh_CN */ = {isa = PBXFileReference; lastKnownFileType = file.xib; name = zh_CN; path = zh_CN.lproj/SUUpdatePermissionPrompt.xib; sourceTree = "<group>"; };
		55C14C18136EF2C700649790 /* zh_TW */ = {isa = PBXFileReference; lastKnownFileType = file.xib; name = zh_TW; path = zh_TW.lproj/SUUpdatePermissionPrompt.xib; sourceTree = "<group>"; };
		55C14F04136EF6DB00649790 /* SULog.h */ = {isa = PBXFileReference; fileEncoding = 4; lastKnownFileType = sourcecode.c.h; path = SULog.h; sourceTree = "<group>"; };
		55C14F05136EF6DB00649790 /* SULog.m */ = {isa = PBXFileReference; fileEncoding = 4; lastKnownFileType = sourcecode.c.objc; path = SULog.m; sourceTree = "<group>"; };
		55C14F0E136EF73600649790 /* finish_installation.pch */ = {isa = PBXFileReference; fileEncoding = 4; lastKnownFileType = sourcecode.c.h; path = finish_installation.pch; sourceTree = "<group>"; };
		55C14F31136EFC2400649790 /* SystemConfiguration.framework */ = {isa = PBXFileReference; lastKnownFileType = wrapper.framework; name = SystemConfiguration.framework; path = System/Library/Frameworks/SystemConfiguration.framework; sourceTree = SDKROOT; };
		5D06E8D00FD68C7C005AE3F6 /* BinaryDelta */ = {isa = PBXFileReference; explicitFileType = "compiled.mach-o.executable"; includeInIndex = 0; path = BinaryDelta; sourceTree = BUILT_PRODUCTS_DIR; };
		5D06E8DB0FD68CB9005AE3F6 /* bsdiff.c */ = {isa = PBXFileReference; comments = "-Wno-shorten-64-to-32"; fileEncoding = 4; lastKnownFileType = sourcecode.c.c; path = bsdiff.c; sourceTree = "<group>"; };
		5D06E8DC0FD68CB9005AE3F6 /* bspatch.c */ = {isa = PBXFileReference; fileEncoding = 4; lastKnownFileType = sourcecode.c.c; path = bspatch.c; sourceTree = "<group>"; };
		5D06E8DF0FD68CC7005AE3F6 /* SUBinaryDeltaApply.h */ = {isa = PBXFileReference; fileEncoding = 4; lastKnownFileType = sourcecode.c.h; path = SUBinaryDeltaApply.h; sourceTree = "<group>"; };
		5D06E8E00FD68CC7005AE3F6 /* SUBinaryDeltaApply.m */ = {isa = PBXFileReference; fileEncoding = 4; lastKnownFileType = sourcecode.c.objc; path = SUBinaryDeltaApply.m; sourceTree = "<group>"; };
		5D06E8E10FD68CC7005AE3F6 /* SUBinaryDeltaCommon.h */ = {isa = PBXFileReference; fileEncoding = 4; lastKnownFileType = sourcecode.c.h; path = SUBinaryDeltaCommon.h; sourceTree = "<group>"; };
		5D06E8E20FD68CC7005AE3F6 /* SUBinaryDeltaCommon.m */ = {isa = PBXFileReference; fileEncoding = 4; lastKnownFileType = sourcecode.c.objc; path = SUBinaryDeltaCommon.m; sourceTree = "<group>"; };
		5D06E8E30FD68CC7005AE3F6 /* SUBinaryDeltaTool.m */ = {isa = PBXFileReference; fileEncoding = 4; lastKnownFileType = sourcecode.c.objc; path = SUBinaryDeltaTool.m; sourceTree = "<group>"; };
		5D06E8F10FD68D21005AE3F6 /* ConfigBinaryDelta.xcconfig */ = {isa = PBXFileReference; fileEncoding = 4; lastKnownFileType = text.xcconfig; path = ConfigBinaryDelta.xcconfig; sourceTree = "<group>"; };
		5D06E8F20FD68D21005AE3F6 /* ConfigBinaryDeltaDebug.xcconfig */ = {isa = PBXFileReference; fileEncoding = 4; lastKnownFileType = text.xcconfig; path = ConfigBinaryDeltaDebug.xcconfig; sourceTree = "<group>"; };
		5D06E8F30FD68D21005AE3F6 /* ConfigBinaryDeltaRelease.xcconfig */ = {isa = PBXFileReference; fileEncoding = 4; lastKnownFileType = text.xcconfig; path = ConfigBinaryDeltaRelease.xcconfig; sourceTree = "<group>"; };
		5D06E8FB0FD68D61005AE3F6 /* libbz2.dylib */ = {isa = PBXFileReference; lastKnownFileType = "compiled.mach-o.dylib"; name = libbz2.dylib; path = /usr/lib/libbz2.dylib; sourceTree = "<absolute>"; };
		5D06E9370FD69271005AE3F6 /* SUBinaryDeltaUnarchiver.h */ = {isa = PBXFileReference; fileEncoding = 4; lastKnownFileType = sourcecode.c.h; path = SUBinaryDeltaUnarchiver.h; sourceTree = "<group>"; };
		5D06E9380FD69271005AE3F6 /* SUBinaryDeltaUnarchiver.m */ = {isa = PBXFileReference; fileEncoding = 4; lastKnownFileType = sourcecode.c.objc; path = SUBinaryDeltaUnarchiver.m; sourceTree = "<group>"; };
		5D1AF5890FD7678C0065DB48 /* libxar.1.dylib */ = {isa = PBXFileReference; lastKnownFileType = "compiled.mach-o.dylib"; name = libxar.1.dylib; path = /usr/lib/libxar.1.dylib; sourceTree = "<absolute>"; };
		5D1AF58F0FD767AD0065DB48 /* libxml2.dylib */ = {isa = PBXFileReference; lastKnownFileType = "compiled.mach-o.dylib"; name = libxml2.dylib; path = /usr/lib/libxml2.dylib; sourceTree = "<absolute>"; };
		5D1AF5990FD767E50065DB48 /* libz.dylib */ = {isa = PBXFileReference; lastKnownFileType = "compiled.mach-o.dylib"; name = libz.dylib; path = /usr/lib/libz.dylib; sourceTree = "<absolute>"; };
		610134710DD250470049ACDF /* SUUpdateDriver.h */ = {isa = PBXFileReference; fileEncoding = 4; lastKnownFileType = sourcecode.c.h; path = SUUpdateDriver.h; sourceTree = "<group>"; };
		610134720DD250470049ACDF /* SUUpdateDriver.m */ = {isa = PBXFileReference; fileEncoding = 4; lastKnownFileType = sourcecode.c.objc; path = SUUpdateDriver.m; sourceTree = "<group>"; };
		610134790DD2541A0049ACDF /* SUProbingUpdateDriver.h */ = {isa = PBXFileReference; fileEncoding = 4; lastKnownFileType = sourcecode.c.h; path = SUProbingUpdateDriver.h; sourceTree = "<group>"; };
		6101347A0DD2541A0049ACDF /* SUProbingUpdateDriver.m */ = {isa = PBXFileReference; fileEncoding = 4; lastKnownFileType = sourcecode.c.objc; path = SUProbingUpdateDriver.m; sourceTree = "<group>"; };
		6102FE440E077FCE00F85D09 /* SUPipedUnarchiver.h */ = {isa = PBXFileReference; fileEncoding = 4; lastKnownFileType = sourcecode.c.h; path = SUPipedUnarchiver.h; sourceTree = "<group>"; };
		6102FE480E07803800F85D09 /* SUDiskImageUnarchiver.h */ = {isa = PBXFileReference; fileEncoding = 4; lastKnownFileType = sourcecode.c.h; path = SUDiskImageUnarchiver.h; sourceTree = "<group>"; };
		6102FE490E07803800F85D09 /* SUDiskImageUnarchiver.m */ = {isa = PBXFileReference; fileEncoding = 4; lastKnownFileType = sourcecode.c.objc; path = SUDiskImageUnarchiver.m; sourceTree = "<group>"; };
		6102FE590E08C7EC00F85D09 /* SUUnarchiver_Private.h */ = {isa = PBXFileReference; fileEncoding = 4; lastKnownFileType = sourcecode.c.h; path = SUUnarchiver_Private.h; sourceTree = "<group>"; };
		6102FE5A0E08C7EC00F85D09 /* SUUnarchiver_Private.m */ = {isa = PBXFileReference; fileEncoding = 4; lastKnownFileType = sourcecode.c.objc; path = SUUnarchiver_Private.m; sourceTree = "<group>"; };
		61072EB20DF2640C008FE88B /* ConfigFrameworkReleaseGCSupport.xcconfig */ = {isa = PBXFileReference; fileEncoding = 4; lastKnownFileType = text.xcconfig; path = ConfigFrameworkReleaseGCSupport.xcconfig; sourceTree = "<group>"; };
		610EC1BF0CF3914D00AE239E /* NTSynchronousTask.m */ = {isa = PBXFileReference; fileEncoding = 4; lastKnownFileType = sourcecode.c.objc; path = NTSynchronousTask.m; sourceTree = "<group>"; };
		610EC1C00CF3914D00AE239E /* NTSynchronousTask.h */ = {isa = PBXFileReference; fileEncoding = 4; lastKnownFileType = sourcecode.c.h; path = NTSynchronousTask.h; sourceTree = "<group>"; };
		611142E810FB1BE5009810AA /* bspatch.h */ = {isa = PBXFileReference; fileEncoding = 4; lastKnownFileType = sourcecode.c.h; path = bspatch.h; sourceTree = "<group>"; };
		61131A050F846CE600E97AF6 /* da */ = {isa = PBXFileReference; fileEncoding = 10; lastKnownFileType = text.plist.strings; name = da; path = da.lproj/Sparkle.strings; sourceTree = "<group>"; };
		61131A090F846D0A00E97AF6 /* zh_CN */ = {isa = PBXFileReference; fileEncoding = 10; lastKnownFileType = text.plist.strings; name = zh_CN; path = zh_CN.lproj/Sparkle.strings; sourceTree = "<group>"; };
		61131A0A0F846D1100E97AF6 /* zh_TW */ = {isa = PBXFileReference; fileEncoding = 10; lastKnownFileType = text.plist.strings; name = zh_TW; path = zh_TW.lproj/Sparkle.strings; sourceTree = "<group>"; };
		6113C9D315BE1D3600C303E7 /* pt_BR */ = {isa = PBXFileReference; lastKnownFileType = file.xib; name = pt_BR; path = pt_BR.lproj/SUPasswordPrompt.xib; sourceTree = "<group>"; };
		6117796E0D1112E000749C97 /* IOKit.framework */ = {isa = PBXFileReference; lastKnownFileType = wrapper.framework; name = IOKit.framework; path = /System/Library/Frameworks/IOKit.framework; sourceTree = "<absolute>"; };
		61180BC80D64138900B4E0D1 /* SUWindowController.h */ = {isa = PBXFileReference; fileEncoding = 4; lastKnownFileType = sourcecode.c.h; path = SUWindowController.h; sourceTree = "<group>"; };
		61180BC90D64138900B4E0D1 /* SUWindowController.m */ = {isa = PBXFileReference; fileEncoding = 4; lastKnownFileType = sourcecode.c.objc; path = SUWindowController.m; sourceTree = "<group>"; };
		611A904210240DD300CC659E /* pl */ = {isa = PBXFileReference; fileEncoding = 10; lastKnownFileType = text.plist.strings; name = pl; path = pl.lproj/Sparkle.strings; sourceTree = "<group>"; };
		611A904610240DF700CC659E /* ja */ = {isa = PBXFileReference; fileEncoding = 10; lastKnownFileType = text.plist.strings; name = ja; path = ja.lproj/Sparkle.strings; sourceTree = "<group>"; };
		6120721009CC5C4B007FE0F6 /* SUAutomaticUpdateAlert.h */ = {isa = PBXFileReference; fileEncoding = 4; lastKnownFileType = sourcecode.c.h; path = SUAutomaticUpdateAlert.h; sourceTree = "<group>"; };
		6120721109CC5C4B007FE0F6 /* SUAutomaticUpdateAlert.m */ = {isa = PBXFileReference; fileEncoding = 4; lastKnownFileType = sourcecode.c.objc; path = SUAutomaticUpdateAlert.m; sourceTree = "<group>"; };
		612279D90DB5470200AB99EA /* Sparkle Unit Tests.octest */ = {isa = PBXFileReference; explicitFileType = wrapper.cfbundle; includeInIndex = 0; path = "Sparkle Unit Tests.octest"; sourceTree = BUILT_PRODUCTS_DIR; };
		612279DA0DB5470200AB99EA /* Sparkle Unit Tests-Info.plist */ = {isa = PBXFileReference; lastKnownFileType = text.plist.xml; name = "Sparkle Unit Tests-Info.plist"; path = "Tests/Sparkle Unit Tests-Info.plist"; sourceTree = "<group>"; };
		61227A140DB548B800AB99EA /* SUVersionComparisonTest.h */ = {isa = PBXFileReference; fileEncoding = 4; lastKnownFileType = sourcecode.c.h; name = SUVersionComparisonTest.h; path = Tests/SUVersionComparisonTest.h; sourceTree = "<group>"; };
		61227A150DB548B800AB99EA /* SUVersionComparisonTest.m */ = {isa = PBXFileReference; fileEncoding = 4; lastKnownFileType = sourcecode.c.objc; name = SUVersionComparisonTest.m; path = Tests/SUVersionComparisonTest.m; sourceTree = "<group>"; };
		6129984309C9E2DA00B7442F /* SUPlainInstallerInternals.h */ = {isa = PBXFileReference; fileEncoding = 4; lastKnownFileType = sourcecode.c.h; path = SUPlainInstallerInternals.h; sourceTree = "<group>"; };
		61299A2D09CA2DAB00B7442F /* SUDSAVerifier.h */ = {isa = PBXFileReference; fileEncoding = 4; lastKnownFileType = sourcecode.c.h; path = SUDSAVerifier.h; sourceTree = "<group>"; };
		61299A2E09CA2DAB00B7442F /* SUDSAVerifier.m */ = {isa = PBXFileReference; fileEncoding = 4; lastKnownFileType = sourcecode.c.objc; path = SUDSAVerifier.m; sourceTree = "<group>"; };
		61299A5B09CA6D4500B7442F /* SUConstants.h */ = {isa = PBXFileReference; fileEncoding = 4; lastKnownFileType = sourcecode.c.h; path = SUConstants.h; sourceTree = "<group>"; };
		61299A5F09CA6EB100B7442F /* SUConstants.m */ = {isa = PBXFileReference; fileEncoding = 4; lastKnownFileType = sourcecode.c.objc; path = SUConstants.m; sourceTree = "<group>"; };
		61299A8B09CA790200B7442F /* SUUnarchiver.h */ = {isa = PBXFileReference; fileEncoding = 4; lastKnownFileType = sourcecode.c.h; path = SUUnarchiver.h; sourceTree = "<group>"; };
		61299A8C09CA790200B7442F /* SUUnarchiver.m */ = {isa = PBXFileReference; fileEncoding = 4; lastKnownFileType = sourcecode.c.objc; path = SUUnarchiver.m; sourceTree = "<group>"; };
		61299B3509CB04E000B7442F /* Sparkle.h */ = {isa = PBXFileReference; fileEncoding = 4; lastKnownFileType = sourcecode.c.h; path = Sparkle.h; sourceTree = "<group>"; };
		6129C0B90E0B79810062CE76 /* SUPipedUnarchiver.m */ = {isa = PBXFileReference; fileEncoding = 4; lastKnownFileType = sourcecode.c.objc; path = SUPipedUnarchiver.m; sourceTree = "<group>"; };
		612DCBAD0D488BC60015DBEA /* SUUpdatePermissionPrompt.h */ = {isa = PBXFileReference; fileEncoding = 4; lastKnownFileType = sourcecode.c.h; path = SUUpdatePermissionPrompt.h; sourceTree = "<group>"; };
		612DCBAE0D488BC60015DBEA /* SUUpdatePermissionPrompt.m */ = {isa = PBXFileReference; fileEncoding = 4; lastKnownFileType = sourcecode.c.objc; path = SUUpdatePermissionPrompt.m; sourceTree = "<group>"; };
		613151B20FB4946A000DCD59 /* is */ = {isa = PBXFileReference; fileEncoding = 10; lastKnownFileType = text.plist.strings; name = is; path = is.lproj/Sparkle.strings; sourceTree = "<group>"; };
		6149E6EA1601ABAC008A351E /* ar */ = {isa = PBXFileReference; fileEncoding = 10; lastKnownFileType = text.plist.strings; name = ar; path = ar.lproj/Sparkle.strings; sourceTree = "<group>"; };
		6149E6ED1601ABAC008A351E /* ar */ = {isa = PBXFileReference; lastKnownFileType = file.xib; name = ar; path = ar.lproj/SUAutomaticUpdateAlert.xib; sourceTree = "<group>"; };
		6149E6EE1601ABAC008A351E /* ar */ = {isa = PBXFileReference; lastKnownFileType = file.xib; name = ar; path = ar.lproj/SUPasswordPrompt.xib; sourceTree = "<group>"; };
		6149E6EF1601ABAC008A351E /* ar */ = {isa = PBXFileReference; lastKnownFileType = file.xib; name = ar; path = ar.lproj/SUUpdateAlert.xib; sourceTree = "<group>"; };
		6149E6F01601ABAC008A351E /* ar */ = {isa = PBXFileReference; lastKnownFileType = file.xib; name = ar; path = ar.lproj/SUUpdatePermissionPrompt.xib; sourceTree = "<group>"; };
		615409A8103BA09100125AF1 /* ConfigTestAppReleaseGCSupport.xcconfig */ = {isa = PBXFileReference; fileEncoding = 4; lastKnownFileType = text.xcconfig; path = ConfigTestAppReleaseGCSupport.xcconfig; sourceTree = "<group>"; };
		615409C4103BBC4000125AF1 /* cs */ = {isa = PBXFileReference; fileEncoding = 10; lastKnownFileType = text.plist.strings; name = cs; path = cs.lproj/Sparkle.strings; sourceTree = "<group>"; };
		6158A1B81378F64700487EC1 /* pt_PT */ = {isa = PBXFileReference; lastKnownFileType = file.xib; name = pt_PT; path = pt_PT.lproj/SUUpdatePermissionPrompt.xib; sourceTree = "<group>"; };
		6158A1BA1378F68100487EC1 /* pt_PT */ = {isa = PBXFileReference; lastKnownFileType = file.xib; name = pt_PT; path = pt_PT.lproj/SUAutomaticUpdateAlert.xib; sourceTree = "<group>"; };
		6158A1BB1378F68100487EC1 /* pt_PT */ = {isa = PBXFileReference; lastKnownFileType = file.xib; name = pt_PT; path = pt_PT.lproj/SUUpdateAlert.xib; sourceTree = "<group>"; };
		6158A1BE1378F8BB00487EC1 /* tr */ = {isa = PBXFileReference; lastKnownFileType = file.xib; name = tr; path = tr.lproj/SUAutomaticUpdateAlert.xib; sourceTree = "<group>"; };
		6158A1BF1378F8BB00487EC1 /* tr */ = {isa = PBXFileReference; lastKnownFileType = file.xib; name = tr; path = tr.lproj/SUUpdateAlert.xib; sourceTree = "<group>"; };
		6158A1C01378F8BB00487EC1 /* tr */ = {isa = PBXFileReference; lastKnownFileType = file.xib; name = tr; path = tr.lproj/SUUpdatePermissionPrompt.xib; sourceTree = "<group>"; };
		6158A1C4137904B300487EC1 /* SUUpdater_Private.h */ = {isa = PBXFileReference; fileEncoding = 4; lastKnownFileType = sourcecode.c.h; path = SUUpdater_Private.h; sourceTree = "<group>"; };
		615AE3CF0D64DC40001CA7BD /* SUModelTranslation.plist */ = {isa = PBXFileReference; fileEncoding = 4; lastKnownFileType = text.plist.xml; path = SUModelTranslation.plist; sourceTree = "<group>"; };
		6160FD85134ABCD5007FFC5F /* tr */ = {isa = PBXFileReference; fileEncoding = 10; lastKnownFileType = text.plist.strings; name = tr; path = tr.lproj/Sparkle.strings; sourceTree = "<group>"; };
		6186554310D7484E00B1E074 /* pt_PT */ = {isa = PBXFileReference; fileEncoding = 10; lastKnownFileType = text.plist.strings; name = pt_PT; path = pt_PT.lproj/Sparkle.strings; sourceTree = "<group>"; };
		618915730E35937600B5E981 /* sv */ = {isa = PBXFileReference; fileEncoding = 10; lastKnownFileType = text.plist.strings; name = sv; path = sv.lproj/Sparkle.strings; sourceTree = "<group>"; };
		618E9CFC0E7328F1004646D8 /* dsa_pub.pem */ = {isa = PBXFileReference; fileEncoding = 4; lastKnownFileType = text; name = dsa_pub.pem; path = "Test Application/dsa_pub.pem"; sourceTree = "<group>"; };
		618FA4FF0DAE88B40026945C /* SUInstaller.h */ = {isa = PBXFileReference; fileEncoding = 4; lastKnownFileType = sourcecode.c.h; path = SUInstaller.h; sourceTree = "<group>"; };
		618FA5000DAE88B40026945C /* SUInstaller.m */ = {isa = PBXFileReference; fileEncoding = 4; lastKnownFileType = sourcecode.c.objc; path = SUInstaller.m; sourceTree = "<group>"; };
		618FA5030DAE8AB80026945C /* SUPlainInstaller.h */ = {isa = PBXFileReference; fileEncoding = 4; lastKnownFileType = sourcecode.c.h; path = SUPlainInstaller.h; sourceTree = "<group>"; };
		618FA5040DAE8AB80026945C /* SUPlainInstaller.m */ = {isa = PBXFileReference; fileEncoding = 4; lastKnownFileType = sourcecode.c.objc; path = SUPlainInstaller.m; sourceTree = "<group>"; };
		618FA5200DAE8E8A0026945C /* SUPackageInstaller.h */ = {isa = PBXFileReference; fileEncoding = 4; lastKnownFileType = sourcecode.c.h; path = SUPackageInstaller.h; sourceTree = "<group>"; };
		618FA5210DAE8E8A0026945C /* SUPackageInstaller.m */ = {isa = PBXFileReference; fileEncoding = 4; lastKnownFileType = sourcecode.c.objc; path = SUPackageInstaller.m; sourceTree = "<group>"; };
		6195D4920E404AD700D41A50 /* ru */ = {isa = PBXFileReference; fileEncoding = 10; lastKnownFileType = text.plist.strings; name = ru; path = ru.lproj/Sparkle.strings; sourceTree = "<group>"; };
		6196CFE309C71ADE000DC222 /* SUStatusController.h */ = {isa = PBXFileReference; fileEncoding = 4; lastKnownFileType = sourcecode.c.h; path = SUStatusController.h; sourceTree = "<group>"; };
		6196CFE409C71ADE000DC222 /* SUStatusController.m */ = {isa = PBXFileReference; fileEncoding = 4; lastKnownFileType = sourcecode.c.objc; path = SUStatusController.m; sourceTree = "<group>"; };
		619B17200E1E9D0800E72754 /* de */ = {isa = PBXFileReference; fileEncoding = 10; lastKnownFileType = text.plist.strings; name = de; path = de.lproj/Sparkle.strings; sourceTree = "<group>"; };
		61A2259C0D1C495D00430CCD /* SUVersionComparisonProtocol.h */ = {isa = PBXFileReference; fileEncoding = 4; lastKnownFileType = sourcecode.c.h; path = SUVersionComparisonProtocol.h; sourceTree = "<group>"; };
		61A225A20D1C4AC000430CCD /* SUStandardVersionComparator.h */ = {isa = PBXFileReference; fileEncoding = 4; lastKnownFileType = sourcecode.c.h; path = SUStandardVersionComparator.h; sourceTree = "<group>"; };
		61A225A30D1C4AC000430CCD /* SUStandardVersionComparator.m */ = {isa = PBXFileReference; fileEncoding = 4; lastKnownFileType = sourcecode.c.objc; path = SUStandardVersionComparator.m; sourceTree = "<group>"; };
		61A2279A0D1CEE7600430CCD /* SUSystemProfiler.h */ = {isa = PBXFileReference; fileEncoding = 4; lastKnownFileType = sourcecode.c.h; path = SUSystemProfiler.h; sourceTree = "<group>"; };
		61A2279B0D1CEE7600430CCD /* SUSystemProfiler.m */ = {isa = PBXFileReference; fileEncoding = 4; lastKnownFileType = sourcecode.c.objc; path = SUSystemProfiler.m; sourceTree = "<group>"; };
		61A354530DF113C70076ECB1 /* SUUserInitiatedUpdateDriver.h */ = {isa = PBXFileReference; fileEncoding = 4; lastKnownFileType = sourcecode.c.h; path = SUUserInitiatedUpdateDriver.h; sourceTree = "<group>"; };
		61A354540DF113C70076ECB1 /* SUUserInitiatedUpdateDriver.m */ = {isa = PBXFileReference; fileEncoding = 4; lastKnownFileType = sourcecode.c.objc; path = SUUserInitiatedUpdateDriver.m; sourceTree = "<group>"; };
		61AAE8230A321A7F00D8810D /* en */ = {isa = PBXFileReference; fileEncoding = 10; lastKnownFileType = text.plist.strings; name = en; path = en.lproj/Sparkle.strings; sourceTree = "<group>"; };
		61AAE84F0A321AF700D8810D /* es */ = {isa = PBXFileReference; fileEncoding = 10; lastKnownFileType = text.plist.strings; name = es; path = es.lproj/Sparkle.strings; sourceTree = "<group>"; };
		61AAE8590A321B0400D8810D /* fr */ = {isa = PBXFileReference; fileEncoding = 10; lastKnownFileType = text.plist.strings; name = fr; path = fr.lproj/Sparkle.strings; sourceTree = "<group>"; };
		61AAE8710A321F7700D8810D /* nl */ = {isa = PBXFileReference; fileEncoding = 10; lastKnownFileType = text.plist.strings; name = nl; path = nl.lproj/Sparkle.strings; sourceTree = "<group>"; };
		61B078CC15A5FB6100600039 /* SUCodeSigningVerifier.h */ = {isa = PBXFileReference; fileEncoding = 4; lastKnownFileType = sourcecode.c.h; path = SUCodeSigningVerifier.h; sourceTree = "<group>"; };
		61B078CD15A5FB6100600039 /* SUCodeSigningVerifier.m */ = {isa = PBXFileReference; fileEncoding = 4; lastKnownFileType = sourcecode.c.objc; path = SUCodeSigningVerifier.m; sourceTree = "<group>"; };
		61B26BF817B2F76600F99C77 /* da */ = {isa = PBXFileReference; lastKnownFileType = file.xib; name = da; path = da.lproj/SUPasswordPrompt.xib; sourceTree = "<group>"; };
		61B5F8E309C4CE3C00B25A18 /* SUUpdater.h */ = {isa = PBXFileReference; fileEncoding = 30; lastKnownFileType = sourcecode.c.h; path = SUUpdater.h; sourceTree = "<group>"; };
		61B5F8E409C4CE3C00B25A18 /* SUUpdater.m */ = {isa = PBXFileReference; fileEncoding = 30; lastKnownFileType = sourcecode.c.objc; path = SUUpdater.m; sourceTree = "<group>"; };
		61B5F8E509C4CE3C00B25A18 /* SUPlainInstallerInternals.m */ = {isa = PBXFileReference; fileEncoding = 30; lastKnownFileType = sourcecode.c.objc; path = SUPlainInstallerInternals.m; sourceTree = "<group>"; };
		61B5F8F609C4CEB300B25A18 /* Security.framework */ = {isa = PBXFileReference; lastKnownFileType = wrapper.framework; name = Security.framework; path = /System/Library/Frameworks/Security.framework; sourceTree = "<absolute>"; };
		61B5F90209C4CEE200B25A18 /* Sparkle Test App.app */ = {isa = PBXFileReference; explicitFileType = wrapper.application; includeInIndex = 0; path = "Sparkle Test App.app"; sourceTree = BUILT_PRODUCTS_DIR; };
		61B5F90409C4CEE200B25A18 /* Test Application-Info.plist */ = {isa = PBXFileReference; lastKnownFileType = text.plist.xml; name = "Test Application-Info.plist"; path = "Test Application/Test Application-Info.plist"; sourceTree = "<group>"; };
		61B5F92409C4CFC900B25A18 /* main.m */ = {isa = PBXFileReference; fileEncoding = 30; lastKnownFileType = sourcecode.c.objc; name = main.m; path = "Test Application/main.m"; sourceTree = "<group>"; };
		61B5F92B09C4CFD800B25A18 /* English */ = {isa = PBXFileReference; fileEncoding = 10; lastKnownFileType = text.plist.strings; name = English; path = "Test Application/English.lproj/InfoPlist.strings"; sourceTree = "<group>"; };
		61B5F92D09C4CFD800B25A18 /* English */ = {isa = PBXFileReference; lastKnownFileType = wrapper.nib; name = English; path = "Test Application/English.lproj/MainMenu.nib"; sourceTree = "<group>"; };
		61B5FB9409C4F04600B25A18 /* SUAppcast.h */ = {isa = PBXFileReference; fileEncoding = 4; lastKnownFileType = sourcecode.c.h; path = SUAppcast.h; sourceTree = "<group>"; };
		61B5FB9509C4F04600B25A18 /* SUAppcast.m */ = {isa = PBXFileReference; fileEncoding = 4; lastKnownFileType = sourcecode.c.objc; path = SUAppcast.m; sourceTree = "<group>"; };
		61B5FC3F09C4FD4000B25A18 /* WebKit.framework */ = {isa = PBXFileReference; lastKnownFileType = wrapper.framework; name = WebKit.framework; path = /System/Library/Frameworks/WebKit.framework; sourceTree = "<absolute>"; };
		61B5FC5309C5182000B25A18 /* SUAppcastItem.h */ = {isa = PBXFileReference; fileEncoding = 4; lastKnownFileType = sourcecode.c.h; path = SUAppcastItem.h; sourceTree = "<group>"; };
		61B5FC5409C5182000B25A18 /* SUAppcastItem.m */ = {isa = PBXFileReference; fileEncoding = 4; lastKnownFileType = sourcecode.c.objc; path = SUAppcastItem.m; sourceTree = "<group>"; };
		61B5FCA009C5228F00B25A18 /* SUUpdateAlert.h */ = {isa = PBXFileReference; fileEncoding = 4; lastKnownFileType = sourcecode.c.h; path = SUUpdateAlert.h; sourceTree = "<group>"; };
		61B5FCA109C5228F00B25A18 /* SUUpdateAlert.m */ = {isa = PBXFileReference; fileEncoding = 4; lastKnownFileType = sourcecode.c.objc; path = SUUpdateAlert.m; sourceTree = "<group>"; };
		61B93A390DD02D6400DCD2F8 /* SUUIBasedUpdateDriver.h */ = {isa = PBXFileReference; fileEncoding = 4; lastKnownFileType = sourcecode.c.h; path = SUUIBasedUpdateDriver.h; sourceTree = "<group>"; };
		61B93A3A0DD02D6400DCD2F8 /* SUUIBasedUpdateDriver.m */ = {isa = PBXFileReference; fileEncoding = 4; lastKnownFileType = sourcecode.c.objc; path = SUUIBasedUpdateDriver.m; sourceTree = "<group>"; };
		61B93B250DD0FDD300DCD2F8 /* SUAutomaticUpdateDriver.h */ = {isa = PBXFileReference; fileEncoding = 4; lastKnownFileType = sourcecode.c.h; path = SUAutomaticUpdateDriver.h; sourceTree = "<group>"; };
		61B93B260DD0FDD300DCD2F8 /* SUAutomaticUpdateDriver.m */ = {isa = PBXFileReference; fileEncoding = 4; lastKnownFileType = sourcecode.c.objc; path = SUAutomaticUpdateDriver.m; sourceTree = "<group>"; };
		61B93C070DD112FF00DCD2F8 /* SUScheduledUpdateDriver.h */ = {isa = PBXFileReference; fileEncoding = 4; lastKnownFileType = sourcecode.c.h; path = SUScheduledUpdateDriver.h; sourceTree = "<group>"; };
		61B93C080DD112FF00DCD2F8 /* SUScheduledUpdateDriver.m */ = {isa = PBXFileReference; fileEncoding = 4; lastKnownFileType = sourcecode.c.objc; path = SUScheduledUpdateDriver.m; sourceTree = "<group>"; };
		61BA66CC14BDFA0400D02D86 /* sl */ = {isa = PBXFileReference; lastKnownFileType = text.plist.strings; name = sl; path = sl.lproj/Sparkle.strings; sourceTree = "<group>"; };
		61BA66DA14BDFC5500D02D86 /* sl */ = {isa = PBXFileReference; lastKnownFileType = file.xib; name = sl; path = sl.lproj/SUAutomaticUpdateAlert.xib; sourceTree = "<group>"; };
		61BA66DB14BDFC5500D02D86 /* sl */ = {isa = PBXFileReference; lastKnownFileType = file.xib; name = sl; path = sl.lproj/SUUpdateAlert.xib; sourceTree = "<group>"; };
		61BA66DC14BDFC5500D02D86 /* sl */ = {isa = PBXFileReference; lastKnownFileType = file.xib; name = sl; path = sl.lproj/SUUpdatePermissionPrompt.xib; sourceTree = "<group>"; };
		61BBDF810A49220C00378739 /* Sparkle.icns */ = {isa = PBXFileReference; lastKnownFileType = image.icns; path = Sparkle.icns; sourceTree = "<group>"; };
		61C268090E2DB5D000175E6C /* License.txt */ = {isa = PBXFileReference; fileEncoding = 4; lastKnownFileType = text; path = License.txt; sourceTree = "<group>"; };
		61CFB3280E385186007A1735 /* Sparkle.pch */ = {isa = PBXFileReference; fileEncoding = 4; lastKnownFileType = sourcecode.c.h; path = Sparkle.pch; sourceTree = "<group>"; };
		61DEC1161477565C00931268 /* ro */ = {isa = PBXFileReference; fileEncoding = 10; lastKnownFileType = text.plist.strings; name = ro; path = ro.lproj/Sparkle.strings; sourceTree = "<group>"; };
		61DEC1181477566800931268 /* ro */ = {isa = PBXFileReference; lastKnownFileType = file.xib; name = ro; path = ro.lproj/SUUpdatePermissionPrompt.xib; sourceTree = "<group>"; };
		61DEC11A1477567800931268 /* ro */ = {isa = PBXFileReference; lastKnownFileType = file.xib; name = ro; path = ro.lproj/SUUpdateAlert.xib; sourceTree = "<group>"; };
		61DEC11C1477568300931268 /* ro */ = {isa = PBXFileReference; lastKnownFileType = file.xib; name = ro; path = ro.lproj/SUAutomaticUpdateAlert.xib; sourceTree = "<group>"; };
		61E31A80103299500051D188 /* pt_BR */ = {isa = PBXFileReference; fileEncoding = 10; lastKnownFileType = text.plist.strings; name = pt_BR; path = pt_BR.lproj/Sparkle.strings; sourceTree = "<group>"; };
		61EF67550E25B58D00F754E0 /* SUHost.m */ = {isa = PBXFileReference; fileEncoding = 4; lastKnownFileType = sourcecode.c.objc; path = SUHost.m; sourceTree = "<group>"; };
		61EF67580E25C5B400F754E0 /* SUHost.h */ = {isa = PBXFileReference; fileEncoding = 4; lastKnownFileType = sourcecode.c.h; path = SUHost.h; sourceTree = "<group>"; };
		61F3AC1215C22D4A00260CA2 /* th */ = {isa = PBXFileReference; lastKnownFileType = text.plist.strings; name = th; path = th.lproj/Sparkle.strings; sourceTree = "<group>"; };
		61F3AC1415C22D5900260CA2 /* th */ = {isa = PBXFileReference; lastKnownFileType = file.xib; name = th; path = th.lproj/SUAutomaticUpdateAlert.xib; sourceTree = "<group>"; };
		61F3AC1515C22D5900260CA2 /* th */ = {isa = PBXFileReference; lastKnownFileType = file.xib; name = th; path = th.lproj/SUPasswordPrompt.xib; sourceTree = "<group>"; };
		61F3AC1615C22D5900260CA2 /* th */ = {isa = PBXFileReference; lastKnownFileType = file.xib; name = th; path = th.lproj/SUUpdateAlert.xib; sourceTree = "<group>"; };
		61F3AC1715C22D5900260CA2 /* th */ = {isa = PBXFileReference; lastKnownFileType = file.xib; name = th; path = th.lproj/SUUpdatePermissionPrompt.xib; sourceTree = "<group>"; };
		61F614540E24A12D009F47E7 /* it */ = {isa = PBXFileReference; fileEncoding = 10; lastKnownFileType = text.plist.strings; name = it; path = it.lproj/Sparkle.strings; sourceTree = "<group>"; };
		61F83F6F0DBFE137006FDD30 /* SUBasicUpdateDriver.h */ = {isa = PBXFileReference; fileEncoding = 4; lastKnownFileType = sourcecode.c.h; path = SUBasicUpdateDriver.h; sourceTree = "<group>"; };
		61F83F700DBFE137006FDD30 /* SUBasicUpdateDriver.m */ = {isa = PBXFileReference; fileEncoding = 4; lastKnownFileType = sourcecode.c.objc; path = SUBasicUpdateDriver.m; sourceTree = "<group>"; };
		8DC2EF5A0486A6940098B216 /* Info.plist */ = {isa = PBXFileReference; fileEncoding = 4; lastKnownFileType = text.plist; path = Info.plist; sourceTree = "<group>"; };
		8DC2EF5B0486A6940098B216 /* Sparkle.framework */ = {isa = PBXFileReference; explicitFileType = wrapper.framework; includeInIndex = 0; path = Sparkle.framework; sourceTree = BUILT_PRODUCTS_DIR; };
		93FB2778156BD80D001937C7 /* SUPasswordPrompt.h */ = {isa = PBXFileReference; fileEncoding = 4; lastKnownFileType = sourcecode.c.h; path = SUPasswordPrompt.h; sourceTree = "<group>"; };
		93FB2779156BD80D001937C7 /* SUPasswordPrompt.m */ = {isa = PBXFileReference; fileEncoding = 4; lastKnownFileType = sourcecode.c.objc; path = SUPasswordPrompt.m; sourceTree = "<group>"; };
		93FB277E156BD826001937C7 /* en */ = {isa = PBXFileReference; lastKnownFileType = file.xib; name = en; path = en.lproj/SUPasswordPrompt.xib; sourceTree = "<group>"; };
		FA1941CA0D94A70100DD942E /* ConfigFrameworkDebug.xcconfig */ = {isa = PBXFileReference; fileEncoding = 4; lastKnownFileType = text.xcconfig; path = ConfigFrameworkDebug.xcconfig; sourceTree = "<group>"; };
		FA1941CB0D94A70100DD942E /* ConfigTestAppDebug.xcconfig */ = {isa = PBXFileReference; fileEncoding = 4; lastKnownFileType = text.xcconfig; path = ConfigTestAppDebug.xcconfig; sourceTree = "<group>"; };
		FA1941CC0D94A70100DD942E /* ConfigCommonRelease.xcconfig */ = {isa = PBXFileReference; fileEncoding = 4; lastKnownFileType = text.xcconfig; path = ConfigCommonRelease.xcconfig; sourceTree = "<group>"; };
		FA1941CD0D94A70100DD942E /* ConfigTestApp.xcconfig */ = {isa = PBXFileReference; fileEncoding = 4; lastKnownFileType = text.xcconfig; path = ConfigTestApp.xcconfig; sourceTree = "<group>"; };
		FA1941CE0D94A70100DD942E /* ConfigRelaunch.xcconfig */ = {isa = PBXFileReference; fileEncoding = 4; lastKnownFileType = text.xcconfig; path = ConfigRelaunch.xcconfig; sourceTree = "<group>"; };
		FA1941CF0D94A70100DD942E /* ConfigCommonDebug.xcconfig */ = {isa = PBXFileReference; fileEncoding = 4; lastKnownFileType = text.xcconfig; path = ConfigCommonDebug.xcconfig; sourceTree = "<group>"; };
		FA1941D00D94A70100DD942E /* ConfigCommon.xcconfig */ = {isa = PBXFileReference; fileEncoding = 4; lastKnownFileType = text.xcconfig; path = ConfigCommon.xcconfig; sourceTree = "<group>"; };
		FA1941D10D94A70100DD942E /* ConfigFramework.xcconfig */ = {isa = PBXFileReference; fileEncoding = 4; lastKnownFileType = text.xcconfig; path = ConfigFramework.xcconfig; sourceTree = "<group>"; };
		FA1941D20D94A70100DD942E /* ConfigTestAppRelease.xcconfig */ = {isa = PBXFileReference; fileEncoding = 4; lastKnownFileType = text.xcconfig; path = ConfigTestAppRelease.xcconfig; sourceTree = "<group>"; };
		FA1941D30D94A70100DD942E /* ConfigRelaunchDebug.xcconfig */ = {isa = PBXFileReference; fileEncoding = 4; lastKnownFileType = text.xcconfig; path = ConfigRelaunchDebug.xcconfig; sourceTree = "<group>"; };
		FA1941D40D94A70100DD942E /* ConfigRelaunchRelease.xcconfig */ = {isa = PBXFileReference; fileEncoding = 4; lastKnownFileType = text.xcconfig; path = ConfigRelaunchRelease.xcconfig; sourceTree = "<group>"; };
		FA1941D50D94A70100DD942E /* ConfigFrameworkRelease.xcconfig */ = {isa = PBXFileReference; fileEncoding = 4; lastKnownFileType = text.xcconfig; path = ConfigFrameworkRelease.xcconfig; sourceTree = "<group>"; };
		FA302AFD109D13190060F891 /* ConfigUnitTestReleaseGCSupport.xcconfig */ = {isa = PBXFileReference; fileEncoding = 4; lastKnownFileType = text.xcconfig; path = ConfigUnitTestReleaseGCSupport.xcconfig; sourceTree = "<group>"; };
		FA3AAF391050B273004B3130 /* ConfigUnitTestRelease.xcconfig */ = {isa = PBXFileReference; fileEncoding = 4; lastKnownFileType = text.xcconfig; path = ConfigUnitTestRelease.xcconfig; sourceTree = "<group>"; };
		FA3AAF3A1050B273004B3130 /* ConfigUnitTestDebug.xcconfig */ = {isa = PBXFileReference; fileEncoding = 4; lastKnownFileType = text.xcconfig; path = ConfigUnitTestDebug.xcconfig; sourceTree = "<group>"; };
		FA3AAF3B1050B273004B3130 /* ConfigUnitTest.xcconfig */ = {isa = PBXFileReference; fileEncoding = 4; lastKnownFileType = text.xcconfig; path = ConfigUnitTest.xcconfig; sourceTree = "<group>"; };
/* End PBXFileReference section */

/* Begin PBXFrameworksBuildPhase section */
		55C14BB5136EEF1500649790 /* Frameworks */ = {
			isa = PBXFrameworksBuildPhase;
			buildActionMask = 2147483647;
			files = (
				55C14EE8136EF61D00649790 /* Cocoa.framework in Frameworks */,
				55C14F9A136F045400649790 /* Security.framework in Frameworks */,
			);
			runOnlyForDeploymentPostprocessing = 0;
		};
		5D06E8CE0FD68C7C005AE3F6 /* Frameworks */ = {
			isa = PBXFrameworksBuildPhase;
			buildActionMask = 2147483647;
			files = (
				5D06E8D80FD68C8E005AE3F6 /* Sparkle.framework in Frameworks */,
				5D06E8FF0FD68D6D005AE3F6 /* libbz2.dylib in Frameworks */,
				5D06E9050FD68D7D005AE3F6 /* Foundation.framework in Frameworks */,
				5D1AF58B0FD7678C0065DB48 /* libxar.1.dylib in Frameworks */,
				5D1AF5900FD767AD0065DB48 /* libxml2.dylib in Frameworks */,
				5D1AF59A0FD767E50065DB48 /* libz.dylib in Frameworks */,
			);
			runOnlyForDeploymentPostprocessing = 0;
		};
		612279D60DB5470200AB99EA /* Frameworks */ = {
			isa = PBXFrameworksBuildPhase;
			buildActionMask = 2147483647;
			files = (
				61FA52880E2D9EA400EF58AD /* Sparkle.framework in Frameworks */,
			);
			runOnlyForDeploymentPostprocessing = 0;
		};
		61B5F90009C4CEE200B25A18 /* Frameworks */ = {
			isa = PBXFrameworksBuildPhase;
			buildActionMask = 2147483647;
			files = (
				61B5F90F09C4CF3A00B25A18 /* Sparkle.framework in Frameworks */,
				525A27A0133D6B9700FD8D70 /* Cocoa.framework in Frameworks */,
			);
			runOnlyForDeploymentPostprocessing = 0;
		};
		8DC2EF560486A6940098B216 /* Frameworks */ = {
			isa = PBXFrameworksBuildPhase;
			buildActionMask = 2147483647;
			files = (
				61B5F8F709C4CEB300B25A18 /* Security.framework in Frameworks */,
				61B5FC4C09C4FD5E00B25A18 /* WebKit.framework in Frameworks */,
				61177A1F0D1112E900749C97 /* IOKit.framework in Frameworks */,
				5D06E8FD0FD68D6B005AE3F6 /* libbz2.dylib in Frameworks */,
				5D1AF58A0FD7678C0065DB48 /* libxar.1.dylib in Frameworks */,
				5D1AF82B0FD768180065DB48 /* libz.dylib in Frameworks */,
				525A2790133D6AE900FD8D70 /* Cocoa.framework in Frameworks */,
				55C14F32136EFC2400649790 /* SystemConfiguration.framework in Frameworks */,
			);
			runOnlyForDeploymentPostprocessing = 0;
		};
/* End PBXFrameworksBuildPhase section */

/* Begin PBXGroup section */
		034768DFFF38A50411DB9C8B /* Products */ = {
			isa = PBXGroup;
			children = (
				8DC2EF5B0486A6940098B216 /* Sparkle.framework */,
				61B5F90209C4CEE200B25A18 /* Sparkle Test App.app */,
				612279D90DB5470200AB99EA /* Sparkle Unit Tests.octest */,
				5D06E8D00FD68C7C005AE3F6 /* BinaryDelta */,
				55C14BB7136EEF1500649790 /* finish_installation.app */,
			);
			name = Products;
			sourceTree = "<group>";
		};
		0867D691FE84028FC02AAC07 /* Sparkle */ = {
			isa = PBXGroup;
			children = (
				61F83F6E0DBFE07A006FDD30 /* Update Control */,
				61299B3909CB055000B7442F /* Appcast Support */,
				618FA6DB0DB485440026945C /* Installation */,
				55C14BD5136EEFD000649790 /* finish_installation tool */,
				6101354A0DD25B7F0049ACDF /* Unarchiving */,
				61299B3A09CB056100B7442F /* User Interface */,
				61B5F8F309C4CE5900B25A18 /* Other Sources */,
				089C1665FE841158C02AAC07 /* Framework Resources */,
				61227A100DB5484000AB99EA /* Tests */,
				61B5F91D09C4CF7F00B25A18 /* Test Application Sources */,
				0867D69AFE84028FC02AAC07 /* Apple Frameworks and Libraries */,
				FA1941C40D94A6EA00DD942E /* Configurations */,
				034768DFFF38A50411DB9C8B /* Products */,
			);
			name = Sparkle;
			sourceTree = "<group>";
		};
		0867D69AFE84028FC02AAC07 /* Apple Frameworks and Libraries */ = {
			isa = PBXGroup;
			children = (
				6117796E0D1112E000749C97 /* IOKit.framework */,
				61B5FC3F09C4FD4000B25A18 /* WebKit.framework */,
				61B5F8F609C4CEB300B25A18 /* Security.framework */,
				0867D6A5FE840307C02AAC07 /* AppKit.framework */,
				0867D69BFE84028FC02AAC07 /* Foundation.framework */,
				5D06E8FB0FD68D61005AE3F6 /* libbz2.dylib */,
				5D1AF58F0FD767AD0065DB48 /* libxml2.dylib */,
				5D1AF5890FD7678C0065DB48 /* libxar.1.dylib */,
				5D1AF5990FD767E50065DB48 /* libz.dylib */,
				525A278F133D6AE900FD8D70 /* Cocoa.framework */,
				55C14F31136EFC2400649790 /* SystemConfiguration.framework */,
			);
			name = "Apple Frameworks and Libraries";
			sourceTree = "<group>";
		};
		089C1665FE841158C02AAC07 /* Framework Resources */ = {
			isa = PBXGroup;
			children = (
				8DC2EF5A0486A6940098B216 /* Info.plist */,
				615AE3CF0D64DC40001CA7BD /* SUModelTranslation.plist */,
				61C268090E2DB5D000175E6C /* License.txt */,
				61AAE8220A321A7F00D8810D /* Sparkle.strings */,
				55C14C05136EF2C700649790 /* SUUpdatePermissionPrompt.xib */,
				55C14BF0136EF26100649790 /* SUUpdateAlert.xib */,
				55C14BDA136EF20D00649790 /* SUAutomaticUpdateAlert.xib */,
				55C14BD8136EF00C00649790 /* SUStatus.xib */,
				93FB277D156BD826001937C7 /* SUPasswordPrompt.xib */,
			);
			name = "Framework Resources";
			sourceTree = "<group>";
		};
		55C14BD5136EEFD000649790 /* finish_installation tool */ = {
			isa = PBXGroup;
			children = (
				55C14BB9136EEF1500649790 /* finish_installation-Info.plist */,
				55C14BD3136EEFCE00649790 /* finish_installation.m */,
				55C14F0E136EF73600649790 /* finish_installation.pch */,
				550347001370023A00AE7681 /* Sparkle.icns */,
			);
			name = "finish_installation tool";
			sourceTree = "<group>";
		};
		5D06E8D90FD68C95005AE3F6 /* Binary Delta */ = {
			isa = PBXGroup;
			children = (
				5D06E8DB0FD68CB9005AE3F6 /* bsdiff.c */,
				5D06E8DC0FD68CB9005AE3F6 /* bspatch.c */,
				5D06E8DF0FD68CC7005AE3F6 /* SUBinaryDeltaApply.h */,
				5D06E8E00FD68CC7005AE3F6 /* SUBinaryDeltaApply.m */,
				5D06E8E10FD68CC7005AE3F6 /* SUBinaryDeltaCommon.h */,
				5D06E8E20FD68CC7005AE3F6 /* SUBinaryDeltaCommon.m */,
				5D06E8E30FD68CC7005AE3F6 /* SUBinaryDeltaTool.m */,
				5D06E9370FD69271005AE3F6 /* SUBinaryDeltaUnarchiver.h */,
				5D06E9380FD69271005AE3F6 /* SUBinaryDeltaUnarchiver.m */,
				611142E810FB1BE5009810AA /* bspatch.h */,
			);
			name = "Binary Delta";
			sourceTree = "<group>";
		};
		6101354A0DD25B7F0049ACDF /* Unarchiving */ = {
			isa = PBXGroup;
			children = (
				5D06E8D90FD68C95005AE3F6 /* Binary Delta */,
				61299A8B09CA790200B7442F /* SUUnarchiver.h */,
				61299A8C09CA790200B7442F /* SUUnarchiver.m */,
				6102FE590E08C7EC00F85D09 /* SUUnarchiver_Private.h */,
				6102FE5A0E08C7EC00F85D09 /* SUUnarchiver_Private.m */,
				6102FE440E077FCE00F85D09 /* SUPipedUnarchiver.h */,
				6129C0B90E0B79810062CE76 /* SUPipedUnarchiver.m */,
				6102FE480E07803800F85D09 /* SUDiskImageUnarchiver.h */,
				6102FE490E07803800F85D09 /* SUDiskImageUnarchiver.m */,
				610EC1C00CF3914D00AE239E /* NTSynchronousTask.h */,
				610EC1BF0CF3914D00AE239E /* NTSynchronousTask.m */,
			);
			name = Unarchiving;
			sourceTree = "<group>";
		};
		61227A100DB5484000AB99EA /* Tests */ = {
			isa = PBXGroup;
			children = (
				61227A140DB548B800AB99EA /* SUVersionComparisonTest.h */,
				61227A150DB548B800AB99EA /* SUVersionComparisonTest.m */,
				612279DA0DB5470200AB99EA /* Sparkle Unit Tests-Info.plist */,
			);
			name = Tests;
			sourceTree = "<group>";
		};
		61299B3909CB055000B7442F /* Appcast Support */ = {
			isa = PBXGroup;
			children = (
				61B5FB9409C4F04600B25A18 /* SUAppcast.h */,
				61B5FB9509C4F04600B25A18 /* SUAppcast.m */,
				61B5FC5309C5182000B25A18 /* SUAppcastItem.h */,
				61B5FC5409C5182000B25A18 /* SUAppcastItem.m */,
				61A2279A0D1CEE7600430CCD /* SUSystemProfiler.h */,
				61A2279B0D1CEE7600430CCD /* SUSystemProfiler.m */,
				61A2259C0D1C495D00430CCD /* SUVersionComparisonProtocol.h */,
				3772FEA813DE0B6B00F79537 /* SUVersionDisplayProtocol.h */,
				61A225A20D1C4AC000430CCD /* SUStandardVersionComparator.h */,
				61A225A30D1C4AC000430CCD /* SUStandardVersionComparator.m */,
			);
			name = "Appcast Support";
			sourceTree = "<group>";
		};
		61299B3A09CB056100B7442F /* User Interface */ = {
			isa = PBXGroup;
			children = (
				61B5FCA009C5228F00B25A18 /* SUUpdateAlert.h */,
				61B5FCA109C5228F00B25A18 /* SUUpdateAlert.m */,
				6120721009CC5C4B007FE0F6 /* SUAutomaticUpdateAlert.h */,
				6120721109CC5C4B007FE0F6 /* SUAutomaticUpdateAlert.m */,
				6196CFE309C71ADE000DC222 /* SUStatusController.h */,
				6196CFE409C71ADE000DC222 /* SUStatusController.m */,
				612DCBAD0D488BC60015DBEA /* SUUpdatePermissionPrompt.h */,
				612DCBAE0D488BC60015DBEA /* SUUpdatePermissionPrompt.m */,
				61180BC80D64138900B4E0D1 /* SUWindowController.h */,
				61180BC90D64138900B4E0D1 /* SUWindowController.m */,
				93FB2778156BD80D001937C7 /* SUPasswordPrompt.h */,
				93FB2779156BD80D001937C7 /* SUPasswordPrompt.m */,
			);
			name = "User Interface";
			sourceTree = "<group>";
		};
		618FA6DB0DB485440026945C /* Installation */ = {
			isa = PBXGroup;
			children = (
				618FA4FF0DAE88B40026945C /* SUInstaller.h */,
				618FA5000DAE88B40026945C /* SUInstaller.m */,
				618FA5030DAE8AB80026945C /* SUPlainInstaller.h */,
				618FA5040DAE8AB80026945C /* SUPlainInstaller.m */,
				6129984309C9E2DA00B7442F /* SUPlainInstallerInternals.h */,
				61B5F8E509C4CE3C00B25A18 /* SUPlainInstallerInternals.m */,
				618FA5200DAE8E8A0026945C /* SUPackageInstaller.h */,
				618FA5210DAE8E8A0026945C /* SUPackageInstaller.m */,
			);
			name = Installation;
			sourceTree = "<group>";
		};
		61B5F8F309C4CE5900B25A18 /* Other Sources */ = {
			isa = PBXGroup;
			children = (
				61EF67580E25C5B400F754E0 /* SUHost.h */,
				61EF67550E25B58D00F754E0 /* SUHost.m */,
				61299B3509CB04E000B7442F /* Sparkle.h */,
				61CFB3280E385186007A1735 /* Sparkle.pch */,
				61299A5B09CA6D4500B7442F /* SUConstants.h */,
				61299A5F09CA6EB100B7442F /* SUConstants.m */,
				55C14F04136EF6DB00649790 /* SULog.h */,
				55C14F05136EF6DB00649790 /* SULog.m */,
			);
			includeInIndex = 1;
			name = "Other Sources";
			sourceTree = "<group>";
		};
		61B5F91D09C4CF7F00B25A18 /* Test Application Sources */ = {
			isa = PBXGroup;
			children = (
				61BBDF810A49220C00378739 /* Sparkle.icns */,
				61B5F92A09C4CFD800B25A18 /* InfoPlist.strings */,
				61B5F92C09C4CFD800B25A18 /* MainMenu.nib */,
				61B5F92409C4CFC900B25A18 /* main.m */,
				61B5F90409C4CEE200B25A18 /* Test Application-Info.plist */,
				618E9CFC0E7328F1004646D8 /* dsa_pub.pem */,
			);
			name = "Test Application Sources";
			sourceTree = "<group>";
		};
		61CFB2C10E384958007A1735 /* Support */ = {
			isa = PBXGroup;
			children = (
				61299A2D09CA2DAB00B7442F /* SUDSAVerifier.h */,
				61299A2E09CA2DAB00B7442F /* SUDSAVerifier.m */,
				61B078CC15A5FB6100600039 /* SUCodeSigningVerifier.h */,
				61B078CD15A5FB6100600039 /* SUCodeSigningVerifier.m */,
			);
			name = Support;
			sourceTree = "<group>";
		};
		61CFB2C20E38496B007A1735 /* Drivers */ = {
			isa = PBXGroup;
			children = (
				610134710DD250470049ACDF /* SUUpdateDriver.h */,
				610134720DD250470049ACDF /* SUUpdateDriver.m */,
				61F83F6F0DBFE137006FDD30 /* SUBasicUpdateDriver.h */,
				61F83F700DBFE137006FDD30 /* SUBasicUpdateDriver.m */,
				61B93A390DD02D6400DCD2F8 /* SUUIBasedUpdateDriver.h */,
				61B93A3A0DD02D6400DCD2F8 /* SUUIBasedUpdateDriver.m */,
				61B93B250DD0FDD300DCD2F8 /* SUAutomaticUpdateDriver.h */,
				61B93B260DD0FDD300DCD2F8 /* SUAutomaticUpdateDriver.m */,
				61B93C070DD112FF00DCD2F8 /* SUScheduledUpdateDriver.h */,
				61B93C080DD112FF00DCD2F8 /* SUScheduledUpdateDriver.m */,
				610134790DD2541A0049ACDF /* SUProbingUpdateDriver.h */,
				6101347A0DD2541A0049ACDF /* SUProbingUpdateDriver.m */,
				61A354530DF113C70076ECB1 /* SUUserInitiatedUpdateDriver.h */,
				61A354540DF113C70076ECB1 /* SUUserInitiatedUpdateDriver.m */,
			);
			name = Drivers;
			sourceTree = "<group>";
		};
		61F83F6E0DBFE07A006FDD30 /* Update Control */ = {
			isa = PBXGroup;
			children = (
				61B5F8E309C4CE3C00B25A18 /* SUUpdater.h */,
				6158A1C4137904B300487EC1 /* SUUpdater_Private.h */,
				61B5F8E409C4CE3C00B25A18 /* SUUpdater.m */,
				61CFB2C20E38496B007A1735 /* Drivers */,
				61CFB2C10E384958007A1735 /* Support */,
			);
			name = "Update Control";
			sourceTree = "<group>";
		};
		FA1941C40D94A6EA00DD942E /* Configurations */ = {
			isa = PBXGroup;
			children = (
				5D06E8F10FD68D21005AE3F6 /* ConfigBinaryDelta.xcconfig */,
				5D06E8F20FD68D21005AE3F6 /* ConfigBinaryDeltaDebug.xcconfig */,
				5D06E8F30FD68D21005AE3F6 /* ConfigBinaryDeltaRelease.xcconfig */,
				FA1941D00D94A70100DD942E /* ConfigCommon.xcconfig */,
				FA1941CF0D94A70100DD942E /* ConfigCommonDebug.xcconfig */,
				FA1941CC0D94A70100DD942E /* ConfigCommonRelease.xcconfig */,
				FA1941D10D94A70100DD942E /* ConfigFramework.xcconfig */,
				FA1941CA0D94A70100DD942E /* ConfigFrameworkDebug.xcconfig */,
				FA1941D50D94A70100DD942E /* ConfigFrameworkRelease.xcconfig */,
				61072EB20DF2640C008FE88B /* ConfigFrameworkReleaseGCSupport.xcconfig */,
				FA1941CD0D94A70100DD942E /* ConfigTestApp.xcconfig */,
				FA1941CB0D94A70100DD942E /* ConfigTestAppDebug.xcconfig */,
				FA1941D20D94A70100DD942E /* ConfigTestAppRelease.xcconfig */,
				615409A8103BA09100125AF1 /* ConfigTestAppReleaseGCSupport.xcconfig */,
				FA1941CE0D94A70100DD942E /* ConfigRelaunch.xcconfig */,
				FA1941D30D94A70100DD942E /* ConfigRelaunchDebug.xcconfig */,
				FA1941D40D94A70100DD942E /* ConfigRelaunchRelease.xcconfig */,
				FA3AAF3B1050B273004B3130 /* ConfigUnitTest.xcconfig */,
				FA3AAF3A1050B273004B3130 /* ConfigUnitTestDebug.xcconfig */,
				FA3AAF391050B273004B3130 /* ConfigUnitTestRelease.xcconfig */,
				FA302AFD109D13190060F891 /* ConfigUnitTestReleaseGCSupport.xcconfig */,
			);
			path = Configurations;
			sourceTree = "<group>";
		};
/* End PBXGroup section */

/* Begin PBXHeadersBuildPhase section */
		8DC2EF500486A6940098B216 /* Headers */ = {
			isa = PBXHeadersBuildPhase;
			buildActionMask = 2147483647;
			files = (
				61B5F8ED09C4CE3C00B25A18 /* SUUpdater.h in Headers */,
				3772FEA913DE0B6B00F79537 /* SUVersionDisplayProtocol.h in Headers */,
				61B5FC0D09C4FC8200B25A18 /* SUAppcast.h in Headers */,
				61B5FC7009C51F4A00B25A18 /* SUAppcastItem.h in Headers */,
				61B5FCDF09C52A9F00B25A18 /* SUUpdateAlert.h in Headers */,
				6196CFF909C72148000DC222 /* SUStatusController.h in Headers */,
				61299A2F09CA2DAB00B7442F /* SUDSAVerifier.h in Headers */,
				61299A4A09CA2DD000B7442F /* SUPlainInstallerInternals.h in Headers */,
				61299A5C09CA6D4500B7442F /* SUConstants.h in Headers */,
				61299A8D09CA790200B7442F /* SUUnarchiver.h in Headers */,
				61299B3609CB04E000B7442F /* Sparkle.h in Headers */,
				6120721209CC5C4B007FE0F6 /* SUAutomaticUpdateAlert.h in Headers */,
				61A2259E0D1C495D00430CCD /* SUVersionComparisonProtocol.h in Headers */,
				61A225A40D1C4AC000430CCD /* SUStandardVersionComparator.h in Headers */,
				61A2279C0D1CEE7600430CCD /* SUSystemProfiler.h in Headers */,
				6160E7E10D3B4A8800E9CD71 /* NTSynchronousTask.h in Headers */,
				612DCBAF0D488BC60015DBEA /* SUUpdatePermissionPrompt.h in Headers */,
				61180BCA0D64138900B4E0D1 /* SUWindowController.h in Headers */,
				618FA5010DAE88B40026945C /* SUInstaller.h in Headers */,
				618FA5050DAE8AB80026945C /* SUPlainInstaller.h in Headers */,
				618FA5220DAE8E8A0026945C /* SUPackageInstaller.h in Headers */,
				61F83F740DBFE141006FDD30 /* SUBasicUpdateDriver.h in Headers */,
				61B93A3C0DD02D7000DCD2F8 /* SUUIBasedUpdateDriver.h in Headers */,
				61B93B270DD0FDD300DCD2F8 /* SUAutomaticUpdateDriver.h in Headers */,
				61B93C090DD112FF00DCD2F8 /* SUScheduledUpdateDriver.h in Headers */,
				610134730DD250470049ACDF /* SUUpdateDriver.h in Headers */,
				6101347B0DD2541A0049ACDF /* SUProbingUpdateDriver.h in Headers */,
				61699BCC0DDB92BD005878A4 /* SUVersionComparisonTest.h in Headers */,
				61A354550DF113C70076ECB1 /* SUUserInitiatedUpdateDriver.h in Headers */,
				6102FE460E077FCE00F85D09 /* SUPipedUnarchiver.h in Headers */,
				6102FE4A0E07803800F85D09 /* SUDiskImageUnarchiver.h in Headers */,
				6102FE5B0E08C7EC00F85D09 /* SUUnarchiver_Private.h in Headers */,
				61EF67590E25C5B400F754E0 /* SUHost.h in Headers */,
				61CFB3290E385186007A1735 /* Sparkle.pch in Headers */,
				5D06E9390FD69271005AE3F6 /* SUBinaryDeltaUnarchiver.h in Headers */,
				611142E910FB1BE5009810AA /* bspatch.h in Headers */,
				55C14F06136EF6DB00649790 /* SULog.h in Headers */,
				55C14F0F136EF73600649790 /* finish_installation.pch in Headers */,
				6158A1C5137904B300487EC1 /* SUUpdater_Private.h in Headers */,
				93FB277A156BD80D001937C7 /* SUPasswordPrompt.h in Headers */,
				61B078CE15A5FB6100600039 /* SUCodeSigningVerifier.h in Headers */,
			);
			runOnlyForDeploymentPostprocessing = 0;
		};
/* End PBXHeadersBuildPhase section */

/* Begin PBXNativeTarget section */
		55C14BB6136EEF1500649790 /* finish_installation */ = {
			isa = PBXNativeTarget;
			buildConfigurationList = 55C14BBE136EEF1500649790 /* Build configuration list for PBXNativeTarget "finish_installation" */;
			buildPhases = (
				55C14BB3136EEF1500649790 /* Resources */,
				55C14BB4136EEF1500649790 /* Sources */,
				55C14BB5136EEF1500649790 /* Frameworks */,
			);
			buildRules = (
			);
			dependencies = (
			);
			name = finish_installation;
			productName = finish_installation;
			productReference = 55C14BB7136EEF1500649790 /* finish_installation.app */;
			productType = "com.apple.product-type.application";
		};
		5D06E8CF0FD68C7C005AE3F6 /* BinaryDelta */ = {
			isa = PBXNativeTarget;
			buildConfigurationList = 5D06E8DA0FD68C95005AE3F6 /* Build configuration list for PBXNativeTarget "BinaryDelta" */;
			buildPhases = (
				5D06E8CD0FD68C7C005AE3F6 /* Sources */,
				5D06E8CE0FD68C7C005AE3F6 /* Frameworks */,
				5D06E90D0FD68DA3005AE3F6 /* Fix Install Name */,
			);
			buildRules = (
			);
			dependencies = (
				5D06E8D60FD68C86005AE3F6 /* PBXTargetDependency */,
			);
			name = BinaryDelta;
			productName = BinaryDelta;
			productReference = 5D06E8D00FD68C7C005AE3F6 /* BinaryDelta */;
			productType = "com.apple.product-type.tool";
		};
		612279D80DB5470200AB99EA /* Sparkle Unit Tests */ = {
			isa = PBXNativeTarget;
			buildConfigurationList = 612279DD0DB5470300AB99EA /* Build configuration list for PBXNativeTarget "Sparkle Unit Tests" */;
			buildPhases = (
				612279D40DB5470200AB99EA /* Resources */,
				612279D50DB5470200AB99EA /* Sources */,
				612279D60DB5470200AB99EA /* Frameworks */,
				612279D70DB5470200AB99EA /* ShellScript */,
			);
			buildRules = (
			);
			dependencies = (
				61FA528D0E2D9EB200EF58AD /* PBXTargetDependency */,
			);
			name = "Sparkle Unit Tests";
			productName = "Sparkle Unit Tests";
			productReference = 612279D90DB5470200AB99EA /* Sparkle Unit Tests.octest */;
			productType = "com.apple.product-type.bundle";
		};
		61B5F90109C4CEE200B25A18 /* Sparkle Test App */ = {
			isa = PBXNativeTarget;
			buildConfigurationList = 61B5F90509C4CEE300B25A18 /* Build configuration list for PBXNativeTarget "Sparkle Test App" */;
			buildPhases = (
				61B5F8FE09C4CEE200B25A18 /* Resources */,
				61B5F8FF09C4CEE200B25A18 /* Sources */,
				61B5F90009C4CEE200B25A18 /* Frameworks */,
				61B5FB4D09C4E9FA00B25A18 /* CopyFiles */,
			);
			buildRules = (
			);
			dependencies = (
				61B5F91C09C4CF7200B25A18 /* PBXTargetDependency */,
			);
			name = "Sparkle Test App";
			productName = "Test Application";
			productReference = 61B5F90209C4CEE200B25A18 /* Sparkle Test App.app */;
			productType = "com.apple.product-type.application";
		};
		8DC2EF4F0486A6940098B216 /* Sparkle */ = {
			isa = PBXNativeTarget;
			buildConfigurationList = 1DEB91AD08733DA50010E9CD /* Build configuration list for PBXNativeTarget "Sparkle" */;
			buildPhases = (
				8DC2EF500486A6940098B216 /* Headers */,
				8DC2EF520486A6940098B216 /* Resources */,
				8DC2EF540486A6940098B216 /* Sources */,
				8DC2EF560486A6940098B216 /* Frameworks */,
				6131B1910DDCDE32005215F0 /* Run Script: Set git Version Info */,
				6195D4B40E40505A00D41A50 /* Run Script: Link fr_CA to fr */,
				61E31A85103299750051D188 /* Run Script: Link pt to pt_BR */,
			);
			buildRules = (
			);
			dependencies = (
				55C14F97136F044100649790 /* PBXTargetDependency */,
			);
			name = Sparkle;
			productInstallPath = "$(HOME)/Library/Frameworks";
			productName = Sparkle;
			productReference = 8DC2EF5B0486A6940098B216 /* Sparkle.framework */;
			productType = "com.apple.product-type.framework";
		};
/* End PBXNativeTarget section */

/* Begin PBXProject section */
		0867D690FE84028FC02AAC07 /* Project object */ = {
			isa = PBXProject;
			attributes = {
<<<<<<< HEAD
				LastUpgradeCheck = 0450;
=======
				LastUpgradeCheck = 0460;
>>>>>>> 7141818b
			};
			buildConfigurationList = 1DEB91B108733DA50010E9CD /* Build configuration list for PBXProject "Sparkle" */;
			compatibilityVersion = "Xcode 3.2";
			developmentRegion = English;
			hasScannedForEncodings = 1;
			knownRegions = (
				English,
				Japanese,
				French,
				German,
				Italian,
				zh_TW,
				en,
				ca,
				cs,
				cy,
				da,
				de,
				es,
				fi,
				fr,
				he,
				hu,
				id,
				is,
				it,
				ja,
				ko,
				nl,
				no,
				pl,
				ru,
				sk,
				sv,
				th,
				tr,
				zh_CN,
				fr_ca,
				pt_BR,
				pt_PT,
				pt,
				ro,
				sl,
				uk,
				ar,
			);
			mainGroup = 0867D691FE84028FC02AAC07 /* Sparkle */;
			productRefGroup = 034768DFFF38A50411DB9C8B /* Products */;
			projectDirPath = "";
			projectRoot = "";
			targets = (
				8DC2EF4F0486A6940098B216 /* Sparkle */,
				61B5F90109C4CEE200B25A18 /* Sparkle Test App */,
				612279D80DB5470200AB99EA /* Sparkle Unit Tests */,
				5D06E8CF0FD68C7C005AE3F6 /* BinaryDelta */,
				55C14BB6136EEF1500649790 /* finish_installation */,
			);
		};
/* End PBXProject section */

/* Begin PBXResourcesBuildPhase section */
		55C14BB3136EEF1500649790 /* Resources */ = {
			isa = PBXResourcesBuildPhase;
			buildActionMask = 2147483647;
			files = (
				55C14BD9136EF00C00649790 /* SUStatus.xib in Resources */,
				55C14FC7136F05E100649790 /* Sparkle.strings in Resources */,
				550347011370023A00AE7681 /* Sparkle.icns in Resources */,
			);
			runOnlyForDeploymentPostprocessing = 0;
		};
		612279D40DB5470200AB99EA /* Resources */ = {
			isa = PBXResourcesBuildPhase;
			buildActionMask = 2147483647;
			files = (
			);
			runOnlyForDeploymentPostprocessing = 0;
		};
		61B5F8FE09C4CEE200B25A18 /* Resources */ = {
			isa = PBXResourcesBuildPhase;
			buildActionMask = 2147483647;
			files = (
				61B5F92E09C4CFD800B25A18 /* InfoPlist.strings in Resources */,
				61B5F92F09C4CFD800B25A18 /* MainMenu.nib in Resources */,
				61BBDF820A49220C00378739 /* Sparkle.icns in Resources */,
				618E9CFD0E7328F1004646D8 /* dsa_pub.pem in Resources */,
			);
			runOnlyForDeploymentPostprocessing = 0;
		};
		8DC2EF520486A6940098B216 /* Resources */ = {
			isa = PBXResourcesBuildPhase;
			buildActionMask = 2147483647;
			files = (
				61C2680A0E2DB5D000175E6C /* License.txt in Resources */,
				61AAE8280A321A7F00D8810D /* Sparkle.strings in Resources */,
				615AE3D00D64DC40001CA7BD /* SUModelTranslation.plist in Resources */,
				55C14BEE136EF20D00649790 /* SUAutomaticUpdateAlert.xib in Resources */,
				55C14BEF136EF21700649790 /* SUStatus.xib in Resources */,
				55C14C04136EF26100649790 /* SUUpdateAlert.xib in Resources */,
				55C14C19136EF2C700649790 /* SUUpdatePermissionPrompt.xib in Resources */,
				55C14F3B136EFCB300649790 /* finish_installation.app in Resources */,
				93FB277F156BD826001937C7 /* SUPasswordPrompt.xib in Resources */,
			);
			runOnlyForDeploymentPostprocessing = 0;
		};
/* End PBXResourcesBuildPhase section */

/* Begin PBXShellScriptBuildPhase section */
		5D06E90D0FD68DA3005AE3F6 /* Fix Install Name */ = {
			isa = PBXShellScriptBuildPhase;
			buildActionMask = 2147483647;
			files = (
			);
			inputPaths = (
			);
			name = "Fix Install Name";
			outputPaths = (
				"$(CONFIGURATION_BUILD_DIR)/BinaryDelta",
			);
			runOnlyForDeploymentPostprocessing = 0;
			shellPath = /bin/sh;
			shellScript = "install_name_tool -change \"@loader_path/../Frameworks/Sparkle.framework/Versions/A/Sparkle\" \"@loader_path/Sparkle.framework/Versions/A/Sparkle\" \"${CONFIGURATION_BUILD_DIR}/BinaryDelta\"";
		};
		612279D70DB5470200AB99EA /* ShellScript */ = {
			isa = PBXShellScriptBuildPhase;
			buildActionMask = 2147483647;
			files = (
			);
			inputPaths = (
			);
			outputPaths = (
			);
			runOnlyForDeploymentPostprocessing = 0;
			shellPath = /bin/sh;
			shellScript = "# Run the unit tests in this test bundle.\n\"${SYSTEM_DEVELOPER_DIR}/Tools/RunUnitTests\"\n";
			showEnvVarsInLog = 0;
		};
		6131B1910DDCDE32005215F0 /* Run Script: Set git Version Info */ = {
			isa = PBXShellScriptBuildPhase;
			buildActionMask = 12;
			files = (
			);
			inputPaths = (
			);
			name = "Run Script: Set git Version Info";
			outputPaths = (
			);
			runOnlyForDeploymentPostprocessing = 0;
			shellPath = "/usr/bin/env ruby";
			shellScript = "# Xcode auto-versioning script for Subversion\n# by Axel Andersson, modified by Daniel Jalkut to add\n# \"--revision HEAD\" to the svn info line, which allows\n# the latest revision to always be used.\n\nif ENV[\"BUILT_PRODUCTS_DIR\"].nil?\n\tSTDERR.print \"#{$0}: Must be run from Xcode!\"\n\texit(1)\nend\n\n# Get the current Git master hash and use it to set the CFBundleVersion value\nENV[\"PATH\"] = \"/bin:/sw/bin:/usr/local/git/bin:/usr/bin:/usr/local/bin:/sbin:/usr/sbin:/opt/local/bin\"\nexit(0) if `type git` == \"\"\nrev = `/usr/bin/env git show-ref --abbrev heads/master`\ninfo = \"#{ENV[\"BUILT_PRODUCTS_DIR\"]}/#{ENV[\"WRAPPER_NAME\"]}/Resources/Info.plist\"\nversion = rev.split(\" \")[0]\n\nif version.nil?\n\tSTDERR.print \"#{$0}: Can't find a Git hash!\"\n\texit(0)\nend\n\ninfo_contents = File.read(info)\nif info_contents.nil?\n\tSTDERR.print \"#{$0}: Can't read in the Info.plist file!\"\n\texit(1)\nend\n\ninfo_contents.sub!(/([\\t ]+<key>CFBundleVersion<\\/key>\\n[\\t ]+<string>).*?(<\\/string>)/, '\\1' + version + '\\2')\nSTDERR.print info_contents\nf = File.open(info, \"w\")\nf.write(info_contents)\nf.close";
			showEnvVarsInLog = 0;
		};
		6195D4B40E40505A00D41A50 /* Run Script: Link fr_CA to fr */ = {
			isa = PBXShellScriptBuildPhase;
			buildActionMask = 2147483647;
			files = (
			);
			inputPaths = (
			);
			name = "Run Script: Link fr_CA to fr";
			outputPaths = (
			);
			runOnlyForDeploymentPostprocessing = 0;
			shellPath = "/usr/bin/env ruby";
			shellScript = "resources = \"#{ENV[\"BUILT_PRODUCTS_DIR\"]}/#{ENV[\"WRAPPER_NAME\"]}/Resources\"\n`ln -sfh \"fr.lproj\" \"#{resources}/fr_CA.lproj\"`";
		};
		61E31A85103299750051D188 /* Run Script: Link pt to pt_BR */ = {
			isa = PBXShellScriptBuildPhase;
			buildActionMask = 2147483647;
			files = (
			);
			inputPaths = (
			);
			name = "Run Script: Link pt to pt_BR";
			outputPaths = (
			);
			runOnlyForDeploymentPostprocessing = 0;
			shellPath = "/usr/bin/env ruby";
			shellScript = "resources = \"#{ENV[\"BUILT_PRODUCTS_DIR\"]}/#{ENV[\"WRAPPER_NAME\"]}/Resources\"\n`ln -sfh \"pt_BR.lproj\" \"#{resources}/pt.lproj\"`";
		};
/* End PBXShellScriptBuildPhase section */

/* Begin PBXSourcesBuildPhase section */
		55C14BB4136EEF1500649790 /* Sources */ = {
			isa = PBXSourcesBuildPhase;
			buildActionMask = 2147483647;
			files = (
				55C14BD4136EEFCE00649790 /* finish_installation.m in Sources */,
				55C14F00136EF6B700649790 /* SUConstants.m in Sources */,
				55C14F08136EF6DB00649790 /* SULog.m in Sources */,
				55C14F0C136EF6EA00649790 /* SUHost.m in Sources */,
				55C14F0D136EF6F200649790 /* SUInstaller.m in Sources */,
				55C14F20136EF84300649790 /* SUStatusController.m in Sources */,
				55C14F21136EF84D00649790 /* SUPlainInstaller.m in Sources */,
				55C14F22136EF86000649790 /* SUStandardVersionComparator.m in Sources */,
				55C14F23136EF86700649790 /* SUSystemProfiler.m in Sources */,
				55C14F24136EF86F00649790 /* SUPackageInstaller.m in Sources */,
				55C14F2A136EF9A900649790 /* SUWindowController.m in Sources */,
				55C14F7E136F005000649790 /* SUPlainInstallerInternals.m in Sources */,
			);
			runOnlyForDeploymentPostprocessing = 0;
		};
		5D06E8CD0FD68C7C005AE3F6 /* Sources */ = {
			isa = PBXSourcesBuildPhase;
			buildActionMask = 2147483647;
			files = (
				5D06E8E90FD68CDB005AE3F6 /* bsdiff.c in Sources */,
				5D06E8EA0FD68CDB005AE3F6 /* SUBinaryDeltaTool.m in Sources */,
			);
			runOnlyForDeploymentPostprocessing = 0;
		};
		612279D50DB5470200AB99EA /* Sources */ = {
			isa = PBXSourcesBuildPhase;
			buildActionMask = 2147483647;
			files = (
				61227A160DB548B800AB99EA /* SUVersionComparisonTest.m in Sources */,
			);
			runOnlyForDeploymentPostprocessing = 0;
		};
		61B5F8FF09C4CEE200B25A18 /* Sources */ = {
			isa = PBXSourcesBuildPhase;
			buildActionMask = 2147483647;
			files = (
				61B5F93009C4CFDC00B25A18 /* main.m in Sources */,
			);
			runOnlyForDeploymentPostprocessing = 0;
		};
		8DC2EF540486A6940098B216 /* Sources */ = {
			isa = PBXSourcesBuildPhase;
			buildActionMask = 2147483647;
			files = (
				61B5F8EE09C4CE3C00B25A18 /* SUUpdater.m in Sources */,
				61B5F8EF09C4CE3C00B25A18 /* SUPlainInstallerInternals.m in Sources */,
				61B5FBB709C4FAFF00B25A18 /* SUAppcast.m in Sources */,
				61B5FC6F09C51F4900B25A18 /* SUAppcastItem.m in Sources */,
				61B5FCDE09C52A9F00B25A18 /* SUUpdateAlert.m in Sources */,
				6196CFFA09C72149000DC222 /* SUStatusController.m in Sources */,
				61299A3009CA2DAB00B7442F /* SUDSAVerifier.m in Sources */,
				61299A6009CA6EB100B7442F /* SUConstants.m in Sources */,
				61299A8E09CA790200B7442F /* SUUnarchiver.m in Sources */,
				6120721309CC5C4B007FE0F6 /* SUAutomaticUpdateAlert.m in Sources */,
				610EC1E00CF3A5FE00AE239E /* NTSynchronousTask.m in Sources */,
				61A225A50D1C4AC000430CCD /* SUStandardVersionComparator.m in Sources */,
				61A2279D0D1CEE7600430CCD /* SUSystemProfiler.m in Sources */,
				612DCBB00D488BC60015DBEA /* SUUpdatePermissionPrompt.m in Sources */,
				61180BCB0D64138900B4E0D1 /* SUWindowController.m in Sources */,
				618FA5020DAE88B40026945C /* SUInstaller.m in Sources */,
				618FA5060DAE8AB80026945C /* SUPlainInstaller.m in Sources */,
				618FA5230DAE8E8A0026945C /* SUPackageInstaller.m in Sources */,
				61F83F720DBFE140006FDD30 /* SUBasicUpdateDriver.m in Sources */,
				61B93A3D0DD02D7000DCD2F8 /* SUUIBasedUpdateDriver.m in Sources */,
				61B93B280DD0FDD300DCD2F8 /* SUAutomaticUpdateDriver.m in Sources */,
				61B93C0A0DD112FF00DCD2F8 /* SUScheduledUpdateDriver.m in Sources */,
				610134740DD250470049ACDF /* SUUpdateDriver.m in Sources */,
				6101347C0DD2541A0049ACDF /* SUProbingUpdateDriver.m in Sources */,
				61A354560DF113C70076ECB1 /* SUUserInitiatedUpdateDriver.m in Sources */,
				6102FE4B0E07803800F85D09 /* SUDiskImageUnarchiver.m in Sources */,
				6102FE5C0E08C7EC00F85D09 /* SUUnarchiver_Private.m in Sources */,
				61D85D6D0E10B2ED00F9B4A9 /* SUPipedUnarchiver.m in Sources */,
				61EF67560E25B58D00F754E0 /* SUHost.m in Sources */,
				5D06E8EB0FD68CE4005AE3F6 /* bspatch.c in Sources */,
				5D06E8EC0FD68CE4005AE3F6 /* SUBinaryDeltaApply.m in Sources */,
				5D06E8ED0FD68CE4005AE3F6 /* SUBinaryDeltaCommon.m in Sources */,
				5D06E93A0FD69271005AE3F6 /* SUBinaryDeltaUnarchiver.m in Sources */,
				55C14F07136EF6DB00649790 /* SULog.m in Sources */,
				93FB277B156BD80D001937C7 /* SUPasswordPrompt.m in Sources */,
				61B078CF15A5FB6100600039 /* SUCodeSigningVerifier.m in Sources */,
			);
			runOnlyForDeploymentPostprocessing = 0;
		};
/* End PBXSourcesBuildPhase section */

/* Begin PBXTargetDependency section */
		55C14F97136F044100649790 /* PBXTargetDependency */ = {
			isa = PBXTargetDependency;
			target = 55C14BB6136EEF1500649790 /* finish_installation */;
			targetProxy = 55C14F96136F044100649790 /* PBXContainerItemProxy */;
		};
		5D06E8D60FD68C86005AE3F6 /* PBXTargetDependency */ = {
			isa = PBXTargetDependency;
			target = 8DC2EF4F0486A6940098B216 /* Sparkle */;
			targetProxy = 5D06E8D50FD68C86005AE3F6 /* PBXContainerItemProxy */;
		};
		61B5F91C09C4CF7200B25A18 /* PBXTargetDependency */ = {
			isa = PBXTargetDependency;
			target = 8DC2EF4F0486A6940098B216 /* Sparkle */;
			targetProxy = 61B5F91B09C4CF7200B25A18 /* PBXContainerItemProxy */;
		};
		61FA528D0E2D9EB200EF58AD /* PBXTargetDependency */ = {
			isa = PBXTargetDependency;
			target = 8DC2EF4F0486A6940098B216 /* Sparkle */;
			targetProxy = 61FA528C0E2D9EB200EF58AD /* PBXContainerItemProxy */;
		};
/* End PBXTargetDependency section */

/* Begin PBXVariantGroup section */
		55C14BDA136EF20D00649790 /* SUAutomaticUpdateAlert.xib */ = {
			isa = PBXVariantGroup;
			children = (
				55C14BDB136EF20D00649790 /* cs */,
				55C14BDC136EF20D00649790 /* da */,
				55C14BDD136EF20D00649790 /* de */,
				55C14BDE136EF20D00649790 /* en */,
				55C14BDF136EF20D00649790 /* es */,
				55C14BE0136EF20D00649790 /* fr */,
				55C14BE1136EF20D00649790 /* is */,
				55C14BE2136EF20D00649790 /* it */,
				55C14BE3136EF20D00649790 /* ja */,
				55C14BE4136EF20D00649790 /* ko */,
				55C14BE5136EF20D00649790 /* nl */,
				55C14BE6136EF20D00649790 /* pl */,
				55C14BE7136EF20D00649790 /* pt_BR */,
				55C14BE9136EF20D00649790 /* ru */,
				55C14BEA136EF20D00649790 /* sk */,
				55C14BEB136EF20D00649790 /* sv */,
				55C14BEC136EF20D00649790 /* zh_CN */,
				55C14BED136EF20D00649790 /* zh_TW */,
				6158A1BA1378F68100487EC1 /* pt_PT */,
				6158A1BE1378F8BB00487EC1 /* tr */,
				61DEC11C1477568300931268 /* ro */,
				61BA66DA14BDFC5500D02D86 /* sl */,
				0263187514FEBB42005EBF43 /* uk */,
				61F3AC1415C22D5900260CA2 /* th */,
				6149E6ED1601ABAC008A351E /* ar */,
			);
			name = SUAutomaticUpdateAlert.xib;
			sourceTree = "<group>";
		};
		55C14BF0136EF26100649790 /* SUUpdateAlert.xib */ = {
			isa = PBXVariantGroup;
			children = (
				55C14BF1136EF26100649790 /* cs */,
				55C14BF2136EF26100649790 /* da */,
				55C14BF3136EF26100649790 /* de */,
				55C14BF4136EF26100649790 /* en */,
				55C14BF5136EF26100649790 /* es */,
				55C14BF6136EF26100649790 /* fr */,
				55C14BF7136EF26100649790 /* is */,
				55C14BF8136EF26100649790 /* it */,
				55C14BF9136EF26100649790 /* ja */,
				55C14BFA136EF26100649790 /* ko */,
				55C14BFB136EF26100649790 /* nl */,
				55C14BFC136EF26100649790 /* pl */,
				55C14BFD136EF26100649790 /* pt_BR */,
				55C14BFF136EF26100649790 /* ru */,
				55C14C00136EF26100649790 /* sk */,
				55C14C01136EF26100649790 /* sv */,
				55C14C02136EF26100649790 /* zh_CN */,
				55C14C03136EF26100649790 /* zh_TW */,
				6158A1BB1378F68100487EC1 /* pt_PT */,
				6158A1BF1378F8BB00487EC1 /* tr */,
				61DEC11A1477567800931268 /* ro */,
				61BA66DB14BDFC5500D02D86 /* sl */,
				0263187614FEBB42005EBF43 /* uk */,
				61F3AC1615C22D5900260CA2 /* th */,
				6149E6EF1601ABAC008A351E /* ar */,
			);
			name = SUUpdateAlert.xib;
			sourceTree = "<group>";
		};
		55C14C05136EF2C700649790 /* SUUpdatePermissionPrompt.xib */ = {
			isa = PBXVariantGroup;
			children = (
				55C14C06136EF2C700649790 /* cs */,
				55C14C07136EF2C700649790 /* da */,
				55C14C08136EF2C700649790 /* de */,
				55C14C09136EF2C700649790 /* en */,
				55C14C0A136EF2C700649790 /* es */,
				55C14C0B136EF2C700649790 /* fr */,
				55C14C0C136EF2C700649790 /* is */,
				55C14C0D136EF2C700649790 /* it */,
				55C14C0E136EF2C700649790 /* ja */,
				55C14C0F136EF2C700649790 /* ko */,
				55C14C10136EF2C700649790 /* nl */,
				55C14C11136EF2C700649790 /* pl */,
				55C14C12136EF2C700649790 /* pt_BR */,
				55C14C14136EF2C700649790 /* ru */,
				55C14C15136EF2C700649790 /* sk */,
				55C14C16136EF2C700649790 /* sv */,
				55C14C17136EF2C700649790 /* zh_CN */,
				55C14C18136EF2C700649790 /* zh_TW */,
				6158A1B81378F64700487EC1 /* pt_PT */,
				6158A1C01378F8BB00487EC1 /* tr */,
				61DEC1181477566800931268 /* ro */,
				61BA66DC14BDFC5500D02D86 /* sl */,
				0263187714FEBB42005EBF43 /* uk */,
				61F3AC1715C22D5900260CA2 /* th */,
				6149E6F01601ABAC008A351E /* ar */,
			);
			name = SUUpdatePermissionPrompt.xib;
			sourceTree = "<group>";
		};
		61AAE8220A321A7F00D8810D /* Sparkle.strings */ = {
			isa = PBXVariantGroup;
			children = (
				61AAE8230A321A7F00D8810D /* en */,
				61AAE84F0A321AF700D8810D /* es */,
				61AAE8590A321B0400D8810D /* fr */,
				61AAE8710A321F7700D8810D /* nl */,
				619B17200E1E9D0800E72754 /* de */,
				61F614540E24A12D009F47E7 /* it */,
				618915730E35937600B5E981 /* sv */,
				6195D4920E404AD700D41A50 /* ru */,
				61131A050F846CE600E97AF6 /* da */,
				61131A090F846D0A00E97AF6 /* zh_CN */,
				61131A0A0F846D1100E97AF6 /* zh_TW */,
				613151B20FB4946A000DCD59 /* is */,
				611A904210240DD300CC659E /* pl */,
				611A904610240DF700CC659E /* ja */,
				61E31A80103299500051D188 /* pt_BR */,
				615409C4103BBC4000125AF1 /* cs */,
				6186554310D7484E00B1E074 /* pt_PT */,
				6160FD85134ABCD5007FFC5F /* tr */,
				61DEC1161477565C00931268 /* ro */,
				61BA66CC14BDFA0400D02D86 /* sl */,
				0263187214FEBB31005EBF43 /* uk */,
				61F3AC1215C22D4A00260CA2 /* th */,
				6149E6EA1601ABAC008A351E /* ar */,
			);
			name = Sparkle.strings;
			sourceTree = "<group>";
		};
		61B5F92A09C4CFD800B25A18 /* InfoPlist.strings */ = {
			isa = PBXVariantGroup;
			children = (
				61B5F92B09C4CFD800B25A18 /* English */,
			);
			name = InfoPlist.strings;
			sourceTree = "<group>";
		};
		61B5F92C09C4CFD800B25A18 /* MainMenu.nib */ = {
			isa = PBXVariantGroup;
			children = (
				61B5F92D09C4CFD800B25A18 /* English */,
			);
			name = MainMenu.nib;
			sourceTree = "<group>";
		};
		93FB277D156BD826001937C7 /* SUPasswordPrompt.xib */ = {
			isa = PBXVariantGroup;
			children = (
				93FB277E156BD826001937C7 /* en */,
				6113C9D315BE1D3600C303E7 /* pt_BR */,
				61F3AC1515C22D5900260CA2 /* th */,
				6149E6EE1601ABAC008A351E /* ar */,
				61B26BF817B2F76600F99C77 /* da */,
			);
			name = SUPasswordPrompt.xib;
			sourceTree = "<group>";
		};
/* End PBXVariantGroup section */

/* Begin XCBuildConfiguration section */
		1DEB91AE08733DA50010E9CD /* Debug */ = {
			isa = XCBuildConfiguration;
			baseConfigurationReference = FA1941CA0D94A70100DD942E /* ConfigFrameworkDebug.xcconfig */;
			buildSettings = {
				COMBINE_HIDPI_IMAGES = YES;
<<<<<<< HEAD
=======
				OTHER_CFLAGS = "-DDEBUG";
				SDKROOT = macosx;
>>>>>>> 7141818b
			};
			name = Debug;
		};
		1DEB91AF08733DA50010E9CD /* Release */ = {
			isa = XCBuildConfiguration;
			baseConfigurationReference = FA1941D50D94A70100DD942E /* ConfigFrameworkRelease.xcconfig */;
			buildSettings = {
				COMBINE_HIDPI_IMAGES = YES;
<<<<<<< HEAD
=======
				SDKROOT = macosx;
>>>>>>> 7141818b
			};
			name = Release;
		};
		1DEB91B208733DA50010E9CD /* Debug */ = {
			isa = XCBuildConfiguration;
			buildSettings = {
				MACOSX_DEPLOYMENT_TARGET = 10.5;
				SDKROOT = macosx;
			};
			name = Debug;
		};
		1DEB91B308733DA50010E9CD /* Release */ = {
			isa = XCBuildConfiguration;
			buildSettings = {
				MACOSX_DEPLOYMENT_TARGET = 10.5;
				SDKROOT = macosx;
			};
			name = Release;
		};
		55C14BBB136EEF1500649790 /* Debug */ = {
			isa = XCBuildConfiguration;
			baseConfigurationReference = FA1941D30D94A70100DD942E /* ConfigRelaunchDebug.xcconfig */;
			buildSettings = {
				ALWAYS_SEARCH_USER_PATHS = NO;
				COMBINE_HIDPI_IMAGES = YES;
				COPY_PHASE_STRIP = NO;
				GCC_DYNAMIC_NO_PIC = NO;
				GCC_MODEL_TUNING = G5;
				GCC_OPTIMIZATION_LEVEL = 0;
				GCC_PRECOMPILE_PREFIX_HEADER = YES;
				GCC_PREFIX_HEADER = finish_installation.pch;
				INFOPLIST_FILE = "finish_installation-Info.plist";
				INSTALL_PATH = "$(HOME)/Applications";
				OTHER_CFLAGS = "-DDEBUG";
				OTHER_LDFLAGS = (
					"-framework",
					Foundation,
					"-framework",
					AppKit,
				);
				PRODUCT_NAME = finish_installation;
				SDKROOT = macosx;
			};
			name = Debug;
		};
		55C14BBC136EEF1500649790 /* Release */ = {
			isa = XCBuildConfiguration;
			baseConfigurationReference = FA1941D40D94A70100DD942E /* ConfigRelaunchRelease.xcconfig */;
			buildSettings = {
				ALWAYS_SEARCH_USER_PATHS = NO;
				COMBINE_HIDPI_IMAGES = YES;
				COPY_PHASE_STRIP = YES;
				DEBUG_INFORMATION_FORMAT = "dwarf-with-dsym";
				GCC_MODEL_TUNING = G5;
				GCC_PRECOMPILE_PREFIX_HEADER = YES;
				GCC_PREFIX_HEADER = finish_installation.pch;
				INFOPLIST_FILE = "finish_installation-Info.plist";
				INSTALL_PATH = "$(HOME)/Applications";
				OTHER_LDFLAGS = (
					"-framework",
					Foundation,
					"-framework",
					AppKit,
				);
				PRODUCT_NAME = finish_installation;
				SDKROOT = macosx;
				ZERO_LINK = NO;
			};
			name = Release;
		};
		55C14BBD136EEF1500649790 /* Release (GC dual-mode; 10.5+) */ = {
			isa = XCBuildConfiguration;
			baseConfigurationReference = FA1941D40D94A70100DD942E /* ConfigRelaunchRelease.xcconfig */;
			buildSettings = {
				ALWAYS_SEARCH_USER_PATHS = NO;
				COMBINE_HIDPI_IMAGES = YES;
				GCC_MODEL_TUNING = G5;
				GCC_PRECOMPILE_PREFIX_HEADER = YES;
				GCC_PREFIX_HEADER = finish_installation.pch;
				INFOPLIST_FILE = "finish_installation-Info.plist";
				INSTALL_PATH = "$(HOME)/Applications";
				OTHER_LDFLAGS = (
					"-framework",
					Foundation,
					"-framework",
					AppKit,
				);
				PRODUCT_NAME = finish_installation;
				SDKROOT = macosx;
			};
			name = "Release (GC dual-mode; 10.5+)";
		};
		5D06E8D20FD68C7D005AE3F6 /* Debug */ = {
			isa = XCBuildConfiguration;
			baseConfigurationReference = 5D06E8F20FD68D21005AE3F6 /* ConfigBinaryDeltaDebug.xcconfig */;
			buildSettings = {
				SDKROOT = macosx;
			};
			name = Debug;
		};
		5D06E8D30FD68C7D005AE3F6 /* Release */ = {
			isa = XCBuildConfiguration;
			baseConfigurationReference = 5D06E8F30FD68D21005AE3F6 /* ConfigBinaryDeltaRelease.xcconfig */;
			buildSettings = {
				SDKROOT = macosx;
			};
			name = Release;
		};
		5D06E8D40FD68C7D005AE3F6 /* Release (GC dual-mode; 10.5+) */ = {
			isa = XCBuildConfiguration;
			baseConfigurationReference = 5D06E8F30FD68D21005AE3F6 /* ConfigBinaryDeltaRelease.xcconfig */;
			buildSettings = {
				SDKROOT = macosx;
			};
			name = "Release (GC dual-mode; 10.5+)";
		};
		61072EAD0DF263BD008FE88B /* Release (GC dual-mode; 10.5+) */ = {
			isa = XCBuildConfiguration;
			buildSettings = {
				MACOSX_DEPLOYMENT_TARGET = 10.5;
				SDKROOT = macosx;
			};
			name = "Release (GC dual-mode; 10.5+)";
		};
		61072EAE0DF263BD008FE88B /* Release (GC dual-mode; 10.5+) */ = {
			isa = XCBuildConfiguration;
			baseConfigurationReference = 61072EB20DF2640C008FE88B /* ConfigFrameworkReleaseGCSupport.xcconfig */;
			buildSettings = {
				COMBINE_HIDPI_IMAGES = YES;
<<<<<<< HEAD
=======
				SDKROOT = macosx;
>>>>>>> 7141818b
			};
			name = "Release (GC dual-mode; 10.5+)";
		};
		61072EAF0DF263BD008FE88B /* Release (GC dual-mode; 10.5+) */ = {
			isa = XCBuildConfiguration;
			baseConfigurationReference = 615409A8103BA09100125AF1 /* ConfigTestAppReleaseGCSupport.xcconfig */;
			buildSettings = {
				COMBINE_HIDPI_IMAGES = YES;
<<<<<<< HEAD
=======
				SDKROOT = macosx;
>>>>>>> 7141818b
			};
			name = "Release (GC dual-mode; 10.5+)";
		};
		61072EB10DF263BD008FE88B /* Release (GC dual-mode; 10.5+) */ = {
			isa = XCBuildConfiguration;
			baseConfigurationReference = FA302AFD109D13190060F891 /* ConfigUnitTestReleaseGCSupport.xcconfig */;
			buildSettings = {
				COMBINE_HIDPI_IMAGES = YES;
<<<<<<< HEAD
=======
				SDKROOT = macosx;
>>>>>>> 7141818b
			};
			name = "Release (GC dual-mode; 10.5+)";
		};
		612279DB0DB5470300AB99EA /* Debug */ = {
			isa = XCBuildConfiguration;
			baseConfigurationReference = FA3AAF3A1050B273004B3130 /* ConfigUnitTestDebug.xcconfig */;
			buildSettings = {
				COMBINE_HIDPI_IMAGES = YES;
<<<<<<< HEAD
=======
				SDKROOT = macosx;
>>>>>>> 7141818b
			};
			name = Debug;
		};
		612279DC0DB5470300AB99EA /* Release */ = {
			isa = XCBuildConfiguration;
			baseConfigurationReference = FA3AAF391050B273004B3130 /* ConfigUnitTestRelease.xcconfig */;
			buildSettings = {
				COMBINE_HIDPI_IMAGES = YES;
<<<<<<< HEAD
=======
				SDKROOT = macosx;
>>>>>>> 7141818b
			};
			name = Release;
		};
		61B5F90609C4CEE300B25A18 /* Debug */ = {
			isa = XCBuildConfiguration;
			baseConfigurationReference = FA1941CB0D94A70100DD942E /* ConfigTestAppDebug.xcconfig */;
			buildSettings = {
				COMBINE_HIDPI_IMAGES = YES;
<<<<<<< HEAD
=======
				OTHER_CFLAGS = "-DDEBUG";
				SDKROOT = macosx;
>>>>>>> 7141818b
			};
			name = Debug;
		};
		61B5F90709C4CEE300B25A18 /* Release */ = {
			isa = XCBuildConfiguration;
			baseConfigurationReference = FA1941D20D94A70100DD942E /* ConfigTestAppRelease.xcconfig */;
			buildSettings = {
				COMBINE_HIDPI_IMAGES = YES;
<<<<<<< HEAD
=======
				SDKROOT = macosx;
>>>>>>> 7141818b
			};
			name = Release;
		};
/* End XCBuildConfiguration section */

/* Begin XCConfigurationList section */
		1DEB91AD08733DA50010E9CD /* Build configuration list for PBXNativeTarget "Sparkle" */ = {
			isa = XCConfigurationList;
			buildConfigurations = (
				1DEB91AE08733DA50010E9CD /* Debug */,
				1DEB91AF08733DA50010E9CD /* Release */,
				61072EAE0DF263BD008FE88B /* Release (GC dual-mode; 10.5+) */,
			);
			defaultConfigurationIsVisible = 0;
			defaultConfigurationName = Release;
		};
		1DEB91B108733DA50010E9CD /* Build configuration list for PBXProject "Sparkle" */ = {
			isa = XCConfigurationList;
			buildConfigurations = (
				1DEB91B208733DA50010E9CD /* Debug */,
				1DEB91B308733DA50010E9CD /* Release */,
				61072EAD0DF263BD008FE88B /* Release (GC dual-mode; 10.5+) */,
			);
			defaultConfigurationIsVisible = 0;
			defaultConfigurationName = Release;
		};
		55C14BBE136EEF1500649790 /* Build configuration list for PBXNativeTarget "finish_installation" */ = {
			isa = XCConfigurationList;
			buildConfigurations = (
				55C14BBB136EEF1500649790 /* Debug */,
				55C14BBC136EEF1500649790 /* Release */,
				55C14BBD136EEF1500649790 /* Release (GC dual-mode; 10.5+) */,
			);
			defaultConfigurationIsVisible = 0;
			defaultConfigurationName = Release;
		};
		5D06E8DA0FD68C95005AE3F6 /* Build configuration list for PBXNativeTarget "BinaryDelta" */ = {
			isa = XCConfigurationList;
			buildConfigurations = (
				5D06E8D20FD68C7D005AE3F6 /* Debug */,
				5D06E8D30FD68C7D005AE3F6 /* Release */,
				5D06E8D40FD68C7D005AE3F6 /* Release (GC dual-mode; 10.5+) */,
			);
			defaultConfigurationIsVisible = 0;
			defaultConfigurationName = Release;
		};
		612279DD0DB5470300AB99EA /* Build configuration list for PBXNativeTarget "Sparkle Unit Tests" */ = {
			isa = XCConfigurationList;
			buildConfigurations = (
				612279DB0DB5470300AB99EA /* Debug */,
				612279DC0DB5470300AB99EA /* Release */,
				61072EB10DF263BD008FE88B /* Release (GC dual-mode; 10.5+) */,
			);
			defaultConfigurationIsVisible = 0;
			defaultConfigurationName = Release;
		};
		61B5F90509C4CEE300B25A18 /* Build configuration list for PBXNativeTarget "Sparkle Test App" */ = {
			isa = XCConfigurationList;
			buildConfigurations = (
				61B5F90609C4CEE300B25A18 /* Debug */,
				61B5F90709C4CEE300B25A18 /* Release */,
				61072EAF0DF263BD008FE88B /* Release (GC dual-mode; 10.5+) */,
			);
			defaultConfigurationIsVisible = 0;
			defaultConfigurationName = Release;
		};
/* End XCConfigurationList section */
	};
	rootObject = 0867D690FE84028FC02AAC07 /* Project object */;
}<|MERGE_RESOLUTION|>--- conflicted
+++ resolved
@@ -909,11 +909,7 @@
 		0867D690FE84028FC02AAC07 /* Project object */ = {
 			isa = PBXProject;
 			attributes = {
-<<<<<<< HEAD
-				LastUpgradeCheck = 0450;
-=======
 				LastUpgradeCheck = 0460;
->>>>>>> 7141818b
 			};
 			buildConfigurationList = 1DEB91B108733DA50010E9CD /* Build configuration list for PBXProject "Sparkle" */;
 			compatibilityVersion = "Xcode 3.2";
@@ -1372,11 +1368,8 @@
 			baseConfigurationReference = FA1941CA0D94A70100DD942E /* ConfigFrameworkDebug.xcconfig */;
 			buildSettings = {
 				COMBINE_HIDPI_IMAGES = YES;
-<<<<<<< HEAD
-=======
 				OTHER_CFLAGS = "-DDEBUG";
 				SDKROOT = macosx;
->>>>>>> 7141818b
 			};
 			name = Debug;
 		};
@@ -1385,10 +1378,7 @@
 			baseConfigurationReference = FA1941D50D94A70100DD942E /* ConfigFrameworkRelease.xcconfig */;
 			buildSettings = {
 				COMBINE_HIDPI_IMAGES = YES;
-<<<<<<< HEAD
-=======
-				SDKROOT = macosx;
->>>>>>> 7141818b
+				SDKROOT = macosx;
 			};
 			name = Release;
 		};
@@ -1518,10 +1508,7 @@
 			baseConfigurationReference = 61072EB20DF2640C008FE88B /* ConfigFrameworkReleaseGCSupport.xcconfig */;
 			buildSettings = {
 				COMBINE_HIDPI_IMAGES = YES;
-<<<<<<< HEAD
-=======
-				SDKROOT = macosx;
->>>>>>> 7141818b
+				SDKROOT = macosx;
 			};
 			name = "Release (GC dual-mode; 10.5+)";
 		};
@@ -1530,10 +1517,7 @@
 			baseConfigurationReference = 615409A8103BA09100125AF1 /* ConfigTestAppReleaseGCSupport.xcconfig */;
 			buildSettings = {
 				COMBINE_HIDPI_IMAGES = YES;
-<<<<<<< HEAD
-=======
-				SDKROOT = macosx;
->>>>>>> 7141818b
+				SDKROOT = macosx;
 			};
 			name = "Release (GC dual-mode; 10.5+)";
 		};
@@ -1542,10 +1526,7 @@
 			baseConfigurationReference = FA302AFD109D13190060F891 /* ConfigUnitTestReleaseGCSupport.xcconfig */;
 			buildSettings = {
 				COMBINE_HIDPI_IMAGES = YES;
-<<<<<<< HEAD
-=======
-				SDKROOT = macosx;
->>>>>>> 7141818b
+				SDKROOT = macosx;
 			};
 			name = "Release (GC dual-mode; 10.5+)";
 		};
@@ -1554,10 +1535,7 @@
 			baseConfigurationReference = FA3AAF3A1050B273004B3130 /* ConfigUnitTestDebug.xcconfig */;
 			buildSettings = {
 				COMBINE_HIDPI_IMAGES = YES;
-<<<<<<< HEAD
-=======
-				SDKROOT = macosx;
->>>>>>> 7141818b
+				SDKROOT = macosx;
 			};
 			name = Debug;
 		};
@@ -1566,10 +1544,7 @@
 			baseConfigurationReference = FA3AAF391050B273004B3130 /* ConfigUnitTestRelease.xcconfig */;
 			buildSettings = {
 				COMBINE_HIDPI_IMAGES = YES;
-<<<<<<< HEAD
-=======
-				SDKROOT = macosx;
->>>>>>> 7141818b
+				SDKROOT = macosx;
 			};
 			name = Release;
 		};
@@ -1578,11 +1553,8 @@
 			baseConfigurationReference = FA1941CB0D94A70100DD942E /* ConfigTestAppDebug.xcconfig */;
 			buildSettings = {
 				COMBINE_HIDPI_IMAGES = YES;
-<<<<<<< HEAD
-=======
 				OTHER_CFLAGS = "-DDEBUG";
 				SDKROOT = macosx;
->>>>>>> 7141818b
 			};
 			name = Debug;
 		};
@@ -1591,10 +1563,7 @@
 			baseConfigurationReference = FA1941D20D94A70100DD942E /* ConfigTestAppRelease.xcconfig */;
 			buildSettings = {
 				COMBINE_HIDPI_IMAGES = YES;
-<<<<<<< HEAD
-=======
-				SDKROOT = macosx;
->>>>>>> 7141818b
+				SDKROOT = macosx;
 			};
 			name = Release;
 		};
