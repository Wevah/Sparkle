// !$*UTF8*$!
{
	archiveVersion = 1;
	classes = {
	};
	objectVersion = 46;
	objects = {

/* Begin PBXBuildFile section */
		0305627915D2A73D00B43EF8 /* com.andymatuschak.Sparkle.install-service.xpc in CopyFiles */ = {isa = PBXBuildFile; fileRef = 8B887B5E1517F3AB000BB292 /* com.andymatuschak.Sparkle.install-service.xpc */; };
		03B5E63B15D399500038BB67 /* Foundation.framework in Frameworks */ = {isa = PBXBuildFile; fileRef = 8B887B601517F3AC000BB292 /* Foundation.framework */; };
		03B5E64115D399500038BB67 /* InfoPlist.strings in Resources */ = {isa = PBXBuildFile; fileRef = 03B5E63F15D399500038BB67 /* InfoPlist.strings */; };
		03B5E64415D399500038BB67 /* download_service.m in Sources */ = {isa = PBXBuildFile; fileRef = 03B5E64315D399500038BB67 /* download_service.m */; };
		03B5E64B15D39CD90038BB67 /* SUXPCURLDownload.h in Headers */ = {isa = PBXBuildFile; fileRef = 03B5E64915D39CD90038BB67 /* SUXPCURLDownload.h */; };
		03B5E64E15D39E690038BB67 /* libcurl.dylib in Frameworks */ = {isa = PBXBuildFile; fileRef = 03B5E64D15D39E690038BB67 /* libcurl.dylib */; };
		03B5E65A15D3DC3C0038BB67 /* com.andymatuschak.Sparkle.download-service.xpc in CopyFiles */ = {isa = PBXBuildFile; fileRef = 03B5E63A15D399500038BB67 /* com.andymatuschak.Sparkle.download-service.xpc */; };
		03B5E65B15D3E0490038BB67 /* SUXPCURLDownload.m in Sources */ = {isa = PBXBuildFile; fileRef = 03B5E64A15D39CD90038BB67 /* SUXPCURLDownload.m */; };
		3772FEA913DE0B6B00F79537 /* SUVersionDisplayProtocol.h in Headers */ = {isa = PBXBuildFile; fileRef = 3772FEA813DE0B6B00F79537 /* SUVersionDisplayProtocol.h */; settings = {ATTRIBUTES = (Public, ); }; };
		525A2790133D6AE900FD8D70 /* Cocoa.framework in Frameworks */ = {isa = PBXBuildFile; fileRef = 525A278F133D6AE900FD8D70 /* Cocoa.framework */; };
		525A27A0133D6B9700FD8D70 /* Cocoa.framework in Frameworks */ = {isa = PBXBuildFile; fileRef = 525A278F133D6AE900FD8D70 /* Cocoa.framework */; };
		550347011370023A00AE7681 /* Sparkle.icns in Resources */ = {isa = PBXBuildFile; fileRef = 550347001370023A00AE7681 /* Sparkle.icns */; };
		55C14BD4136EEFCE00649790 /* finish_installation.m in Sources */ = {isa = PBXBuildFile; fileRef = 55C14BD3136EEFCE00649790 /* finish_installation.m */; };
		55C14BD9136EF00C00649790 /* SUStatus.xib in Resources */ = {isa = PBXBuildFile; fileRef = 55C14BD8136EF00C00649790 /* SUStatus.xib */; };
		55C14BEE136EF20D00649790 /* SUAutomaticUpdateAlert.xib in Resources */ = {isa = PBXBuildFile; fileRef = 55C14BDA136EF20D00649790 /* SUAutomaticUpdateAlert.xib */; };
		55C14BEF136EF21700649790 /* SUStatus.xib in Resources */ = {isa = PBXBuildFile; fileRef = 55C14BD8136EF00C00649790 /* SUStatus.xib */; };
		55C14C04136EF26100649790 /* SUUpdateAlert.xib in Resources */ = {isa = PBXBuildFile; fileRef = 55C14BF0136EF26100649790 /* SUUpdateAlert.xib */; };
		55C14C19136EF2C700649790 /* SUUpdatePermissionPrompt.xib in Resources */ = {isa = PBXBuildFile; fileRef = 55C14C05136EF2C700649790 /* SUUpdatePermissionPrompt.xib */; };
		55C14EE8136EF61D00649790 /* Cocoa.framework in Frameworks */ = {isa = PBXBuildFile; fileRef = 525A278F133D6AE900FD8D70 /* Cocoa.framework */; };
		55C14F00136EF6B700649790 /* SUConstants.m in Sources */ = {isa = PBXBuildFile; fileRef = 61299A5F09CA6EB100B7442F /* SUConstants.m */; };
		55C14F06136EF6DB00649790 /* SULog.h in Headers */ = {isa = PBXBuildFile; fileRef = 55C14F04136EF6DB00649790 /* SULog.h */; };
		55C14F07136EF6DB00649790 /* SULog.m in Sources */ = {isa = PBXBuildFile; fileRef = 55C14F05136EF6DB00649790 /* SULog.m */; };
		55C14F08136EF6DB00649790 /* SULog.m in Sources */ = {isa = PBXBuildFile; fileRef = 55C14F05136EF6DB00649790 /* SULog.m */; };
		55C14F0C136EF6EA00649790 /* SUHost.m in Sources */ = {isa = PBXBuildFile; fileRef = 61EF67550E25B58D00F754E0 /* SUHost.m */; };
		55C14F0D136EF6F200649790 /* SUInstaller.m in Sources */ = {isa = PBXBuildFile; fileRef = 618FA5000DAE88B40026945C /* SUInstaller.m */; };
		55C14F0F136EF73600649790 /* finish_installation.pch in Headers */ = {isa = PBXBuildFile; fileRef = 55C14F0E136EF73600649790 /* finish_installation.pch */; };
		55C14F20136EF84300649790 /* SUStatusController.m in Sources */ = {isa = PBXBuildFile; fileRef = 6196CFE409C71ADE000DC222 /* SUStatusController.m */; };
		55C14F21136EF84D00649790 /* SUPlainInstaller.m in Sources */ = {isa = PBXBuildFile; fileRef = 618FA5040DAE8AB80026945C /* SUPlainInstaller.m */; };
		55C14F22136EF86000649790 /* SUStandardVersionComparator.m in Sources */ = {isa = PBXBuildFile; fileRef = 61A225A30D1C4AC000430CCD /* SUStandardVersionComparator.m */; };
		55C14F23136EF86700649790 /* SUSystemProfiler.m in Sources */ = {isa = PBXBuildFile; fileRef = 61A2279B0D1CEE7600430CCD /* SUSystemProfiler.m */; };
		55C14F24136EF86F00649790 /* SUPackageInstaller.m in Sources */ = {isa = PBXBuildFile; fileRef = 618FA5210DAE8E8A0026945C /* SUPackageInstaller.m */; };
		55C14F2A136EF9A900649790 /* SUWindowController.m in Sources */ = {isa = PBXBuildFile; fileRef = 61180BC90D64138900B4E0D1 /* SUWindowController.m */; };
		55C14F32136EFC2400649790 /* SystemConfiguration.framework in Frameworks */ = {isa = PBXBuildFile; fileRef = 55C14F31136EFC2400649790 /* SystemConfiguration.framework */; };
		55C14F3B136EFCB300649790 /* finish_installation.app in Resources */ = {isa = PBXBuildFile; fileRef = 55C14BB7136EEF1500649790 /* finish_installation.app */; };
		55C14F7E136F005000649790 /* SUPlainInstallerInternals.m in Sources */ = {isa = PBXBuildFile; fileRef = 61B5F8E509C4CE3C00B25A18 /* SUPlainInstallerInternals.m */; };
		55C14F9A136F045400649790 /* Security.framework in Frameworks */ = {isa = PBXBuildFile; fileRef = 61B5F8F609C4CEB300B25A18 /* Security.framework */; };
		55C14FC7136F05E100649790 /* Sparkle.strings in Resources */ = {isa = PBXBuildFile; fileRef = 61AAE8220A321A7F00D8810D /* Sparkle.strings */; };
		5D06E8D80FD68C8E005AE3F6 /* Sparkle.framework in Frameworks */ = {isa = PBXBuildFile; fileRef = 8DC2EF5B0486A6940098B216 /* Sparkle.framework */; };
		5D06E8E90FD68CDB005AE3F6 /* bsdiff.c in Sources */ = {isa = PBXBuildFile; fileRef = 5D06E8DB0FD68CB9005AE3F6 /* bsdiff.c */; settings = {COMPILER_FLAGS = "-Wno-shorten-64-to-32"; }; };
		5D06E8EA0FD68CDB005AE3F6 /* SUBinaryDeltaTool.m in Sources */ = {isa = PBXBuildFile; fileRef = 5D06E8E30FD68CC7005AE3F6 /* SUBinaryDeltaTool.m */; };
		5D06E8EB0FD68CE4005AE3F6 /* bspatch.c in Sources */ = {isa = PBXBuildFile; fileRef = 5D06E8DC0FD68CB9005AE3F6 /* bspatch.c */; settings = {COMPILER_FLAGS = "-Wno-shorten-64-to-32"; }; };
		5D06E8EC0FD68CE4005AE3F6 /* SUBinaryDeltaApply.m in Sources */ = {isa = PBXBuildFile; fileRef = 5D06E8E00FD68CC7005AE3F6 /* SUBinaryDeltaApply.m */; };
		5D06E8ED0FD68CE4005AE3F6 /* SUBinaryDeltaCommon.m in Sources */ = {isa = PBXBuildFile; fileRef = 5D06E8E20FD68CC7005AE3F6 /* SUBinaryDeltaCommon.m */; };
		5D06E8FD0FD68D6B005AE3F6 /* libbz2.dylib in Frameworks */ = {isa = PBXBuildFile; fileRef = 5D06E8FB0FD68D61005AE3F6 /* libbz2.dylib */; };
		5D06E8FF0FD68D6D005AE3F6 /* libbz2.dylib in Frameworks */ = {isa = PBXBuildFile; fileRef = 5D06E8FB0FD68D61005AE3F6 /* libbz2.dylib */; };
		5D06E9050FD68D7D005AE3F6 /* Foundation.framework in Frameworks */ = {isa = PBXBuildFile; fileRef = 0867D69BFE84028FC02AAC07 /* Foundation.framework */; };
		5D06E9390FD69271005AE3F6 /* SUBinaryDeltaUnarchiver.h in Headers */ = {isa = PBXBuildFile; fileRef = 5D06E9370FD69271005AE3F6 /* SUBinaryDeltaUnarchiver.h */; };
		5D06E93A0FD69271005AE3F6 /* SUBinaryDeltaUnarchiver.m in Sources */ = {isa = PBXBuildFile; fileRef = 5D06E9380FD69271005AE3F6 /* SUBinaryDeltaUnarchiver.m */; };
		5D1AF58A0FD7678C0065DB48 /* libxar.1.dylib in Frameworks */ = {isa = PBXBuildFile; fileRef = 5D1AF5890FD7678C0065DB48 /* libxar.1.dylib */; settings = {ATTRIBUTES = (Weak, ); }; };
		5D1AF58B0FD7678C0065DB48 /* libxar.1.dylib in Frameworks */ = {isa = PBXBuildFile; fileRef = 5D1AF5890FD7678C0065DB48 /* libxar.1.dylib */; };
		5D1AF5900FD767AD0065DB48 /* libxml2.dylib in Frameworks */ = {isa = PBXBuildFile; fileRef = 5D1AF58F0FD767AD0065DB48 /* libxml2.dylib */; };
		5D1AF59A0FD767E50065DB48 /* libz.dylib in Frameworks */ = {isa = PBXBuildFile; fileRef = 5D1AF5990FD767E50065DB48 /* libz.dylib */; };
		5D1AF82B0FD768180065DB48 /* libz.dylib in Frameworks */ = {isa = PBXBuildFile; fileRef = 5D1AF5990FD767E50065DB48 /* libz.dylib */; };
		610134730DD250470049ACDF /* SUUpdateDriver.h in Headers */ = {isa = PBXBuildFile; fileRef = 610134710DD250470049ACDF /* SUUpdateDriver.h */; settings = {ATTRIBUTES = (); }; };
		610134740DD250470049ACDF /* SUUpdateDriver.m in Sources */ = {isa = PBXBuildFile; fileRef = 610134720DD250470049ACDF /* SUUpdateDriver.m */; };
		6101347B0DD2541A0049ACDF /* SUProbingUpdateDriver.h in Headers */ = {isa = PBXBuildFile; fileRef = 610134790DD2541A0049ACDF /* SUProbingUpdateDriver.h */; settings = {ATTRIBUTES = (); }; };
		6101347C0DD2541A0049ACDF /* SUProbingUpdateDriver.m in Sources */ = {isa = PBXBuildFile; fileRef = 6101347A0DD2541A0049ACDF /* SUProbingUpdateDriver.m */; };
		6102FE460E077FCE00F85D09 /* SUPipedUnarchiver.h in Headers */ = {isa = PBXBuildFile; fileRef = 6102FE440E077FCE00F85D09 /* SUPipedUnarchiver.h */; settings = {ATTRIBUTES = (); }; };
		6102FE4A0E07803800F85D09 /* SUDiskImageUnarchiver.h in Headers */ = {isa = PBXBuildFile; fileRef = 6102FE480E07803800F85D09 /* SUDiskImageUnarchiver.h */; settings = {ATTRIBUTES = (); }; };
		6102FE4B0E07803800F85D09 /* SUDiskImageUnarchiver.m in Sources */ = {isa = PBXBuildFile; fileRef = 6102FE490E07803800F85D09 /* SUDiskImageUnarchiver.m */; };
		6102FE5B0E08C7EC00F85D09 /* SUUnarchiver_Private.h in Headers */ = {isa = PBXBuildFile; fileRef = 6102FE590E08C7EC00F85D09 /* SUUnarchiver_Private.h */; settings = {ATTRIBUTES = (); }; };
		6102FE5C0E08C7EC00F85D09 /* SUUnarchiver_Private.m in Sources */ = {isa = PBXBuildFile; fileRef = 6102FE5A0E08C7EC00F85D09 /* SUUnarchiver_Private.m */; };
		610EC1E00CF3A5FE00AE239E /* NTSynchronousTask.m in Sources */ = {isa = PBXBuildFile; fileRef = 610EC1BF0CF3914D00AE239E /* NTSynchronousTask.m */; };
		611142E910FB1BE5009810AA /* bspatch.h in Headers */ = {isa = PBXBuildFile; fileRef = 611142E810FB1BE5009810AA /* bspatch.h */; };
		61177A1F0D1112E900749C97 /* IOKit.framework in Frameworks */ = {isa = PBXBuildFile; fileRef = 6117796E0D1112E000749C97 /* IOKit.framework */; };
		61180BCA0D64138900B4E0D1 /* SUWindowController.h in Headers */ = {isa = PBXBuildFile; fileRef = 61180BC80D64138900B4E0D1 /* SUWindowController.h */; settings = {ATTRIBUTES = (); }; };
		61180BCB0D64138900B4E0D1 /* SUWindowController.m in Sources */ = {isa = PBXBuildFile; fileRef = 61180BC90D64138900B4E0D1 /* SUWindowController.m */; };
		6120721209CC5C4B007FE0F6 /* SUAutomaticUpdateAlert.h in Headers */ = {isa = PBXBuildFile; fileRef = 6120721009CC5C4B007FE0F6 /* SUAutomaticUpdateAlert.h */; settings = {ATTRIBUTES = (); }; };
		6120721309CC5C4B007FE0F6 /* SUAutomaticUpdateAlert.m in Sources */ = {isa = PBXBuildFile; fileRef = 6120721109CC5C4B007FE0F6 /* SUAutomaticUpdateAlert.m */; };
		61227A160DB548B800AB99EA /* SUVersionComparisonTest.m in Sources */ = {isa = PBXBuildFile; fileRef = 61227A150DB548B800AB99EA /* SUVersionComparisonTest.m */; };
		61299A2F09CA2DAB00B7442F /* SUDSAVerifier.h in Headers */ = {isa = PBXBuildFile; fileRef = 61299A2D09CA2DAB00B7442F /* SUDSAVerifier.h */; settings = {ATTRIBUTES = (); }; };
		61299A3009CA2DAB00B7442F /* SUDSAVerifier.m in Sources */ = {isa = PBXBuildFile; fileRef = 61299A2E09CA2DAB00B7442F /* SUDSAVerifier.m */; };
		61299A4A09CA2DD000B7442F /* SUPlainInstallerInternals.h in Headers */ = {isa = PBXBuildFile; fileRef = 6129984309C9E2DA00B7442F /* SUPlainInstallerInternals.h */; settings = {ATTRIBUTES = (); }; };
		61299A5C09CA6D4500B7442F /* SUConstants.h in Headers */ = {isa = PBXBuildFile; fileRef = 61299A5B09CA6D4500B7442F /* SUConstants.h */; settings = {ATTRIBUTES = (); }; };
		61299A6009CA6EB100B7442F /* SUConstants.m in Sources */ = {isa = PBXBuildFile; fileRef = 61299A5F09CA6EB100B7442F /* SUConstants.m */; };
		61299A8D09CA790200B7442F /* SUUnarchiver.h in Headers */ = {isa = PBXBuildFile; fileRef = 61299A8B09CA790200B7442F /* SUUnarchiver.h */; settings = {ATTRIBUTES = (); }; };
		61299A8E09CA790200B7442F /* SUUnarchiver.m in Sources */ = {isa = PBXBuildFile; fileRef = 61299A8C09CA790200B7442F /* SUUnarchiver.m */; };
		61299B3609CB04E000B7442F /* Sparkle.h in Headers */ = {isa = PBXBuildFile; fileRef = 61299B3509CB04E000B7442F /* Sparkle.h */; settings = {ATTRIBUTES = (Public, ); }; };
		612DCBAF0D488BC60015DBEA /* SUUpdatePermissionPrompt.h in Headers */ = {isa = PBXBuildFile; fileRef = 612DCBAD0D488BC60015DBEA /* SUUpdatePermissionPrompt.h */; settings = {ATTRIBUTES = (); }; };
		612DCBB00D488BC60015DBEA /* SUUpdatePermissionPrompt.m in Sources */ = {isa = PBXBuildFile; fileRef = 612DCBAE0D488BC60015DBEA /* SUUpdatePermissionPrompt.m */; };
		61407C390A4099050009F71F /* Sparkle.framework in CopyFiles */ = {isa = PBXBuildFile; fileRef = 8DC2EF5B0486A6940098B216 /* Sparkle.framework */; };
		6158A1C5137904B300487EC1 /* SUUpdater_Private.h in Headers */ = {isa = PBXBuildFile; fileRef = 6158A1C4137904B300487EC1 /* SUUpdater_Private.h */; };
		615AE3D00D64DC40001CA7BD /* SUModelTranslation.plist in Resources */ = {isa = PBXBuildFile; fileRef = 615AE3CF0D64DC40001CA7BD /* SUModelTranslation.plist */; };
		6160E7E10D3B4A8800E9CD71 /* NTSynchronousTask.h in Headers */ = {isa = PBXBuildFile; fileRef = 610EC1C00CF3914D00AE239E /* NTSynchronousTask.h */; settings = {ATTRIBUTES = (); }; };
		61699BCC0DDB92BD005878A4 /* SUVersionComparisonTest.h in Headers */ = {isa = PBXBuildFile; fileRef = 61227A140DB548B800AB99EA /* SUVersionComparisonTest.h */; settings = {ATTRIBUTES = (); }; };
		618E9CFD0E7328F1004646D8 /* dsa_pub.pem in Resources */ = {isa = PBXBuildFile; fileRef = 618E9CFC0E7328F1004646D8 /* dsa_pub.pem */; };
		618FA5010DAE88B40026945C /* SUInstaller.h in Headers */ = {isa = PBXBuildFile; fileRef = 618FA4FF0DAE88B40026945C /* SUInstaller.h */; settings = {ATTRIBUTES = (); }; };
		618FA5020DAE88B40026945C /* SUInstaller.m in Sources */ = {isa = PBXBuildFile; fileRef = 618FA5000DAE88B40026945C /* SUInstaller.m */; };
		618FA5050DAE8AB80026945C /* SUPlainInstaller.h in Headers */ = {isa = PBXBuildFile; fileRef = 618FA5030DAE8AB80026945C /* SUPlainInstaller.h */; settings = {ATTRIBUTES = (); }; };
		618FA5060DAE8AB80026945C /* SUPlainInstaller.m in Sources */ = {isa = PBXBuildFile; fileRef = 618FA5040DAE8AB80026945C /* SUPlainInstaller.m */; };
		618FA5220DAE8E8A0026945C /* SUPackageInstaller.h in Headers */ = {isa = PBXBuildFile; fileRef = 618FA5200DAE8E8A0026945C /* SUPackageInstaller.h */; settings = {ATTRIBUTES = (); }; };
		618FA5230DAE8E8A0026945C /* SUPackageInstaller.m in Sources */ = {isa = PBXBuildFile; fileRef = 618FA5210DAE8E8A0026945C /* SUPackageInstaller.m */; };
		6196CFF909C72148000DC222 /* SUStatusController.h in Headers */ = {isa = PBXBuildFile; fileRef = 6196CFE309C71ADE000DC222 /* SUStatusController.h */; settings = {ATTRIBUTES = (); }; };
		6196CFFA09C72149000DC222 /* SUStatusController.m in Sources */ = {isa = PBXBuildFile; fileRef = 6196CFE409C71ADE000DC222 /* SUStatusController.m */; };
		61A2259E0D1C495D00430CCD /* SUVersionComparisonProtocol.h in Headers */ = {isa = PBXBuildFile; fileRef = 61A2259C0D1C495D00430CCD /* SUVersionComparisonProtocol.h */; settings = {ATTRIBUTES = (Public, ); }; };
		61A225A40D1C4AC000430CCD /* SUStandardVersionComparator.h in Headers */ = {isa = PBXBuildFile; fileRef = 61A225A20D1C4AC000430CCD /* SUStandardVersionComparator.h */; settings = {ATTRIBUTES = (); }; };
		61A225A50D1C4AC000430CCD /* SUStandardVersionComparator.m in Sources */ = {isa = PBXBuildFile; fileRef = 61A225A30D1C4AC000430CCD /* SUStandardVersionComparator.m */; };
		61A2279C0D1CEE7600430CCD /* SUSystemProfiler.h in Headers */ = {isa = PBXBuildFile; fileRef = 61A2279A0D1CEE7600430CCD /* SUSystemProfiler.h */; settings = {ATTRIBUTES = (); }; };
		61A2279D0D1CEE7600430CCD /* SUSystemProfiler.m in Sources */ = {isa = PBXBuildFile; fileRef = 61A2279B0D1CEE7600430CCD /* SUSystemProfiler.m */; };
		61A354550DF113C70076ECB1 /* SUUserInitiatedUpdateDriver.h in Headers */ = {isa = PBXBuildFile; fileRef = 61A354530DF113C70076ECB1 /* SUUserInitiatedUpdateDriver.h */; settings = {ATTRIBUTES = (); }; };
		61A354560DF113C70076ECB1 /* SUUserInitiatedUpdateDriver.m in Sources */ = {isa = PBXBuildFile; fileRef = 61A354540DF113C70076ECB1 /* SUUserInitiatedUpdateDriver.m */; };
		61AAE8280A321A7F00D8810D /* Sparkle.strings in Resources */ = {isa = PBXBuildFile; fileRef = 61AAE8220A321A7F00D8810D /* Sparkle.strings */; };
		61B078CE15A5FB6100600039 /* SUCodeSigningVerifier.h in Headers */ = {isa = PBXBuildFile; fileRef = 61B078CC15A5FB6100600039 /* SUCodeSigningVerifier.h */; };
		61B078CF15A5FB6100600039 /* SUCodeSigningVerifier.m in Sources */ = {isa = PBXBuildFile; fileRef = 61B078CD15A5FB6100600039 /* SUCodeSigningVerifier.m */; };
		61B5F8ED09C4CE3C00B25A18 /* SUUpdater.h in Headers */ = {isa = PBXBuildFile; fileRef = 61B5F8E309C4CE3C00B25A18 /* SUUpdater.h */; settings = {ATTRIBUTES = (Public, ); }; };
		61B5F8EE09C4CE3C00B25A18 /* SUUpdater.m in Sources */ = {isa = PBXBuildFile; fileRef = 61B5F8E409C4CE3C00B25A18 /* SUUpdater.m */; };
		61B5F8EF09C4CE3C00B25A18 /* SUPlainInstallerInternals.m in Sources */ = {isa = PBXBuildFile; fileRef = 61B5F8E509C4CE3C00B25A18 /* SUPlainInstallerInternals.m */; };
		61B5F8F709C4CEB300B25A18 /* Security.framework in Frameworks */ = {isa = PBXBuildFile; fileRef = 61B5F8F609C4CEB300B25A18 /* Security.framework */; };
		61B5F90F09C4CF3A00B25A18 /* Sparkle.framework in Frameworks */ = {isa = PBXBuildFile; fileRef = 8DC2EF5B0486A6940098B216 /* Sparkle.framework */; };
		61B5F92E09C4CFD800B25A18 /* InfoPlist.strings in Resources */ = {isa = PBXBuildFile; fileRef = 61B5F92A09C4CFD800B25A18 /* InfoPlist.strings */; };
		61B5F92F09C4CFD800B25A18 /* MainMenu.nib in Resources */ = {isa = PBXBuildFile; fileRef = 61B5F92C09C4CFD800B25A18 /* MainMenu.nib */; };
		61B5F93009C4CFDC00B25A18 /* main.m in Sources */ = {isa = PBXBuildFile; fileRef = 61B5F92409C4CFC900B25A18 /* main.m */; };
		61B5FBB709C4FAFF00B25A18 /* SUAppcast.m in Sources */ = {isa = PBXBuildFile; fileRef = 61B5FB9509C4F04600B25A18 /* SUAppcast.m */; };
		61B5FC0D09C4FC8200B25A18 /* SUAppcast.h in Headers */ = {isa = PBXBuildFile; fileRef = 61B5FB9409C4F04600B25A18 /* SUAppcast.h */; settings = {ATTRIBUTES = (Public, ); }; };
		61B5FC4C09C4FD5E00B25A18 /* WebKit.framework in Frameworks */ = {isa = PBXBuildFile; fileRef = 61B5FC3F09C4FD4000B25A18 /* WebKit.framework */; };
		61B5FC6F09C51F4900B25A18 /* SUAppcastItem.m in Sources */ = {isa = PBXBuildFile; fileRef = 61B5FC5409C5182000B25A18 /* SUAppcastItem.m */; };
		61B5FC7009C51F4A00B25A18 /* SUAppcastItem.h in Headers */ = {isa = PBXBuildFile; fileRef = 61B5FC5309C5182000B25A18 /* SUAppcastItem.h */; settings = {ATTRIBUTES = (Public, ); }; };
		61B5FCDE09C52A9F00B25A18 /* SUUpdateAlert.m in Sources */ = {isa = PBXBuildFile; fileRef = 61B5FCA109C5228F00B25A18 /* SUUpdateAlert.m */; };
		61B5FCDF09C52A9F00B25A18 /* SUUpdateAlert.h in Headers */ = {isa = PBXBuildFile; fileRef = 61B5FCA009C5228F00B25A18 /* SUUpdateAlert.h */; settings = {ATTRIBUTES = (); }; };
		61B93A3C0DD02D7000DCD2F8 /* SUUIBasedUpdateDriver.h in Headers */ = {isa = PBXBuildFile; fileRef = 61B93A390DD02D6400DCD2F8 /* SUUIBasedUpdateDriver.h */; settings = {ATTRIBUTES = (); }; };
		61B93A3D0DD02D7000DCD2F8 /* SUUIBasedUpdateDriver.m in Sources */ = {isa = PBXBuildFile; fileRef = 61B93A3A0DD02D6400DCD2F8 /* SUUIBasedUpdateDriver.m */; };
		61B93B270DD0FDD300DCD2F8 /* SUAutomaticUpdateDriver.h in Headers */ = {isa = PBXBuildFile; fileRef = 61B93B250DD0FDD300DCD2F8 /* SUAutomaticUpdateDriver.h */; settings = {ATTRIBUTES = (); }; };
		61B93B280DD0FDD300DCD2F8 /* SUAutomaticUpdateDriver.m in Sources */ = {isa = PBXBuildFile; fileRef = 61B93B260DD0FDD300DCD2F8 /* SUAutomaticUpdateDriver.m */; };
		61B93C090DD112FF00DCD2F8 /* SUScheduledUpdateDriver.h in Headers */ = {isa = PBXBuildFile; fileRef = 61B93C070DD112FF00DCD2F8 /* SUScheduledUpdateDriver.h */; settings = {ATTRIBUTES = (); }; };
		61B93C0A0DD112FF00DCD2F8 /* SUScheduledUpdateDriver.m in Sources */ = {isa = PBXBuildFile; fileRef = 61B93C080DD112FF00DCD2F8 /* SUScheduledUpdateDriver.m */; };
		61BBDF820A49220C00378739 /* Sparkle.icns in Resources */ = {isa = PBXBuildFile; fileRef = 61BBDF810A49220C00378739 /* Sparkle.icns */; };
		61C2680A0E2DB5D000175E6C /* License.txt in Resources */ = {isa = PBXBuildFile; fileRef = 61C268090E2DB5D000175E6C /* License.txt */; };
		61CFB3290E385186007A1735 /* Sparkle.pch in Headers */ = {isa = PBXBuildFile; fileRef = 61CFB3280E385186007A1735 /* Sparkle.pch */; };
		61D85D6D0E10B2ED00F9B4A9 /* SUPipedUnarchiver.m in Sources */ = {isa = PBXBuildFile; fileRef = 6129C0B90E0B79810062CE76 /* SUPipedUnarchiver.m */; };
		61EF67560E25B58D00F754E0 /* SUHost.m in Sources */ = {isa = PBXBuildFile; fileRef = 61EF67550E25B58D00F754E0 /* SUHost.m */; };
		61EF67590E25C5B400F754E0 /* SUHost.h in Headers */ = {isa = PBXBuildFile; fileRef = 61EF67580E25C5B400F754E0 /* SUHost.h */; };
		61F83F720DBFE140006FDD30 /* SUBasicUpdateDriver.m in Sources */ = {isa = PBXBuildFile; fileRef = 61F83F700DBFE137006FDD30 /* SUBasicUpdateDriver.m */; };
		61F83F740DBFE141006FDD30 /* SUBasicUpdateDriver.h in Headers */ = {isa = PBXBuildFile; fileRef = 61F83F6F0DBFE137006FDD30 /* SUBasicUpdateDriver.h */; settings = {ATTRIBUTES = (); }; };
		61FA52880E2D9EA400EF58AD /* Sparkle.framework in Frameworks */ = {isa = PBXBuildFile; fileRef = 8DC2EF5B0486A6940098B216 /* Sparkle.framework */; settings = {ATTRIBUTES = (Required, ); }; };
<<<<<<< HEAD
		93FB277A156BD80D001937C7 /* SUPasswordPrompt.h in Headers */ = {isa = PBXBuildFile; fileRef = 93FB2778156BD80D001937C7 /* SUPasswordPrompt.h */; };
		93FB277B156BD80D001937C7 /* SUPasswordPrompt.m in Sources */ = {isa = PBXBuildFile; fileRef = 93FB2779156BD80D001937C7 /* SUPasswordPrompt.m */; };
		93FB277F156BD826001937C7 /* SUPasswordPrompt.xib in Resources */ = {isa = PBXBuildFile; fileRef = 93FB277D156BD826001937C7 /* SUPasswordPrompt.xib */; };
=======
		8B887B611517F3AC000BB292 /* Foundation.framework in Frameworks */ = {isa = PBXBuildFile; fileRef = 8B887B601517F3AC000BB292 /* Foundation.framework */; };
		8B887B7E1517F888000BB292 /* SUXPCInstaller.h in Headers */ = {isa = PBXBuildFile; fileRef = 8B887B7C1517F888000BB292 /* SUXPCInstaller.h */; };
		8B887B7F1517F888000BB292 /* SUXPCInstaller.m in Sources */ = {isa = PBXBuildFile; fileRef = 8B887B7D1517F888000BB292 /* SUXPCInstaller.m */; };
		8B887B811517FAA3000BB292 /* SUPlainInstallerInternals.m in Sources */ = {isa = PBXBuildFile; fileRef = 61B5F8E509C4CE3C00B25A18 /* SUPlainInstallerInternals.m */; };
		8B887B821517FAA4000BB292 /* SUPlainInstaller.m in Sources */ = {isa = PBXBuildFile; fileRef = 618FA5040DAE8AB80026945C /* SUPlainInstaller.m */; };
		8B887B831517FAE9000BB292 /* SystemConfiguration.framework in Frameworks */ = {isa = PBXBuildFile; fileRef = 55C14F31136EFC2400649790 /* SystemConfiguration.framework */; };
		8B887B841517FAEC000BB292 /* IOKit.framework in Frameworks */ = {isa = PBXBuildFile; fileRef = 6117796E0D1112E000749C97 /* IOKit.framework */; };
		8B887B861517FAFE000BB292 /* Security.framework in Frameworks */ = {isa = PBXBuildFile; fileRef = 61B5F8F609C4CEB300B25A18 /* Security.framework */; };
		8B887B881517FB1C000BB292 /* SUInstaller.m in Sources */ = {isa = PBXBuildFile; fileRef = 618FA5000DAE88B40026945C /* SUInstaller.m */; };
		8B887B891517FB3E000BB292 /* SULog.m in Sources */ = {isa = PBXBuildFile; fileRef = 55C14F05136EF6DB00649790 /* SULog.m */; };
		8B887B8A1517FB43000BB292 /* SUConstants.m in Sources */ = {isa = PBXBuildFile; fileRef = 61299A5F09CA6EB100B7442F /* SUConstants.m */; };
		8B887B8B1517FB52000BB292 /* SUPackageInstaller.m in Sources */ = {isa = PBXBuildFile; fileRef = 618FA5210DAE8E8A0026945C /* SUPackageInstaller.m */; };
		8B887B8C1517FB5D000BB292 /* AppKit.framework in Frameworks */ = {isa = PBXBuildFile; fileRef = 0867D6A5FE840307C02AAC07 /* AppKit.framework */; };
		8B887B8E15180767000BB292 /* install_service.m in Sources */ = {isa = PBXBuildFile; fileRef = 8B887B8D15180767000BB292 /* install_service.m */; };
		93FB277A156BD80D001937C7 /* SUPasswordPrompt.h in Headers */ = {isa = PBXBuildFile; fileRef = 93FB2778156BD80D001937C7 /* SUPasswordPrompt.h */; };
		93FB277B156BD80D001937C7 /* SUPasswordPrompt.m in Sources */ = {isa = PBXBuildFile; fileRef = 93FB2779156BD80D001937C7 /* SUPasswordPrompt.m */; };
		93FB277F156BD826001937C7 /* SUPasswordPrompt.xib in Resources */ = {isa = PBXBuildFile; fileRef = 93FB277D156BD826001937C7 /* SUPasswordPrompt.xib */; };
		BEA931AD17AA3EF7007D20A6 /* SUDSDownloader.m in Sources */ = {isa = PBXBuildFile; fileRef = BEA931AC17AA3EF7007D20A6 /* SUDSDownloader.m */; };
>>>>>>> 12eede41
/* End PBXBuildFile section */

/* Begin PBXContainerItemProxy section */
		03B5E65C15D3E32A0038BB67 /* PBXContainerItemProxy */ = {
			isa = PBXContainerItemProxy;
			containerPortal = 0867D690FE84028FC02AAC07 /* Project object */;
			proxyType = 1;
			remoteGlobalIDString = 03B5E63915D399500038BB67;
			remoteInfo = "Downloading XPC Service";
		};
		55C14F96136F044100649790 /* PBXContainerItemProxy */ = {
			isa = PBXContainerItemProxy;
			containerPortal = 0867D690FE84028FC02AAC07 /* Project object */;
			proxyType = 1;
			remoteGlobalIDString = 55C14BB6136EEF1500649790;
			remoteInfo = finish_installation;
		};
		5D06E8D50FD68C86005AE3F6 /* PBXContainerItemProxy */ = {
			isa = PBXContainerItemProxy;
			containerPortal = 0867D690FE84028FC02AAC07 /* Project object */;
			proxyType = 1;
			remoteGlobalIDString = 8DC2EF4F0486A6940098B216;
			remoteInfo = Sparkle;
		};
		61B5F91B09C4CF7200B25A18 /* PBXContainerItemProxy */ = {
			isa = PBXContainerItemProxy;
			containerPortal = 0867D690FE84028FC02AAC07 /* Project object */;
			proxyType = 1;
			remoteGlobalIDString = 8DC2EF4F0486A6940098B216;
			remoteInfo = Sparkle;
		};
		61FA528C0E2D9EB200EF58AD /* PBXContainerItemProxy */ = {
			isa = PBXContainerItemProxy;
			containerPortal = 0867D690FE84028FC02AAC07 /* Project object */;
			proxyType = 1;
			remoteGlobalIDString = 8DC2EF4F0486A6940098B216;
			remoteInfo = Sparkle;
		};
		8B887B731517F472000BB292 /* PBXContainerItemProxy */ = {
			isa = PBXContainerItemProxy;
			containerPortal = 0867D690FE84028FC02AAC07 /* Project object */;
			proxyType = 1;
			remoteGlobalIDString = 8B887B5D1517F3AB000BB292;
			remoteInfo = Service;
		};
/* End PBXContainerItemProxy section */

/* Begin PBXCopyFilesBuildPhase section */
		0305627015D2A70400B43EF8 /* CopyFiles */ = {
			isa = PBXCopyFilesBuildPhase;
			buildActionMask = 2147483647;
			dstPath = Contents/XPCServices;
			dstSubfolderSpec = 1;
			files = (
				0305627915D2A73D00B43EF8 /* com.andymatuschak.Sparkle.install-service.xpc in CopyFiles */,
				03B5E65A15D3DC3C0038BB67 /* com.andymatuschak.Sparkle.download-service.xpc in CopyFiles */,
			);
			runOnlyForDeploymentPostprocessing = 0;
		};
		61B5FB4D09C4E9FA00B25A18 /* CopyFiles */ = {
			isa = PBXCopyFilesBuildPhase;
			buildActionMask = 2147483647;
			dstPath = "";
			dstSubfolderSpec = 10;
			files = (
				61407C390A4099050009F71F /* Sparkle.framework in CopyFiles */,
			);
			runOnlyForDeploymentPostprocessing = 0;
		};
/* End PBXCopyFilesBuildPhase section */

/* Begin PBXFileReference section */
		0263187214FEBB31005EBF43 /* uk */ = {isa = PBXFileReference; fileEncoding = 4; lastKnownFileType = text.plist.strings; name = uk; path = uk.lproj/Sparkle.strings; sourceTree = "<group>"; };
		0263187514FEBB42005EBF43 /* uk */ = {isa = PBXFileReference; lastKnownFileType = file.xib; name = uk; path = uk.lproj/SUAutomaticUpdateAlert.xib; sourceTree = "<group>"; };
		0263187614FEBB42005EBF43 /* uk */ = {isa = PBXFileReference; lastKnownFileType = file.xib; name = uk; path = uk.lproj/SUUpdateAlert.xib; sourceTree = "<group>"; };
		0263187714FEBB42005EBF43 /* uk */ = {isa = PBXFileReference; lastKnownFileType = file.xib; name = uk; path = uk.lproj/SUUpdatePermissionPrompt.xib; sourceTree = "<group>"; };
		02AC40CE1743CC23005207B1 /* ConfigCommonProject64bit.xcconfig */ = {isa = PBXFileReference; lastKnownFileType = text.xcconfig; path = ConfigCommonProject64bit.xcconfig; sourceTree = "<group>"; };
		02AC40CF1743CC23005207B1 /* ConfigCommonProjectUniversalBinary.xcconfig */ = {isa = PBXFileReference; lastKnownFileType = text.xcconfig; path = ConfigCommonProjectUniversalBinary.xcconfig; sourceTree = "<group>"; };
<<<<<<< HEAD
=======
		0305626E15D2A68800B43EF8 /* Sparkle Test App.entitlements */ = {isa = PBXFileReference; lastKnownFileType = text.xml; path = "Sparkle Test App.entitlements"; sourceTree = "<group>"; };
		03B5E63A15D399500038BB67 /* com.andymatuschak.Sparkle.download-service.xpc */ = {isa = PBXFileReference; explicitFileType = wrapper.cfbundle; includeInIndex = 0; path = "com.andymatuschak.Sparkle.download-service.xpc"; sourceTree = BUILT_PRODUCTS_DIR; };
		03B5E63E15D399500038BB67 /* Downloading XPC Service-Info.plist */ = {isa = PBXFileReference; lastKnownFileType = text.plist.xml; path = "Downloading XPC Service-Info.plist"; sourceTree = "<group>"; };
		03B5E64015D399500038BB67 /* en */ = {isa = PBXFileReference; lastKnownFileType = text.plist.strings; name = en; path = en.lproj/InfoPlist.strings; sourceTree = "<group>"; };
		03B5E64215D399500038BB67 /* Downloading XPC Service-Prefix.pch */ = {isa = PBXFileReference; lastKnownFileType = sourcecode.c.h; path = "Downloading XPC Service-Prefix.pch"; sourceTree = "<group>"; };
		03B5E64315D399500038BB67 /* download_service.m */ = {isa = PBXFileReference; lastKnownFileType = sourcecode.c.objc; path = download_service.m; sourceTree = "<group>"; };
		03B5E64915D39CD90038BB67 /* SUXPCURLDownload.h */ = {isa = PBXFileReference; fileEncoding = 4; lastKnownFileType = sourcecode.c.h; path = SUXPCURLDownload.h; sourceTree = "<group>"; };
		03B5E64A15D39CD90038BB67 /* SUXPCURLDownload.m */ = {isa = PBXFileReference; fileEncoding = 4; lastKnownFileType = sourcecode.c.objc; path = SUXPCURLDownload.m; sourceTree = "<group>"; };
		03B5E64D15D39E690038BB67 /* libcurl.dylib */ = {isa = PBXFileReference; lastKnownFileType = "compiled.mach-o.dylib"; name = libcurl.dylib; path = Platforms/MacOSX.platform/Developer/SDKs/MacOSX10.8.sdk/usr/lib/libcurl.dylib; sourceTree = DEVELOPER_DIR; };
>>>>>>> 12eede41
		0867D69BFE84028FC02AAC07 /* Foundation.framework */ = {isa = PBXFileReference; lastKnownFileType = wrapper.framework; name = Foundation.framework; path = /System/Library/Frameworks/Foundation.framework; sourceTree = "<absolute>"; };
		0867D6A5FE840307C02AAC07 /* AppKit.framework */ = {isa = PBXFileReference; lastKnownFileType = wrapper.framework; name = AppKit.framework; path = /System/Library/Frameworks/AppKit.framework; sourceTree = "<absolute>"; };
		3772FEA813DE0B6B00F79537 /* SUVersionDisplayProtocol.h */ = {isa = PBXFileReference; fileEncoding = 4; lastKnownFileType = sourcecode.c.h; path = SUVersionDisplayProtocol.h; sourceTree = "<group>"; };
		525A278F133D6AE900FD8D70 /* Cocoa.framework */ = {isa = PBXFileReference; lastKnownFileType = wrapper.framework; name = Cocoa.framework; path = /System/Library/Frameworks/Cocoa.framework; sourceTree = "<absolute>"; };
		550347001370023A00AE7681 /* Sparkle.icns */ = {isa = PBXFileReference; lastKnownFileType = image.icns; path = Sparkle.icns; sourceTree = "<group>"; };
		55C14BB7136EEF1500649790 /* finish_installation.app */ = {isa = PBXFileReference; explicitFileType = wrapper.application; includeInIndex = 0; path = finish_installation.app; sourceTree = BUILT_PRODUCTS_DIR; };
		55C14BB9136EEF1500649790 /* finish_installation-Info.plist */ = {isa = PBXFileReference; lastKnownFileType = text.plist.xml; path = "finish_installation-Info.plist"; sourceTree = "<group>"; };
		55C14BD3136EEFCE00649790 /* finish_installation.m */ = {isa = PBXFileReference; fileEncoding = 4; lastKnownFileType = sourcecode.c.objc; path = finish_installation.m; sourceTree = "<group>"; };
		55C14BD8136EF00C00649790 /* SUStatus.xib */ = {isa = PBXFileReference; fileEncoding = 4; lastKnownFileType = file.xib; path = SUStatus.xib; sourceTree = "<group>"; };
		55C14BDB136EF20D00649790 /* cs */ = {isa = PBXFileReference; lastKnownFileType = file.xib; name = cs; path = cs.lproj/SUAutomaticUpdateAlert.xib; sourceTree = "<group>"; };
		55C14BDC136EF20D00649790 /* da */ = {isa = PBXFileReference; lastKnownFileType = file.xib; name = da; path = da.lproj/SUAutomaticUpdateAlert.xib; sourceTree = "<group>"; };
		55C14BDD136EF20D00649790 /* de */ = {isa = PBXFileReference; lastKnownFileType = file.xib; name = de; path = de.lproj/SUAutomaticUpdateAlert.xib; sourceTree = "<group>"; };
		55C14BDE136EF20D00649790 /* en */ = {isa = PBXFileReference; lastKnownFileType = file.xib; name = en; path = en.lproj/SUAutomaticUpdateAlert.xib; sourceTree = "<group>"; };
		55C14BDF136EF20D00649790 /* es */ = {isa = PBXFileReference; lastKnownFileType = file.xib; name = es; path = es.lproj/SUAutomaticUpdateAlert.xib; sourceTree = "<group>"; };
		55C14BE0136EF20D00649790 /* fr */ = {isa = PBXFileReference; lastKnownFileType = file.xib; name = fr; path = fr.lproj/SUAutomaticUpdateAlert.xib; sourceTree = "<group>"; };
		55C14BE1136EF20D00649790 /* is */ = {isa = PBXFileReference; lastKnownFileType = file.xib; name = is; path = is.lproj/SUAutomaticUpdateAlert.xib; sourceTree = "<group>"; };
		55C14BE2136EF20D00649790 /* it */ = {isa = PBXFileReference; lastKnownFileType = file.xib; name = it; path = it.lproj/SUAutomaticUpdateAlert.xib; sourceTree = "<group>"; };
		55C14BE3136EF20D00649790 /* ja */ = {isa = PBXFileReference; lastKnownFileType = file.xib; name = ja; path = ja.lproj/SUAutomaticUpdateAlert.xib; sourceTree = "<group>"; };
		55C14BE4136EF20D00649790 /* ko */ = {isa = PBXFileReference; lastKnownFileType = file.xib; name = ko; path = ko.lproj/SUAutomaticUpdateAlert.xib; sourceTree = "<group>"; };
		55C14BE5136EF20D00649790 /* nl */ = {isa = PBXFileReference; lastKnownFileType = file.xib; name = nl; path = nl.lproj/SUAutomaticUpdateAlert.xib; sourceTree = "<group>"; };
		55C14BE6136EF20D00649790 /* pl */ = {isa = PBXFileReference; lastKnownFileType = file.xib; name = pl; path = pl.lproj/SUAutomaticUpdateAlert.xib; sourceTree = "<group>"; };
		55C14BE7136EF20D00649790 /* pt_BR */ = {isa = PBXFileReference; lastKnownFileType = file.xib; name = pt_BR; path = pt_BR.lproj/SUAutomaticUpdateAlert.xib; sourceTree = "<group>"; };
		55C14BE9136EF20D00649790 /* ru */ = {isa = PBXFileReference; lastKnownFileType = file.xib; name = ru; path = ru.lproj/SUAutomaticUpdateAlert.xib; sourceTree = "<group>"; };
		55C14BEA136EF20D00649790 /* sk */ = {isa = PBXFileReference; lastKnownFileType = file.xib; name = sk; path = sk.lproj/SUAutomaticUpdateAlert.xib; sourceTree = "<group>"; };
		55C14BEB136EF20D00649790 /* sv */ = {isa = PBXFileReference; lastKnownFileType = file.xib; name = sv; path = sv.lproj/SUAutomaticUpdateAlert.xib; sourceTree = "<group>"; };
		55C14BEC136EF20D00649790 /* zh_CN */ = {isa = PBXFileReference; lastKnownFileType = file.xib; name = zh_CN; path = zh_CN.lproj/SUAutomaticUpdateAlert.xib; sourceTree = "<group>"; };
		55C14BED136EF20D00649790 /* zh_TW */ = {isa = PBXFileReference; lastKnownFileType = file.xib; name = zh_TW; path = zh_TW.lproj/SUAutomaticUpdateAlert.xib; sourceTree = "<group>"; };
		55C14BF1136EF26100649790 /* cs */ = {isa = PBXFileReference; lastKnownFileType = file.xib; name = cs; path = cs.lproj/SUUpdateAlert.xib; sourceTree = "<group>"; };
		55C14BF2136EF26100649790 /* da */ = {isa = PBXFileReference; lastKnownFileType = file.xib; name = da; path = da.lproj/SUUpdateAlert.xib; sourceTree = "<group>"; };
		55C14BF3136EF26100649790 /* de */ = {isa = PBXFileReference; lastKnownFileType = file.xib; name = de; path = de.lproj/SUUpdateAlert.xib; sourceTree = "<group>"; };
		55C14BF4136EF26100649790 /* en */ = {isa = PBXFileReference; lastKnownFileType = file.xib; name = en; path = en.lproj/SUUpdateAlert.xib; sourceTree = "<group>"; };
		55C14BF5136EF26100649790 /* es */ = {isa = PBXFileReference; lastKnownFileType = file.xib; name = es; path = es.lproj/SUUpdateAlert.xib; sourceTree = "<group>"; };
		55C14BF6136EF26100649790 /* fr */ = {isa = PBXFileReference; lastKnownFileType = file.xib; name = fr; path = fr.lproj/SUUpdateAlert.xib; sourceTree = "<group>"; };
		55C14BF7136EF26100649790 /* is */ = {isa = PBXFileReference; lastKnownFileType = file.xib; name = is; path = is.lproj/SUUpdateAlert.xib; sourceTree = "<group>"; };
		55C14BF8136EF26100649790 /* it */ = {isa = PBXFileReference; lastKnownFileType = file.xib; name = it; path = it.lproj/SUUpdateAlert.xib; sourceTree = "<group>"; };
		55C14BF9136EF26100649790 /* ja */ = {isa = PBXFileReference; lastKnownFileType = file.xib; name = ja; path = ja.lproj/SUUpdateAlert.xib; sourceTree = "<group>"; };
		55C14BFA136EF26100649790 /* ko */ = {isa = PBXFileReference; lastKnownFileType = file.xib; name = ko; path = ko.lproj/SUUpdateAlert.xib; sourceTree = "<group>"; };
		55C14BFB136EF26100649790 /* nl */ = {isa = PBXFileReference; lastKnownFileType = file.xib; name = nl; path = nl.lproj/SUUpdateAlert.xib; sourceTree = "<group>"; };
		55C14BFC136EF26100649790 /* pl */ = {isa = PBXFileReference; lastKnownFileType = file.xib; name = pl; path = pl.lproj/SUUpdateAlert.xib; sourceTree = "<group>"; };
		55C14BFD136EF26100649790 /* pt_BR */ = {isa = PBXFileReference; lastKnownFileType = file.xib; name = pt_BR; path = pt_BR.lproj/SUUpdateAlert.xib; sourceTree = "<group>"; };
		55C14BFF136EF26100649790 /* ru */ = {isa = PBXFileReference; lastKnownFileType = file.xib; name = ru; path = ru.lproj/SUUpdateAlert.xib; sourceTree = "<group>"; };
		55C14C00136EF26100649790 /* sk */ = {isa = PBXFileReference; lastKnownFileType = file.xib; name = sk; path = sk.lproj/SUUpdateAlert.xib; sourceTree = "<group>"; };
		55C14C01136EF26100649790 /* sv */ = {isa = PBXFileReference; lastKnownFileType = file.xib; name = sv; path = sv.lproj/SUUpdateAlert.xib; sourceTree = "<group>"; };
		55C14C02136EF26100649790 /* zh_CN */ = {isa = PBXFileReference; lastKnownFileType = file.xib; name = zh_CN; path = zh_CN.lproj/SUUpdateAlert.xib; sourceTree = "<group>"; };
		55C14C03136EF26100649790 /* zh_TW */ = {isa = PBXFileReference; lastKnownFileType = file.xib; name = zh_TW; path = zh_TW.lproj/SUUpdateAlert.xib; sourceTree = "<group>"; };
		55C14C06136EF2C700649790 /* cs */ = {isa = PBXFileReference; lastKnownFileType = file.xib; name = cs; path = cs.lproj/SUUpdatePermissionPrompt.xib; sourceTree = "<group>"; };
		55C14C07136EF2C700649790 /* da */ = {isa = PBXFileReference; lastKnownFileType = file.xib; name = da; path = da.lproj/SUUpdatePermissionPrompt.xib; sourceTree = "<group>"; };
		55C14C08136EF2C700649790 /* de */ = {isa = PBXFileReference; lastKnownFileType = file.xib; name = de; path = de.lproj/SUUpdatePermissionPrompt.xib; sourceTree = "<group>"; };
		55C14C09136EF2C700649790 /* en */ = {isa = PBXFileReference; lastKnownFileType = file.xib; name = en; path = en.lproj/SUUpdatePermissionPrompt.xib; sourceTree = "<group>"; };
		55C14C0A136EF2C700649790 /* es */ = {isa = PBXFileReference; lastKnownFileType = file.xib; name = es; path = es.lproj/SUUpdatePermissionPrompt.xib; sourceTree = "<group>"; };
		55C14C0B136EF2C700649790 /* fr */ = {isa = PBXFileReference; lastKnownFileType = file.xib; name = fr; path = fr.lproj/SUUpdatePermissionPrompt.xib; sourceTree = "<group>"; };
		55C14C0C136EF2C700649790 /* is */ = {isa = PBXFileReference; lastKnownFileType = file.xib; name = is; path = is.lproj/SUUpdatePermissionPrompt.xib; sourceTree = "<group>"; };
		55C14C0D136EF2C700649790 /* it */ = {isa = PBXFileReference; lastKnownFileType = file.xib; name = it; path = it.lproj/SUUpdatePermissionPrompt.xib; sourceTree = "<group>"; };
		55C14C0E136EF2C700649790 /* ja */ = {isa = PBXFileReference; lastKnownFileType = file.xib; name = ja; path = ja.lproj/SUUpdatePermissionPrompt.xib; sourceTree = "<group>"; };
		55C14C0F136EF2C700649790 /* ko */ = {isa = PBXFileReference; lastKnownFileType = file.xib; name = ko; path = ko.lproj/SUUpdatePermissionPrompt.xib; sourceTree = "<group>"; };
		55C14C10136EF2C700649790 /* nl */ = {isa = PBXFileReference; lastKnownFileType = file.xib; name = nl; path = nl.lproj/SUUpdatePermissionPrompt.xib; sourceTree = "<group>"; };
		55C14C11136EF2C700649790 /* pl */ = {isa = PBXFileReference; lastKnownFileType = file.xib; name = pl; path = pl.lproj/SUUpdatePermissionPrompt.xib; sourceTree = "<group>"; };
		55C14C12136EF2C700649790 /* pt_BR */ = {isa = PBXFileReference; lastKnownFileType = file.xib; name = pt_BR; path = pt_BR.lproj/SUUpdatePermissionPrompt.xib; sourceTree = "<group>"; };
		55C14C14136EF2C700649790 /* ru */ = {isa = PBXFileReference; lastKnownFileType = file.xib; name = ru; path = ru.lproj/SUUpdatePermissionPrompt.xib; sourceTree = "<group>"; };
		55C14C15136EF2C700649790 /* sk */ = {isa = PBXFileReference; lastKnownFileType = file.xib; name = sk; path = sk.lproj/SUUpdatePermissionPrompt.xib; sourceTree = "<group>"; };
		55C14C16136EF2C700649790 /* sv */ = {isa = PBXFileReference; lastKnownFileType = file.xib; name = sv; path = sv.lproj/SUUpdatePermissionPrompt.xib; sourceTree = "<group>"; };
		55C14C17136EF2C700649790 /* zh_CN */ = {isa = PBXFileReference; lastKnownFileType = file.xib; name = zh_CN; path = zh_CN.lproj/SUUpdatePermissionPrompt.xib; sourceTree = "<group>"; };
		55C14C18136EF2C700649790 /* zh_TW */ = {isa = PBXFileReference; lastKnownFileType = file.xib; name = zh_TW; path = zh_TW.lproj/SUUpdatePermissionPrompt.xib; sourceTree = "<group>"; };
		55C14F04136EF6DB00649790 /* SULog.h */ = {isa = PBXFileReference; fileEncoding = 4; lastKnownFileType = sourcecode.c.h; path = SULog.h; sourceTree = "<group>"; };
		55C14F05136EF6DB00649790 /* SULog.m */ = {isa = PBXFileReference; fileEncoding = 4; lastKnownFileType = sourcecode.c.objc; path = SULog.m; sourceTree = "<group>"; };
		55C14F0E136EF73600649790 /* finish_installation.pch */ = {isa = PBXFileReference; fileEncoding = 4; lastKnownFileType = sourcecode.c.h; path = finish_installation.pch; sourceTree = "<group>"; };
		55C14F31136EFC2400649790 /* SystemConfiguration.framework */ = {isa = PBXFileReference; lastKnownFileType = wrapper.framework; name = SystemConfiguration.framework; path = System/Library/Frameworks/SystemConfiguration.framework; sourceTree = SDKROOT; };
		5D06E8D00FD68C7C005AE3F6 /* BinaryDelta */ = {isa = PBXFileReference; explicitFileType = "compiled.mach-o.executable"; includeInIndex = 0; path = BinaryDelta; sourceTree = BUILT_PRODUCTS_DIR; };
		5D06E8DB0FD68CB9005AE3F6 /* bsdiff.c */ = {isa = PBXFileReference; comments = "-Wno-shorten-64-to-32"; fileEncoding = 4; lastKnownFileType = sourcecode.c.c; path = bsdiff.c; sourceTree = "<group>"; };
		5D06E8DC0FD68CB9005AE3F6 /* bspatch.c */ = {isa = PBXFileReference; fileEncoding = 4; lastKnownFileType = sourcecode.c.c; path = bspatch.c; sourceTree = "<group>"; };
		5D06E8DF0FD68CC7005AE3F6 /* SUBinaryDeltaApply.h */ = {isa = PBXFileReference; fileEncoding = 4; lastKnownFileType = sourcecode.c.h; path = SUBinaryDeltaApply.h; sourceTree = "<group>"; };
		5D06E8E00FD68CC7005AE3F6 /* SUBinaryDeltaApply.m */ = {isa = PBXFileReference; fileEncoding = 4; lastKnownFileType = sourcecode.c.objc; path = SUBinaryDeltaApply.m; sourceTree = "<group>"; };
		5D06E8E10FD68CC7005AE3F6 /* SUBinaryDeltaCommon.h */ = {isa = PBXFileReference; fileEncoding = 4; lastKnownFileType = sourcecode.c.h; path = SUBinaryDeltaCommon.h; sourceTree = "<group>"; };
		5D06E8E20FD68CC7005AE3F6 /* SUBinaryDeltaCommon.m */ = {isa = PBXFileReference; fileEncoding = 4; lastKnownFileType = sourcecode.c.objc; path = SUBinaryDeltaCommon.m; sourceTree = "<group>"; };
		5D06E8E30FD68CC7005AE3F6 /* SUBinaryDeltaTool.m */ = {isa = PBXFileReference; fileEncoding = 4; lastKnownFileType = sourcecode.c.objc; path = SUBinaryDeltaTool.m; sourceTree = "<group>"; };
		5D06E8F10FD68D21005AE3F6 /* ConfigBinaryDelta.xcconfig */ = {isa = PBXFileReference; fileEncoding = 4; lastKnownFileType = text.xcconfig; path = ConfigBinaryDelta.xcconfig; sourceTree = "<group>"; };
		5D06E8F20FD68D21005AE3F6 /* ConfigBinaryDeltaDebug.xcconfig */ = {isa = PBXFileReference; fileEncoding = 4; lastKnownFileType = text.xcconfig; path = ConfigBinaryDeltaDebug.xcconfig; sourceTree = "<group>"; };
		5D06E8F30FD68D21005AE3F6 /* ConfigBinaryDeltaRelease.xcconfig */ = {isa = PBXFileReference; fileEncoding = 4; lastKnownFileType = text.xcconfig; path = ConfigBinaryDeltaRelease.xcconfig; sourceTree = "<group>"; };
		5D06E8FB0FD68D61005AE3F6 /* libbz2.dylib */ = {isa = PBXFileReference; lastKnownFileType = "compiled.mach-o.dylib"; name = libbz2.dylib; path = /usr/lib/libbz2.dylib; sourceTree = "<absolute>"; };
		5D06E9370FD69271005AE3F6 /* SUBinaryDeltaUnarchiver.h */ = {isa = PBXFileReference; fileEncoding = 4; lastKnownFileType = sourcecode.c.h; path = SUBinaryDeltaUnarchiver.h; sourceTree = "<group>"; };
		5D06E9380FD69271005AE3F6 /* SUBinaryDeltaUnarchiver.m */ = {isa = PBXFileReference; fileEncoding = 4; lastKnownFileType = sourcecode.c.objc; path = SUBinaryDeltaUnarchiver.m; sourceTree = "<group>"; };
		5D1AF5890FD7678C0065DB48 /* libxar.1.dylib */ = {isa = PBXFileReference; lastKnownFileType = "compiled.mach-o.dylib"; name = libxar.1.dylib; path = /usr/lib/libxar.1.dylib; sourceTree = "<absolute>"; };
		5D1AF58F0FD767AD0065DB48 /* libxml2.dylib */ = {isa = PBXFileReference; lastKnownFileType = "compiled.mach-o.dylib"; name = libxml2.dylib; path = /usr/lib/libxml2.dylib; sourceTree = "<absolute>"; };
		5D1AF5990FD767E50065DB48 /* libz.dylib */ = {isa = PBXFileReference; lastKnownFileType = "compiled.mach-o.dylib"; name = libz.dylib; path = /usr/lib/libz.dylib; sourceTree = "<absolute>"; };
		610134710DD250470049ACDF /* SUUpdateDriver.h */ = {isa = PBXFileReference; fileEncoding = 4; lastKnownFileType = sourcecode.c.h; path = SUUpdateDriver.h; sourceTree = "<group>"; };
		610134720DD250470049ACDF /* SUUpdateDriver.m */ = {isa = PBXFileReference; fileEncoding = 4; lastKnownFileType = sourcecode.c.objc; path = SUUpdateDriver.m; sourceTree = "<group>"; };
		610134790DD2541A0049ACDF /* SUProbingUpdateDriver.h */ = {isa = PBXFileReference; fileEncoding = 4; lastKnownFileType = sourcecode.c.h; path = SUProbingUpdateDriver.h; sourceTree = "<group>"; };
		6101347A0DD2541A0049ACDF /* SUProbingUpdateDriver.m */ = {isa = PBXFileReference; fileEncoding = 4; lastKnownFileType = sourcecode.c.objc; path = SUProbingUpdateDriver.m; sourceTree = "<group>"; };
		6102FE440E077FCE00F85D09 /* SUPipedUnarchiver.h */ = {isa = PBXFileReference; fileEncoding = 4; lastKnownFileType = sourcecode.c.h; path = SUPipedUnarchiver.h; sourceTree = "<group>"; };
		6102FE480E07803800F85D09 /* SUDiskImageUnarchiver.h */ = {isa = PBXFileReference; fileEncoding = 4; lastKnownFileType = sourcecode.c.h; path = SUDiskImageUnarchiver.h; sourceTree = "<group>"; };
		6102FE490E07803800F85D09 /* SUDiskImageUnarchiver.m */ = {isa = PBXFileReference; fileEncoding = 4; lastKnownFileType = sourcecode.c.objc; path = SUDiskImageUnarchiver.m; sourceTree = "<group>"; };
		6102FE590E08C7EC00F85D09 /* SUUnarchiver_Private.h */ = {isa = PBXFileReference; fileEncoding = 4; lastKnownFileType = sourcecode.c.h; path = SUUnarchiver_Private.h; sourceTree = "<group>"; };
		6102FE5A0E08C7EC00F85D09 /* SUUnarchiver_Private.m */ = {isa = PBXFileReference; fileEncoding = 4; lastKnownFileType = sourcecode.c.objc; path = SUUnarchiver_Private.m; sourceTree = "<group>"; };
		61072EB20DF2640C008FE88B /* ConfigFrameworkReleaseGCSupport.xcconfig */ = {isa = PBXFileReference; fileEncoding = 4; lastKnownFileType = text.xcconfig; path = ConfigFrameworkReleaseGCSupport.xcconfig; sourceTree = "<group>"; };
		610EC1BF0CF3914D00AE239E /* NTSynchronousTask.m */ = {isa = PBXFileReference; fileEncoding = 4; lastKnownFileType = sourcecode.c.objc; path = NTSynchronousTask.m; sourceTree = "<group>"; };
		610EC1C00CF3914D00AE239E /* NTSynchronousTask.h */ = {isa = PBXFileReference; fileEncoding = 4; lastKnownFileType = sourcecode.c.h; path = NTSynchronousTask.h; sourceTree = "<group>"; };
		611142E810FB1BE5009810AA /* bspatch.h */ = {isa = PBXFileReference; fileEncoding = 4; lastKnownFileType = sourcecode.c.h; path = bspatch.h; sourceTree = "<group>"; };
		61131A050F846CE600E97AF6 /* da */ = {isa = PBXFileReference; fileEncoding = 10; lastKnownFileType = text.plist.strings; name = da; path = da.lproj/Sparkle.strings; sourceTree = "<group>"; };
		61131A090F846D0A00E97AF6 /* zh_CN */ = {isa = PBXFileReference; fileEncoding = 10; lastKnownFileType = text.plist.strings; name = zh_CN; path = zh_CN.lproj/Sparkle.strings; sourceTree = "<group>"; };
		61131A0A0F846D1100E97AF6 /* zh_TW */ = {isa = PBXFileReference; fileEncoding = 10; lastKnownFileType = text.plist.strings; name = zh_TW; path = zh_TW.lproj/Sparkle.strings; sourceTree = "<group>"; };
		6113C9D315BE1D3600C303E7 /* pt_BR */ = {isa = PBXFileReference; lastKnownFileType = file.xib; name = pt_BR; path = pt_BR.lproj/SUPasswordPrompt.xib; sourceTree = "<group>"; };
		6117796E0D1112E000749C97 /* IOKit.framework */ = {isa = PBXFileReference; lastKnownFileType = wrapper.framework; name = IOKit.framework; path = /System/Library/Frameworks/IOKit.framework; sourceTree = "<absolute>"; };
		61180BC80D64138900B4E0D1 /* SUWindowController.h */ = {isa = PBXFileReference; fileEncoding = 4; lastKnownFileType = sourcecode.c.h; path = SUWindowController.h; sourceTree = "<group>"; };
		61180BC90D64138900B4E0D1 /* SUWindowController.m */ = {isa = PBXFileReference; fileEncoding = 4; lastKnownFileType = sourcecode.c.objc; path = SUWindowController.m; sourceTree = "<group>"; };
		611A904210240DD300CC659E /* pl */ = {isa = PBXFileReference; fileEncoding = 10; lastKnownFileType = text.plist.strings; name = pl; path = pl.lproj/Sparkle.strings; sourceTree = "<group>"; };
		611A904610240DF700CC659E /* ja */ = {isa = PBXFileReference; fileEncoding = 10; lastKnownFileType = text.plist.strings; name = ja; path = ja.lproj/Sparkle.strings; sourceTree = "<group>"; };
		6120721009CC5C4B007FE0F6 /* SUAutomaticUpdateAlert.h */ = {isa = PBXFileReference; fileEncoding = 4; lastKnownFileType = sourcecode.c.h; path = SUAutomaticUpdateAlert.h; sourceTree = "<group>"; };
		6120721109CC5C4B007FE0F6 /* SUAutomaticUpdateAlert.m */ = {isa = PBXFileReference; fileEncoding = 4; lastKnownFileType = sourcecode.c.objc; path = SUAutomaticUpdateAlert.m; sourceTree = "<group>"; };
		612279D90DB5470200AB99EA /* Sparkle Unit Tests.octest */ = {isa = PBXFileReference; explicitFileType = wrapper.cfbundle; includeInIndex = 0; path = "Sparkle Unit Tests.octest"; sourceTree = BUILT_PRODUCTS_DIR; };
		612279DA0DB5470200AB99EA /* Sparkle Unit Tests-Info.plist */ = {isa = PBXFileReference; lastKnownFileType = text.plist.xml; name = "Sparkle Unit Tests-Info.plist"; path = "Tests/Sparkle Unit Tests-Info.plist"; sourceTree = "<group>"; };
		61227A140DB548B800AB99EA /* SUVersionComparisonTest.h */ = {isa = PBXFileReference; fileEncoding = 4; lastKnownFileType = sourcecode.c.h; name = SUVersionComparisonTest.h; path = Tests/SUVersionComparisonTest.h; sourceTree = "<group>"; };
		61227A150DB548B800AB99EA /* SUVersionComparisonTest.m */ = {isa = PBXFileReference; fileEncoding = 4; lastKnownFileType = sourcecode.c.objc; name = SUVersionComparisonTest.m; path = Tests/SUVersionComparisonTest.m; sourceTree = "<group>"; };
		6129984309C9E2DA00B7442F /* SUPlainInstallerInternals.h */ = {isa = PBXFileReference; fileEncoding = 4; lastKnownFileType = sourcecode.c.h; path = SUPlainInstallerInternals.h; sourceTree = "<group>"; };
		61299A2D09CA2DAB00B7442F /* SUDSAVerifier.h */ = {isa = PBXFileReference; fileEncoding = 4; lastKnownFileType = sourcecode.c.h; path = SUDSAVerifier.h; sourceTree = "<group>"; };
		61299A2E09CA2DAB00B7442F /* SUDSAVerifier.m */ = {isa = PBXFileReference; fileEncoding = 4; lastKnownFileType = sourcecode.c.objc; path = SUDSAVerifier.m; sourceTree = "<group>"; };
		61299A5B09CA6D4500B7442F /* SUConstants.h */ = {isa = PBXFileReference; fileEncoding = 4; lastKnownFileType = sourcecode.c.h; path = SUConstants.h; sourceTree = "<group>"; };
		61299A5F09CA6EB100B7442F /* SUConstants.m */ = {isa = PBXFileReference; fileEncoding = 4; lastKnownFileType = sourcecode.c.objc; path = SUConstants.m; sourceTree = "<group>"; };
		61299A8B09CA790200B7442F /* SUUnarchiver.h */ = {isa = PBXFileReference; fileEncoding = 4; lastKnownFileType = sourcecode.c.h; path = SUUnarchiver.h; sourceTree = "<group>"; };
		61299A8C09CA790200B7442F /* SUUnarchiver.m */ = {isa = PBXFileReference; fileEncoding = 4; lastKnownFileType = sourcecode.c.objc; path = SUUnarchiver.m; sourceTree = "<group>"; };
		61299B3509CB04E000B7442F /* Sparkle.h */ = {isa = PBXFileReference; fileEncoding = 4; lastKnownFileType = sourcecode.c.h; path = Sparkle.h; sourceTree = "<group>"; };
		6129C0B90E0B79810062CE76 /* SUPipedUnarchiver.m */ = {isa = PBXFileReference; fileEncoding = 4; lastKnownFileType = sourcecode.c.objc; path = SUPipedUnarchiver.m; sourceTree = "<group>"; };
		612DCBAD0D488BC60015DBEA /* SUUpdatePermissionPrompt.h */ = {isa = PBXFileReference; fileEncoding = 4; lastKnownFileType = sourcecode.c.h; path = SUUpdatePermissionPrompt.h; sourceTree = "<group>"; };
		612DCBAE0D488BC60015DBEA /* SUUpdatePermissionPrompt.m */ = {isa = PBXFileReference; fileEncoding = 4; lastKnownFileType = sourcecode.c.objc; path = SUUpdatePermissionPrompt.m; sourceTree = "<group>"; };
		613151B20FB4946A000DCD59 /* is */ = {isa = PBXFileReference; fileEncoding = 10; lastKnownFileType = text.plist.strings; name = is; path = is.lproj/Sparkle.strings; sourceTree = "<group>"; };
		6149E6EA1601ABAC008A351E /* ar */ = {isa = PBXFileReference; fileEncoding = 10; lastKnownFileType = text.plist.strings; name = ar; path = ar.lproj/Sparkle.strings; sourceTree = "<group>"; };
		6149E6ED1601ABAC008A351E /* ar */ = {isa = PBXFileReference; lastKnownFileType = file.xib; name = ar; path = ar.lproj/SUAutomaticUpdateAlert.xib; sourceTree = "<group>"; };
		6149E6EE1601ABAC008A351E /* ar */ = {isa = PBXFileReference; lastKnownFileType = file.xib; name = ar; path = ar.lproj/SUPasswordPrompt.xib; sourceTree = "<group>"; };
		6149E6EF1601ABAC008A351E /* ar */ = {isa = PBXFileReference; lastKnownFileType = file.xib; name = ar; path = ar.lproj/SUUpdateAlert.xib; sourceTree = "<group>"; };
		6149E6F01601ABAC008A351E /* ar */ = {isa = PBXFileReference; lastKnownFileType = file.xib; name = ar; path = ar.lproj/SUUpdatePermissionPrompt.xib; sourceTree = "<group>"; };
		615409A8103BA09100125AF1 /* ConfigTestAppReleaseGCSupport.xcconfig */ = {isa = PBXFileReference; fileEncoding = 4; lastKnownFileType = text.xcconfig; path = ConfigTestAppReleaseGCSupport.xcconfig; sourceTree = "<group>"; };
		615409C4103BBC4000125AF1 /* cs */ = {isa = PBXFileReference; fileEncoding = 10; lastKnownFileType = text.plist.strings; name = cs; path = cs.lproj/Sparkle.strings; sourceTree = "<group>"; };
		6158A1B81378F64700487EC1 /* pt_PT */ = {isa = PBXFileReference; lastKnownFileType = file.xib; name = pt_PT; path = pt_PT.lproj/SUUpdatePermissionPrompt.xib; sourceTree = "<group>"; };
		6158A1BA1378F68100487EC1 /* pt_PT */ = {isa = PBXFileReference; lastKnownFileType = file.xib; name = pt_PT; path = pt_PT.lproj/SUAutomaticUpdateAlert.xib; sourceTree = "<group>"; };
		6158A1BB1378F68100487EC1 /* pt_PT */ = {isa = PBXFileReference; lastKnownFileType = file.xib; name = pt_PT; path = pt_PT.lproj/SUUpdateAlert.xib; sourceTree = "<group>"; };
		6158A1BE1378F8BB00487EC1 /* tr */ = {isa = PBXFileReference; lastKnownFileType = file.xib; name = tr; path = tr.lproj/SUAutomaticUpdateAlert.xib; sourceTree = "<group>"; };
		6158A1BF1378F8BB00487EC1 /* tr */ = {isa = PBXFileReference; lastKnownFileType = file.xib; name = tr; path = tr.lproj/SUUpdateAlert.xib; sourceTree = "<group>"; };
		6158A1C01378F8BB00487EC1 /* tr */ = {isa = PBXFileReference; lastKnownFileType = file.xib; name = tr; path = tr.lproj/SUUpdatePermissionPrompt.xib; sourceTree = "<group>"; };
		6158A1C4137904B300487EC1 /* SUUpdater_Private.h */ = {isa = PBXFileReference; fileEncoding = 4; lastKnownFileType = sourcecode.c.h; path = SUUpdater_Private.h; sourceTree = "<group>"; };
		615AE3CF0D64DC40001CA7BD /* SUModelTranslation.plist */ = {isa = PBXFileReference; fileEncoding = 4; lastKnownFileType = text.plist.xml; path = SUModelTranslation.plist; sourceTree = "<group>"; };
		6160FD85134ABCD5007FFC5F /* tr */ = {isa = PBXFileReference; fileEncoding = 10; lastKnownFileType = text.plist.strings; name = tr; path = tr.lproj/Sparkle.strings; sourceTree = "<group>"; };
		6186554310D7484E00B1E074 /* pt_PT */ = {isa = PBXFileReference; fileEncoding = 10; lastKnownFileType = text.plist.strings; name = pt_PT; path = pt_PT.lproj/Sparkle.strings; sourceTree = "<group>"; };
		618915730E35937600B5E981 /* sv */ = {isa = PBXFileReference; fileEncoding = 10; lastKnownFileType = text.plist.strings; name = sv; path = sv.lproj/Sparkle.strings; sourceTree = "<group>"; };
		618E9CFC0E7328F1004646D8 /* dsa_pub.pem */ = {isa = PBXFileReference; fileEncoding = 4; lastKnownFileType = text; name = dsa_pub.pem; path = "Test Application/dsa_pub.pem"; sourceTree = "<group>"; };
		618FA4FF0DAE88B40026945C /* SUInstaller.h */ = {isa = PBXFileReference; fileEncoding = 4; lastKnownFileType = sourcecode.c.h; path = SUInstaller.h; sourceTree = "<group>"; };
		618FA5000DAE88B40026945C /* SUInstaller.m */ = {isa = PBXFileReference; fileEncoding = 4; lastKnownFileType = sourcecode.c.objc; path = SUInstaller.m; sourceTree = "<group>"; };
		618FA5030DAE8AB80026945C /* SUPlainInstaller.h */ = {isa = PBXFileReference; fileEncoding = 4; lastKnownFileType = sourcecode.c.h; path = SUPlainInstaller.h; sourceTree = "<group>"; };
		618FA5040DAE8AB80026945C /* SUPlainInstaller.m */ = {isa = PBXFileReference; fileEncoding = 4; lastKnownFileType = sourcecode.c.objc; path = SUPlainInstaller.m; sourceTree = "<group>"; };
		618FA5200DAE8E8A0026945C /* SUPackageInstaller.h */ = {isa = PBXFileReference; fileEncoding = 4; lastKnownFileType = sourcecode.c.h; path = SUPackageInstaller.h; sourceTree = "<group>"; };
		618FA5210DAE8E8A0026945C /* SUPackageInstaller.m */ = {isa = PBXFileReference; fileEncoding = 4; lastKnownFileType = sourcecode.c.objc; path = SUPackageInstaller.m; sourceTree = "<group>"; };
		6195D4920E404AD700D41A50 /* ru */ = {isa = PBXFileReference; fileEncoding = 10; lastKnownFileType = text.plist.strings; name = ru; path = ru.lproj/Sparkle.strings; sourceTree = "<group>"; };
		6196CFE309C71ADE000DC222 /* SUStatusController.h */ = {isa = PBXFileReference; fileEncoding = 4; lastKnownFileType = sourcecode.c.h; path = SUStatusController.h; sourceTree = "<group>"; };
		6196CFE409C71ADE000DC222 /* SUStatusController.m */ = {isa = PBXFileReference; fileEncoding = 4; lastKnownFileType = sourcecode.c.objc; path = SUStatusController.m; sourceTree = "<group>"; };
		619B17200E1E9D0800E72754 /* de */ = {isa = PBXFileReference; fileEncoding = 10; lastKnownFileType = text.plist.strings; name = de; path = de.lproj/Sparkle.strings; sourceTree = "<group>"; };
		61A2259C0D1C495D00430CCD /* SUVersionComparisonProtocol.h */ = {isa = PBXFileReference; fileEncoding = 4; lastKnownFileType = sourcecode.c.h; path = SUVersionComparisonProtocol.h; sourceTree = "<group>"; };
		61A225A20D1C4AC000430CCD /* SUStandardVersionComparator.h */ = {isa = PBXFileReference; fileEncoding = 4; lastKnownFileType = sourcecode.c.h; path = SUStandardVersionComparator.h; sourceTree = "<group>"; };
		61A225A30D1C4AC000430CCD /* SUStandardVersionComparator.m */ = {isa = PBXFileReference; fileEncoding = 4; lastKnownFileType = sourcecode.c.objc; path = SUStandardVersionComparator.m; sourceTree = "<group>"; };
		61A2279A0D1CEE7600430CCD /* SUSystemProfiler.h */ = {isa = PBXFileReference; fileEncoding = 4; lastKnownFileType = sourcecode.c.h; path = SUSystemProfiler.h; sourceTree = "<group>"; };
		61A2279B0D1CEE7600430CCD /* SUSystemProfiler.m */ = {isa = PBXFileReference; fileEncoding = 4; lastKnownFileType = sourcecode.c.objc; path = SUSystemProfiler.m; sourceTree = "<group>"; };
		61A354530DF113C70076ECB1 /* SUUserInitiatedUpdateDriver.h */ = {isa = PBXFileReference; fileEncoding = 4; lastKnownFileType = sourcecode.c.h; path = SUUserInitiatedUpdateDriver.h; sourceTree = "<group>"; };
		61A354540DF113C70076ECB1 /* SUUserInitiatedUpdateDriver.m */ = {isa = PBXFileReference; fileEncoding = 4; lastKnownFileType = sourcecode.c.objc; path = SUUserInitiatedUpdateDriver.m; sourceTree = "<group>"; };
		61AAE8230A321A7F00D8810D /* en */ = {isa = PBXFileReference; fileEncoding = 10; lastKnownFileType = text.plist.strings; name = en; path = en.lproj/Sparkle.strings; sourceTree = "<group>"; };
		61AAE84F0A321AF700D8810D /* es */ = {isa = PBXFileReference; fileEncoding = 10; lastKnownFileType = text.plist.strings; name = es; path = es.lproj/Sparkle.strings; sourceTree = "<group>"; };
		61AAE8590A321B0400D8810D /* fr */ = {isa = PBXFileReference; fileEncoding = 10; lastKnownFileType = text.plist.strings; name = fr; path = fr.lproj/Sparkle.strings; sourceTree = "<group>"; };
		61AAE8710A321F7700D8810D /* nl */ = {isa = PBXFileReference; fileEncoding = 10; lastKnownFileType = text.plist.strings; name = nl; path = nl.lproj/Sparkle.strings; sourceTree = "<group>"; };
		61B078CC15A5FB6100600039 /* SUCodeSigningVerifier.h */ = {isa = PBXFileReference; fileEncoding = 4; lastKnownFileType = sourcecode.c.h; path = SUCodeSigningVerifier.h; sourceTree = "<group>"; };
		61B078CD15A5FB6100600039 /* SUCodeSigningVerifier.m */ = {isa = PBXFileReference; fileEncoding = 4; lastKnownFileType = sourcecode.c.objc; path = SUCodeSigningVerifier.m; sourceTree = "<group>"; };
		61B5F8E309C4CE3C00B25A18 /* SUUpdater.h */ = {isa = PBXFileReference; fileEncoding = 30; lastKnownFileType = sourcecode.c.h; path = SUUpdater.h; sourceTree = "<group>"; };
		61B5F8E409C4CE3C00B25A18 /* SUUpdater.m */ = {isa = PBXFileReference; fileEncoding = 30; lastKnownFileType = sourcecode.c.objc; path = SUUpdater.m; sourceTree = "<group>"; };
		61B5F8E509C4CE3C00B25A18 /* SUPlainInstallerInternals.m */ = {isa = PBXFileReference; fileEncoding = 30; lastKnownFileType = sourcecode.c.objc; path = SUPlainInstallerInternals.m; sourceTree = "<group>"; };
		61B5F8F609C4CEB300B25A18 /* Security.framework */ = {isa = PBXFileReference; lastKnownFileType = wrapper.framework; name = Security.framework; path = /System/Library/Frameworks/Security.framework; sourceTree = "<absolute>"; };
		61B5F90209C4CEE200B25A18 /* Sparkle Test App.app */ = {isa = PBXFileReference; explicitFileType = wrapper.application; includeInIndex = 0; path = "Sparkle Test App.app"; sourceTree = BUILT_PRODUCTS_DIR; };
		61B5F90409C4CEE200B25A18 /* Test Application-Info.plist */ = {isa = PBXFileReference; lastKnownFileType = text.plist.xml; name = "Test Application-Info.plist"; path = "Test Application/Test Application-Info.plist"; sourceTree = "<group>"; };
		61B5F92409C4CFC900B25A18 /* main.m */ = {isa = PBXFileReference; fileEncoding = 30; lastKnownFileType = sourcecode.c.objc; name = main.m; path = "Test Application/main.m"; sourceTree = "<group>"; };
		61B5F92B09C4CFD800B25A18 /* English */ = {isa = PBXFileReference; fileEncoding = 10; lastKnownFileType = text.plist.strings; name = English; path = "Test Application/English.lproj/InfoPlist.strings"; sourceTree = "<group>"; };
		61B5F92D09C4CFD800B25A18 /* English */ = {isa = PBXFileReference; lastKnownFileType = wrapper.nib; name = English; path = "Test Application/English.lproj/MainMenu.nib"; sourceTree = "<group>"; };
		61B5FB9409C4F04600B25A18 /* SUAppcast.h */ = {isa = PBXFileReference; fileEncoding = 4; lastKnownFileType = sourcecode.c.h; path = SUAppcast.h; sourceTree = "<group>"; };
		61B5FB9509C4F04600B25A18 /* SUAppcast.m */ = {isa = PBXFileReference; fileEncoding = 4; lastKnownFileType = sourcecode.c.objc; path = SUAppcast.m; sourceTree = "<group>"; };
		61B5FC3F09C4FD4000B25A18 /* WebKit.framework */ = {isa = PBXFileReference; lastKnownFileType = wrapper.framework; name = WebKit.framework; path = /System/Library/Frameworks/WebKit.framework; sourceTree = "<absolute>"; };
		61B5FC5309C5182000B25A18 /* SUAppcastItem.h */ = {isa = PBXFileReference; fileEncoding = 4; lastKnownFileType = sourcecode.c.h; path = SUAppcastItem.h; sourceTree = "<group>"; };
		61B5FC5409C5182000B25A18 /* SUAppcastItem.m */ = {isa = PBXFileReference; fileEncoding = 4; lastKnownFileType = sourcecode.c.objc; path = SUAppcastItem.m; sourceTree = "<group>"; };
		61B5FCA009C5228F00B25A18 /* SUUpdateAlert.h */ = {isa = PBXFileReference; fileEncoding = 4; lastKnownFileType = sourcecode.c.h; path = SUUpdateAlert.h; sourceTree = "<group>"; };
		61B5FCA109C5228F00B25A18 /* SUUpdateAlert.m */ = {isa = PBXFileReference; fileEncoding = 4; lastKnownFileType = sourcecode.c.objc; path = SUUpdateAlert.m; sourceTree = "<group>"; };
		61B93A390DD02D6400DCD2F8 /* SUUIBasedUpdateDriver.h */ = {isa = PBXFileReference; fileEncoding = 4; lastKnownFileType = sourcecode.c.h; path = SUUIBasedUpdateDriver.h; sourceTree = "<group>"; };
		61B93A3A0DD02D6400DCD2F8 /* SUUIBasedUpdateDriver.m */ = {isa = PBXFileReference; fileEncoding = 4; lastKnownFileType = sourcecode.c.objc; path = SUUIBasedUpdateDriver.m; sourceTree = "<group>"; };
		61B93B250DD0FDD300DCD2F8 /* SUAutomaticUpdateDriver.h */ = {isa = PBXFileReference; fileEncoding = 4; lastKnownFileType = sourcecode.c.h; path = SUAutomaticUpdateDriver.h; sourceTree = "<group>"; };
		61B93B260DD0FDD300DCD2F8 /* SUAutomaticUpdateDriver.m */ = {isa = PBXFileReference; fileEncoding = 4; lastKnownFileType = sourcecode.c.objc; path = SUAutomaticUpdateDriver.m; sourceTree = "<group>"; };
		61B93C070DD112FF00DCD2F8 /* SUScheduledUpdateDriver.h */ = {isa = PBXFileReference; fileEncoding = 4; lastKnownFileType = sourcecode.c.h; path = SUScheduledUpdateDriver.h; sourceTree = "<group>"; };
		61B93C080DD112FF00DCD2F8 /* SUScheduledUpdateDriver.m */ = {isa = PBXFileReference; fileEncoding = 4; lastKnownFileType = sourcecode.c.objc; path = SUScheduledUpdateDriver.m; sourceTree = "<group>"; };
		61BA66CC14BDFA0400D02D86 /* sl */ = {isa = PBXFileReference; lastKnownFileType = text.plist.strings; name = sl; path = sl.lproj/Sparkle.strings; sourceTree = "<group>"; };
		61BA66DA14BDFC5500D02D86 /* sl */ = {isa = PBXFileReference; lastKnownFileType = file.xib; name = sl; path = sl.lproj/SUAutomaticUpdateAlert.xib; sourceTree = "<group>"; };
		61BA66DB14BDFC5500D02D86 /* sl */ = {isa = PBXFileReference; lastKnownFileType = file.xib; name = sl; path = sl.lproj/SUUpdateAlert.xib; sourceTree = "<group>"; };
		61BA66DC14BDFC5500D02D86 /* sl */ = {isa = PBXFileReference; lastKnownFileType = file.xib; name = sl; path = sl.lproj/SUUpdatePermissionPrompt.xib; sourceTree = "<group>"; };
		61BBDF810A49220C00378739 /* Sparkle.icns */ = {isa = PBXFileReference; lastKnownFileType = image.icns; path = Sparkle.icns; sourceTree = "<group>"; };
		61C268090E2DB5D000175E6C /* License.txt */ = {isa = PBXFileReference; fileEncoding = 4; lastKnownFileType = text; path = License.txt; sourceTree = "<group>"; };
		61CFB3280E385186007A1735 /* Sparkle.pch */ = {isa = PBXFileReference; fileEncoding = 4; lastKnownFileType = sourcecode.c.h; path = Sparkle.pch; sourceTree = "<group>"; };
		61DEC1161477565C00931268 /* ro */ = {isa = PBXFileReference; fileEncoding = 10; lastKnownFileType = text.plist.strings; name = ro; path = ro.lproj/Sparkle.strings; sourceTree = "<group>"; };
		61DEC1181477566800931268 /* ro */ = {isa = PBXFileReference; lastKnownFileType = file.xib; name = ro; path = ro.lproj/SUUpdatePermissionPrompt.xib; sourceTree = "<group>"; };
		61DEC11A1477567800931268 /* ro */ = {isa = PBXFileReference; lastKnownFileType = file.xib; name = ro; path = ro.lproj/SUUpdateAlert.xib; sourceTree = "<group>"; };
		61DEC11C1477568300931268 /* ro */ = {isa = PBXFileReference; lastKnownFileType = file.xib; name = ro; path = ro.lproj/SUAutomaticUpdateAlert.xib; sourceTree = "<group>"; };
		61E31A80103299500051D188 /* pt_BR */ = {isa = PBXFileReference; fileEncoding = 10; lastKnownFileType = text.plist.strings; name = pt_BR; path = pt_BR.lproj/Sparkle.strings; sourceTree = "<group>"; };
		61EF67550E25B58D00F754E0 /* SUHost.m */ = {isa = PBXFileReference; fileEncoding = 4; lastKnownFileType = sourcecode.c.objc; path = SUHost.m; sourceTree = "<group>"; };
		61EF67580E25C5B400F754E0 /* SUHost.h */ = {isa = PBXFileReference; fileEncoding = 4; lastKnownFileType = sourcecode.c.h; path = SUHost.h; sourceTree = "<group>"; };
		61F3AC1215C22D4A00260CA2 /* th */ = {isa = PBXFileReference; lastKnownFileType = text.plist.strings; name = th; path = th.lproj/Sparkle.strings; sourceTree = "<group>"; };
		61F3AC1415C22D5900260CA2 /* th */ = {isa = PBXFileReference; lastKnownFileType = file.xib; name = th; path = th.lproj/SUAutomaticUpdateAlert.xib; sourceTree = "<group>"; };
		61F3AC1515C22D5900260CA2 /* th */ = {isa = PBXFileReference; lastKnownFileType = file.xib; name = th; path = th.lproj/SUPasswordPrompt.xib; sourceTree = "<group>"; };
		61F3AC1615C22D5900260CA2 /* th */ = {isa = PBXFileReference; lastKnownFileType = file.xib; name = th; path = th.lproj/SUUpdateAlert.xib; sourceTree = "<group>"; };
		61F3AC1715C22D5900260CA2 /* th */ = {isa = PBXFileReference; lastKnownFileType = file.xib; name = th; path = th.lproj/SUUpdatePermissionPrompt.xib; sourceTree = "<group>"; };
		61F614540E24A12D009F47E7 /* it */ = {isa = PBXFileReference; fileEncoding = 10; lastKnownFileType = text.plist.strings; name = it; path = it.lproj/Sparkle.strings; sourceTree = "<group>"; };
		61F83F6F0DBFE137006FDD30 /* SUBasicUpdateDriver.h */ = {isa = PBXFileReference; fileEncoding = 4; lastKnownFileType = sourcecode.c.h; path = SUBasicUpdateDriver.h; sourceTree = "<group>"; };
		61F83F700DBFE137006FDD30 /* SUBasicUpdateDriver.m */ = {isa = PBXFileReference; fileEncoding = 4; lastKnownFileType = sourcecode.c.objc; path = SUBasicUpdateDriver.m; sourceTree = "<group>"; };
		8B887B5E1517F3AB000BB292 /* com.andymatuschak.Sparkle.install-service.xpc */ = {isa = PBXFileReference; explicitFileType = wrapper.cfbundle; includeInIndex = 0; path = "com.andymatuschak.Sparkle.install-service.xpc"; sourceTree = BUILT_PRODUCTS_DIR; };
		8B887B601517F3AC000BB292 /* Foundation.framework */ = {isa = PBXFileReference; lastKnownFileType = wrapper.framework; name = Foundation.framework; path = System/Library/Frameworks/Foundation.framework; sourceTree = SDKROOT; };
		8B887B701517F447000BB292 /* ConfigService.xcconfig */ = {isa = PBXFileReference; lastKnownFileType = text.xcconfig; path = ConfigService.xcconfig; sourceTree = "<group>"; };
		8B887B711517F447000BB292 /* ConfigServiceDebug.xcconfig */ = {isa = PBXFileReference; lastKnownFileType = text.xcconfig; path = ConfigServiceDebug.xcconfig; sourceTree = "<group>"; };
		8B887B721517F447000BB292 /* ConfigServiceRelease.xcconfig */ = {isa = PBXFileReference; lastKnownFileType = text.xcconfig; path = ConfigServiceRelease.xcconfig; sourceTree = "<group>"; };
		8B887B7C1517F888000BB292 /* SUXPCInstaller.h */ = {isa = PBXFileReference; fileEncoding = 4; lastKnownFileType = sourcecode.c.h; path = SUXPCInstaller.h; sourceTree = "<group>"; };
		8B887B7D1517F888000BB292 /* SUXPCInstaller.m */ = {isa = PBXFileReference; fileEncoding = 4; lastKnownFileType = sourcecode.c.objc; path = SUXPCInstaller.m; sourceTree = "<group>"; };
		8B887B8D15180767000BB292 /* install_service.m */ = {isa = PBXFileReference; fileEncoding = 4; lastKnownFileType = sourcecode.c.objc; path = install_service.m; sourceTree = "<group>"; };
		8B887B8F15180773000BB292 /* SandboxService.plist */ = {isa = PBXFileReference; lastKnownFileType = text.plist.xml; path = SandboxService.plist; sourceTree = "<group>"; };
		8DC2EF5A0486A6940098B216 /* Info.plist */ = {isa = PBXFileReference; fileEncoding = 4; lastKnownFileType = text.plist; path = Info.plist; sourceTree = "<group>"; };
		8DC2EF5B0486A6940098B216 /* Sparkle.framework */ = {isa = PBXFileReference; explicitFileType = wrapper.framework; includeInIndex = 0; path = Sparkle.framework; sourceTree = BUILT_PRODUCTS_DIR; };
		93FB2778156BD80D001937C7 /* SUPasswordPrompt.h */ = {isa = PBXFileReference; fileEncoding = 4; lastKnownFileType = sourcecode.c.h; path = SUPasswordPrompt.h; sourceTree = "<group>"; };
		93FB2779156BD80D001937C7 /* SUPasswordPrompt.m */ = {isa = PBXFileReference; fileEncoding = 4; lastKnownFileType = sourcecode.c.objc; path = SUPasswordPrompt.m; sourceTree = "<group>"; };
		93FB277E156BD826001937C7 /* en */ = {isa = PBXFileReference; lastKnownFileType = file.xib; name = en; path = en.lproj/SUPasswordPrompt.xib; sourceTree = "<group>"; };
<<<<<<< HEAD
=======
		BE18CC4F17ABAF5B004493DC /* SUInstallServiceConstants.h */ = {isa = PBXFileReference; lastKnownFileType = sourcecode.c.h; path = SUInstallServiceConstants.h; sourceTree = "<group>"; };
		BE9928D117A6AF1200B4523B /* SUDownloadServiceConstants.h */ = {isa = PBXFileReference; lastKnownFileType = sourcecode.c.h; path = SUDownloadServiceConstants.h; sourceTree = "<group>"; };
		BEA931AB17AA3EF7007D20A6 /* SUDSDownloader.h */ = {isa = PBXFileReference; fileEncoding = 4; lastKnownFileType = sourcecode.c.h; path = SUDSDownloader.h; sourceTree = "<group>"; };
		BEA931AC17AA3EF7007D20A6 /* SUDSDownloader.m */ = {isa = PBXFileReference; fileEncoding = 4; lastKnownFileType = sourcecode.c.objc; path = SUDSDownloader.m; sourceTree = "<group>"; };
>>>>>>> 12eede41
		FA1941CA0D94A70100DD942E /* ConfigFrameworkDebug.xcconfig */ = {isa = PBXFileReference; fileEncoding = 4; lastKnownFileType = text.xcconfig; path = ConfigFrameworkDebug.xcconfig; sourceTree = "<group>"; };
		FA1941CB0D94A70100DD942E /* ConfigTestAppDebug.xcconfig */ = {isa = PBXFileReference; fileEncoding = 4; lastKnownFileType = text.xcconfig; path = ConfigTestAppDebug.xcconfig; sourceTree = "<group>"; };
		FA1941CC0D94A70100DD942E /* ConfigCommonRelease.xcconfig */ = {isa = PBXFileReference; fileEncoding = 4; lastKnownFileType = text.xcconfig; path = ConfigCommonRelease.xcconfig; sourceTree = "<group>"; };
		FA1941CD0D94A70100DD942E /* ConfigTestApp.xcconfig */ = {isa = PBXFileReference; fileEncoding = 4; lastKnownFileType = text.xcconfig; path = ConfigTestApp.xcconfig; sourceTree = "<group>"; };
		FA1941CE0D94A70100DD942E /* ConfigRelaunch.xcconfig */ = {isa = PBXFileReference; fileEncoding = 4; lastKnownFileType = text.xcconfig; path = ConfigRelaunch.xcconfig; sourceTree = "<group>"; };
		FA1941CF0D94A70100DD942E /* ConfigCommonDebug.xcconfig */ = {isa = PBXFileReference; fileEncoding = 4; lastKnownFileType = text.xcconfig; path = ConfigCommonDebug.xcconfig; sourceTree = "<group>"; };
		FA1941D00D94A70100DD942E /* ConfigCommon.xcconfig */ = {isa = PBXFileReference; fileEncoding = 4; lastKnownFileType = text.xcconfig; path = ConfigCommon.xcconfig; sourceTree = "<group>"; };
		FA1941D10D94A70100DD942E /* ConfigFramework.xcconfig */ = {isa = PBXFileReference; fileEncoding = 4; lastKnownFileType = text.xcconfig; path = ConfigFramework.xcconfig; sourceTree = "<group>"; };
		FA1941D20D94A70100DD942E /* ConfigTestAppRelease.xcconfig */ = {isa = PBXFileReference; fileEncoding = 4; lastKnownFileType = text.xcconfig; path = ConfigTestAppRelease.xcconfig; sourceTree = "<group>"; };
		FA1941D30D94A70100DD942E /* ConfigRelaunchDebug.xcconfig */ = {isa = PBXFileReference; fileEncoding = 4; lastKnownFileType = text.xcconfig; path = ConfigRelaunchDebug.xcconfig; sourceTree = "<group>"; };
		FA1941D40D94A70100DD942E /* ConfigRelaunchRelease.xcconfig */ = {isa = PBXFileReference; fileEncoding = 4; lastKnownFileType = text.xcconfig; path = ConfigRelaunchRelease.xcconfig; sourceTree = "<group>"; };
		FA1941D50D94A70100DD942E /* ConfigFrameworkRelease.xcconfig */ = {isa = PBXFileReference; fileEncoding = 4; lastKnownFileType = text.xcconfig; path = ConfigFrameworkRelease.xcconfig; sourceTree = "<group>"; };
		FA302AFD109D13190060F891 /* ConfigUnitTestReleaseGCSupport.xcconfig */ = {isa = PBXFileReference; fileEncoding = 4; lastKnownFileType = text.xcconfig; path = ConfigUnitTestReleaseGCSupport.xcconfig; sourceTree = "<group>"; };
		FA3AAF391050B273004B3130 /* ConfigUnitTestRelease.xcconfig */ = {isa = PBXFileReference; fileEncoding = 4; lastKnownFileType = text.xcconfig; path = ConfigUnitTestRelease.xcconfig; sourceTree = "<group>"; };
		FA3AAF3A1050B273004B3130 /* ConfigUnitTestDebug.xcconfig */ = {isa = PBXFileReference; fileEncoding = 4; lastKnownFileType = text.xcconfig; path = ConfigUnitTestDebug.xcconfig; sourceTree = "<group>"; };
		FA3AAF3B1050B273004B3130 /* ConfigUnitTest.xcconfig */ = {isa = PBXFileReference; fileEncoding = 4; lastKnownFileType = text.xcconfig; path = ConfigUnitTest.xcconfig; sourceTree = "<group>"; };
/* End PBXFileReference section */

/* Begin PBXFrameworksBuildPhase section */
		03B5E63715D399500038BB67 /* Frameworks */ = {
			isa = PBXFrameworksBuildPhase;
			buildActionMask = 2147483647;
			files = (
				03B5E64E15D39E690038BB67 /* libcurl.dylib in Frameworks */,
				03B5E63B15D399500038BB67 /* Foundation.framework in Frameworks */,
			);
			runOnlyForDeploymentPostprocessing = 0;
		};
		55C14BB5136EEF1500649790 /* Frameworks */ = {
			isa = PBXFrameworksBuildPhase;
			buildActionMask = 2147483647;
			files = (
				55C14EE8136EF61D00649790 /* Cocoa.framework in Frameworks */,
				55C14F9A136F045400649790 /* Security.framework in Frameworks */,
			);
			runOnlyForDeploymentPostprocessing = 0;
		};
		5D06E8CE0FD68C7C005AE3F6 /* Frameworks */ = {
			isa = PBXFrameworksBuildPhase;
			buildActionMask = 2147483647;
			files = (
				5D06E8D80FD68C8E005AE3F6 /* Sparkle.framework in Frameworks */,
				5D06E8FF0FD68D6D005AE3F6 /* libbz2.dylib in Frameworks */,
				5D06E9050FD68D7D005AE3F6 /* Foundation.framework in Frameworks */,
				5D1AF58B0FD7678C0065DB48 /* libxar.1.dylib in Frameworks */,
				5D1AF5900FD767AD0065DB48 /* libxml2.dylib in Frameworks */,
				5D1AF59A0FD767E50065DB48 /* libz.dylib in Frameworks */,
			);
			runOnlyForDeploymentPostprocessing = 0;
		};
		612279D60DB5470200AB99EA /* Frameworks */ = {
			isa = PBXFrameworksBuildPhase;
			buildActionMask = 2147483647;
			files = (
				61FA52880E2D9EA400EF58AD /* Sparkle.framework in Frameworks */,
			);
			runOnlyForDeploymentPostprocessing = 0;
		};
		61B5F90009C4CEE200B25A18 /* Frameworks */ = {
			isa = PBXFrameworksBuildPhase;
			buildActionMask = 2147483647;
			files = (
				61B5F90F09C4CF3A00B25A18 /* Sparkle.framework in Frameworks */,
				525A27A0133D6B9700FD8D70 /* Cocoa.framework in Frameworks */,
			);
			runOnlyForDeploymentPostprocessing = 0;
		};
		8B887B5B1517F3AB000BB292 /* Frameworks */ = {
			isa = PBXFrameworksBuildPhase;
			buildActionMask = 2147483647;
			files = (
				8B887B611517F3AC000BB292 /* Foundation.framework in Frameworks */,
				8B887B831517FAE9000BB292 /* SystemConfiguration.framework in Frameworks */,
				8B887B841517FAEC000BB292 /* IOKit.framework in Frameworks */,
				8B887B8C1517FB5D000BB292 /* AppKit.framework in Frameworks */,
				8B887B861517FAFE000BB292 /* Security.framework in Frameworks */,
			);
			runOnlyForDeploymentPostprocessing = 0;
		};
		8DC2EF560486A6940098B216 /* Frameworks */ = {
			isa = PBXFrameworksBuildPhase;
			buildActionMask = 2147483647;
			files = (
				61B5F8F709C4CEB300B25A18 /* Security.framework in Frameworks */,
				61B5FC4C09C4FD5E00B25A18 /* WebKit.framework in Frameworks */,
				61177A1F0D1112E900749C97 /* IOKit.framework in Frameworks */,
				5D06E8FD0FD68D6B005AE3F6 /* libbz2.dylib in Frameworks */,
				5D1AF58A0FD7678C0065DB48 /* libxar.1.dylib in Frameworks */,
				5D1AF82B0FD768180065DB48 /* libz.dylib in Frameworks */,
				525A2790133D6AE900FD8D70 /* Cocoa.framework in Frameworks */,
				55C14F32136EFC2400649790 /* SystemConfiguration.framework in Frameworks */,
			);
			runOnlyForDeploymentPostprocessing = 0;
		};
/* End PBXFrameworksBuildPhase section */

/* Begin PBXGroup section */
		034768DFFF38A50411DB9C8B /* Products */ = {
			isa = PBXGroup;
			children = (
				8DC2EF5B0486A6940098B216 /* Sparkle.framework */,
				61B5F90209C4CEE200B25A18 /* Sparkle Test App.app */,
				612279D90DB5470200AB99EA /* Sparkle Unit Tests.octest */,
				5D06E8D00FD68C7C005AE3F6 /* BinaryDelta */,
				55C14BB7136EEF1500649790 /* finish_installation.app */,
				8B887B5E1517F3AB000BB292 /* com.andymatuschak.Sparkle.install-service.xpc */,
				03B5E63A15D399500038BB67 /* com.andymatuschak.Sparkle.download-service.xpc */,
			);
			name = Products;
			sourceTree = "<group>";
		};
		03B5E63C15D399500038BB67 /* Downloading XPC Service */ = {
			isa = PBXGroup;
			children = (
				03B5E64915D39CD90038BB67 /* SUXPCURLDownload.h */,
				03B5E64A15D39CD90038BB67 /* SUXPCURLDownload.m */,
				03B5E64315D399500038BB67 /* download_service.m */,
				BEA931AB17AA3EF7007D20A6 /* SUDSDownloader.h */,
				BEA931AC17AA3EF7007D20A6 /* SUDSDownloader.m */,
				BE9928D117A6AF1200B4523B /* SUDownloadServiceConstants.h */,
				03B5E63D15D399500038BB67 /* Supporting Files */,
			);
			path = "Downloading XPC Service";
			sourceTree = "<group>";
		};
		03B5E63D15D399500038BB67 /* Supporting Files */ = {
			isa = PBXGroup;
			children = (
				03B5E64D15D39E690038BB67 /* libcurl.dylib */,
				03B5E63E15D399500038BB67 /* Downloading XPC Service-Info.plist */,
				03B5E63F15D399500038BB67 /* InfoPlist.strings */,
				03B5E64215D399500038BB67 /* Downloading XPC Service-Prefix.pch */,
			);
			name = "Supporting Files";
			sourceTree = "<group>";
		};
		0867D691FE84028FC02AAC07 /* Sparkle */ = {
			isa = PBXGroup;
			children = (
				61F83F6E0DBFE07A006FDD30 /* Update Control */,
				61299B3909CB055000B7442F /* Appcast Support */,
				618FA6DB0DB485440026945C /* Installation */,
				55C14BD5136EEFD000649790 /* finish_installation tool */,
				6101354A0DD25B7F0049ACDF /* Unarchiving */,
				61299B3A09CB056100B7442F /* User Interface */,
				8B887B621517F3AC000BB292 /* Installation XPC Service */,
				03B5E63C15D399500038BB67 /* Downloading XPC Service */,
				61B5F8F309C4CE5900B25A18 /* Other Sources */,
				089C1665FE841158C02AAC07 /* Framework Resources */,
				61227A100DB5484000AB99EA /* Tests */,
				61B5F91D09C4CF7F00B25A18 /* Test Application Sources */,
				0867D69AFE84028FC02AAC07 /* Apple Frameworks and Libraries */,
				FA1941C40D94A6EA00DD942E /* Configurations */,
				8B887B5F1517F3AB000BB292 /* Frameworks */,
				034768DFFF38A50411DB9C8B /* Products */,
			);
			name = Sparkle;
			sourceTree = "<group>";
		};
		0867D69AFE84028FC02AAC07 /* Apple Frameworks and Libraries */ = {
			isa = PBXGroup;
			children = (
				6117796E0D1112E000749C97 /* IOKit.framework */,
				61B5FC3F09C4FD4000B25A18 /* WebKit.framework */,
				61B5F8F609C4CEB300B25A18 /* Security.framework */,
				0867D6A5FE840307C02AAC07 /* AppKit.framework */,
				0867D69BFE84028FC02AAC07 /* Foundation.framework */,
				5D06E8FB0FD68D61005AE3F6 /* libbz2.dylib */,
				5D1AF58F0FD767AD0065DB48 /* libxml2.dylib */,
				5D1AF5890FD7678C0065DB48 /* libxar.1.dylib */,
				5D1AF5990FD767E50065DB48 /* libz.dylib */,
				525A278F133D6AE900FD8D70 /* Cocoa.framework */,
				55C14F31136EFC2400649790 /* SystemConfiguration.framework */,
			);
			name = "Apple Frameworks and Libraries";
			sourceTree = "<group>";
		};
		089C1665FE841158C02AAC07 /* Framework Resources */ = {
			isa = PBXGroup;
			children = (
				8DC2EF5A0486A6940098B216 /* Info.plist */,
				615AE3CF0D64DC40001CA7BD /* SUModelTranslation.plist */,
				61C268090E2DB5D000175E6C /* License.txt */,
				61AAE8220A321A7F00D8810D /* Sparkle.strings */,
				55C14C05136EF2C700649790 /* SUUpdatePermissionPrompt.xib */,
				55C14BF0136EF26100649790 /* SUUpdateAlert.xib */,
				55C14BDA136EF20D00649790 /* SUAutomaticUpdateAlert.xib */,
				55C14BD8136EF00C00649790 /* SUStatus.xib */,
				93FB277D156BD826001937C7 /* SUPasswordPrompt.xib */,
			);
			name = "Framework Resources";
			sourceTree = "<group>";
		};
		55C14BD5136EEFD000649790 /* finish_installation tool */ = {
			isa = PBXGroup;
			children = (
				55C14BB9136EEF1500649790 /* finish_installation-Info.plist */,
				55C14BD3136EEFCE00649790 /* finish_installation.m */,
				55C14F0E136EF73600649790 /* finish_installation.pch */,
				550347001370023A00AE7681 /* Sparkle.icns */,
			);
			name = "finish_installation tool";
			sourceTree = "<group>";
		};
		5D06E8D90FD68C95005AE3F6 /* Binary Delta */ = {
			isa = PBXGroup;
			children = (
				5D06E8DB0FD68CB9005AE3F6 /* bsdiff.c */,
				5D06E8DC0FD68CB9005AE3F6 /* bspatch.c */,
				5D06E8DF0FD68CC7005AE3F6 /* SUBinaryDeltaApply.h */,
				5D06E8E00FD68CC7005AE3F6 /* SUBinaryDeltaApply.m */,
				5D06E8E10FD68CC7005AE3F6 /* SUBinaryDeltaCommon.h */,
				5D06E8E20FD68CC7005AE3F6 /* SUBinaryDeltaCommon.m */,
				5D06E8E30FD68CC7005AE3F6 /* SUBinaryDeltaTool.m */,
				5D06E9370FD69271005AE3F6 /* SUBinaryDeltaUnarchiver.h */,
				5D06E9380FD69271005AE3F6 /* SUBinaryDeltaUnarchiver.m */,
				611142E810FB1BE5009810AA /* bspatch.h */,
			);
			name = "Binary Delta";
			sourceTree = "<group>";
		};
		6101354A0DD25B7F0049ACDF /* Unarchiving */ = {
			isa = PBXGroup;
			children = (
				5D06E8D90FD68C95005AE3F6 /* Binary Delta */,
				61299A8B09CA790200B7442F /* SUUnarchiver.h */,
				61299A8C09CA790200B7442F /* SUUnarchiver.m */,
				6102FE590E08C7EC00F85D09 /* SUUnarchiver_Private.h */,
				6102FE5A0E08C7EC00F85D09 /* SUUnarchiver_Private.m */,
				6102FE440E077FCE00F85D09 /* SUPipedUnarchiver.h */,
				6129C0B90E0B79810062CE76 /* SUPipedUnarchiver.m */,
				6102FE480E07803800F85D09 /* SUDiskImageUnarchiver.h */,
				6102FE490E07803800F85D09 /* SUDiskImageUnarchiver.m */,
				610EC1C00CF3914D00AE239E /* NTSynchronousTask.h */,
				610EC1BF0CF3914D00AE239E /* NTSynchronousTask.m */,
			);
			name = Unarchiving;
			sourceTree = "<group>";
		};
		61227A100DB5484000AB99EA /* Tests */ = {
			isa = PBXGroup;
			children = (
				61227A140DB548B800AB99EA /* SUVersionComparisonTest.h */,
				61227A150DB548B800AB99EA /* SUVersionComparisonTest.m */,
				612279DA0DB5470200AB99EA /* Sparkle Unit Tests-Info.plist */,
			);
			name = Tests;
			sourceTree = "<group>";
		};
		61299B3909CB055000B7442F /* Appcast Support */ = {
			isa = PBXGroup;
			children = (
				61B5FB9409C4F04600B25A18 /* SUAppcast.h */,
				61B5FB9509C4F04600B25A18 /* SUAppcast.m */,
				61B5FC5309C5182000B25A18 /* SUAppcastItem.h */,
				61B5FC5409C5182000B25A18 /* SUAppcastItem.m */,
				61A2279A0D1CEE7600430CCD /* SUSystemProfiler.h */,
				61A2279B0D1CEE7600430CCD /* SUSystemProfiler.m */,
				61A2259C0D1C495D00430CCD /* SUVersionComparisonProtocol.h */,
				3772FEA813DE0B6B00F79537 /* SUVersionDisplayProtocol.h */,
				61A225A20D1C4AC000430CCD /* SUStandardVersionComparator.h */,
				61A225A30D1C4AC000430CCD /* SUStandardVersionComparator.m */,
			);
			name = "Appcast Support";
			sourceTree = "<group>";
		};
		61299B3A09CB056100B7442F /* User Interface */ = {
			isa = PBXGroup;
			children = (
				61B5FCA009C5228F00B25A18 /* SUUpdateAlert.h */,
				61B5FCA109C5228F00B25A18 /* SUUpdateAlert.m */,
				6120721009CC5C4B007FE0F6 /* SUAutomaticUpdateAlert.h */,
				6120721109CC5C4B007FE0F6 /* SUAutomaticUpdateAlert.m */,
				6196CFE309C71ADE000DC222 /* SUStatusController.h */,
				6196CFE409C71ADE000DC222 /* SUStatusController.m */,
				612DCBAD0D488BC60015DBEA /* SUUpdatePermissionPrompt.h */,
				612DCBAE0D488BC60015DBEA /* SUUpdatePermissionPrompt.m */,
				61180BC80D64138900B4E0D1 /* SUWindowController.h */,
				61180BC90D64138900B4E0D1 /* SUWindowController.m */,
				93FB2778156BD80D001937C7 /* SUPasswordPrompt.h */,
				93FB2779156BD80D001937C7 /* SUPasswordPrompt.m */,
			);
			name = "User Interface";
			sourceTree = "<group>";
		};
		618FA6DB0DB485440026945C /* Installation */ = {
			isa = PBXGroup;
			children = (
				618FA4FF0DAE88B40026945C /* SUInstaller.h */,
				618FA5000DAE88B40026945C /* SUInstaller.m */,
				618FA5030DAE8AB80026945C /* SUPlainInstaller.h */,
				618FA5040DAE8AB80026945C /* SUPlainInstaller.m */,
				6129984309C9E2DA00B7442F /* SUPlainInstallerInternals.h */,
				61B5F8E509C4CE3C00B25A18 /* SUPlainInstallerInternals.m */,
				618FA5200DAE8E8A0026945C /* SUPackageInstaller.h */,
				618FA5210DAE8E8A0026945C /* SUPackageInstaller.m */,
			);
			name = Installation;
			sourceTree = "<group>";
		};
		61B5F8F309C4CE5900B25A18 /* Other Sources */ = {
			isa = PBXGroup;
			children = (
				61EF67580E25C5B400F754E0 /* SUHost.h */,
				61EF67550E25B58D00F754E0 /* SUHost.m */,
				61299B3509CB04E000B7442F /* Sparkle.h */,
				61CFB3280E385186007A1735 /* Sparkle.pch */,
				61299A5B09CA6D4500B7442F /* SUConstants.h */,
				61299A5F09CA6EB100B7442F /* SUConstants.m */,
				55C14F04136EF6DB00649790 /* SULog.h */,
				55C14F05136EF6DB00649790 /* SULog.m */,
			);
			includeInIndex = 1;
			name = "Other Sources";
			sourceTree = "<group>";
		};
		61B5F91D09C4CF7F00B25A18 /* Test Application Sources */ = {
			isa = PBXGroup;
			children = (
				0305626E15D2A68800B43EF8 /* Sparkle Test App.entitlements */,
				61BBDF810A49220C00378739 /* Sparkle.icns */,
				61B5F92A09C4CFD800B25A18 /* InfoPlist.strings */,
				61B5F92C09C4CFD800B25A18 /* MainMenu.nib */,
				61B5F92409C4CFC900B25A18 /* main.m */,
				61B5F90409C4CEE200B25A18 /* Test Application-Info.plist */,
				618E9CFC0E7328F1004646D8 /* dsa_pub.pem */,
			);
			name = "Test Application Sources";
			sourceTree = "<group>";
		};
		61CFB2C10E384958007A1735 /* Support */ = {
			isa = PBXGroup;
			children = (
				61299A2D09CA2DAB00B7442F /* SUDSAVerifier.h */,
				61299A2E09CA2DAB00B7442F /* SUDSAVerifier.m */,
				61B078CC15A5FB6100600039 /* SUCodeSigningVerifier.h */,
				61B078CD15A5FB6100600039 /* SUCodeSigningVerifier.m */,
			);
			name = Support;
			sourceTree = "<group>";
		};
		61CFB2C20E38496B007A1735 /* Drivers */ = {
			isa = PBXGroup;
			children = (
				610134710DD250470049ACDF /* SUUpdateDriver.h */,
				610134720DD250470049ACDF /* SUUpdateDriver.m */,
				61F83F6F0DBFE137006FDD30 /* SUBasicUpdateDriver.h */,
				61F83F700DBFE137006FDD30 /* SUBasicUpdateDriver.m */,
				61B93A390DD02D6400DCD2F8 /* SUUIBasedUpdateDriver.h */,
				61B93A3A0DD02D6400DCD2F8 /* SUUIBasedUpdateDriver.m */,
				61B93B250DD0FDD300DCD2F8 /* SUAutomaticUpdateDriver.h */,
				61B93B260DD0FDD300DCD2F8 /* SUAutomaticUpdateDriver.m */,
				61B93C070DD112FF00DCD2F8 /* SUScheduledUpdateDriver.h */,
				61B93C080DD112FF00DCD2F8 /* SUScheduledUpdateDriver.m */,
				610134790DD2541A0049ACDF /* SUProbingUpdateDriver.h */,
				6101347A0DD2541A0049ACDF /* SUProbingUpdateDriver.m */,
				61A354530DF113C70076ECB1 /* SUUserInitiatedUpdateDriver.h */,
				61A354540DF113C70076ECB1 /* SUUserInitiatedUpdateDriver.m */,
			);
			name = Drivers;
			sourceTree = "<group>";
		};
		61F83F6E0DBFE07A006FDD30 /* Update Control */ = {
			isa = PBXGroup;
			children = (
				61B5F8E309C4CE3C00B25A18 /* SUUpdater.h */,
				6158A1C4137904B300487EC1 /* SUUpdater_Private.h */,
				61B5F8E409C4CE3C00B25A18 /* SUUpdater.m */,
				61CFB2C20E38496B007A1735 /* Drivers */,
				61CFB2C10E384958007A1735 /* Support */,
			);
			name = "Update Control";
			sourceTree = "<group>";
		};
		8B887B5F1517F3AB000BB292 /* Frameworks */ = {
			isa = PBXGroup;
			children = (
				8B887B601517F3AC000BB292 /* Foundation.framework */,
			);
			name = Frameworks;
			sourceTree = "<group>";
		};
		8B887B621517F3AC000BB292 /* Installation XPC Service */ = {
			isa = PBXGroup;
			children = (
				8B887B801517F8B4000BB292 /* Service */,
				8B887B631517F3AC000BB292 /* Interface */,
			);
			path = "Installation XPC Service";
			sourceTree = "<group>";
		};
		8B887B631517F3AC000BB292 /* Interface */ = {
			isa = PBXGroup;
			children = (
				BE18CC4F17ABAF5B004493DC /* SUInstallServiceConstants.h */,
				8B887B7C1517F888000BB292 /* SUXPCInstaller.h */,
				8B887B7D1517F888000BB292 /* SUXPCInstaller.m */,
			);
			name = Interface;
			sourceTree = "<group>";
		};
		8B887B801517F8B4000BB292 /* Service */ = {
			isa = PBXGroup;
			children = (
				8B887B8D15180767000BB292 /* install_service.m */,
				8B887B8F15180773000BB292 /* SandboxService.plist */,
			);
			name = Service;
			sourceTree = "<group>";
		};
		FA1941C40D94A6EA00DD942E /* Configurations */ = {
			isa = PBXGroup;
			children = (
				02AC40CE1743CC23005207B1 /* ConfigCommonProject64bit.xcconfig */,
				02AC40CF1743CC23005207B1 /* ConfigCommonProjectUniversalBinary.xcconfig */,
				5D06E8F10FD68D21005AE3F6 /* ConfigBinaryDelta.xcconfig */,
				5D06E8F20FD68D21005AE3F6 /* ConfigBinaryDeltaDebug.xcconfig */,
				5D06E8F30FD68D21005AE3F6 /* ConfigBinaryDeltaRelease.xcconfig */,
				FA1941D00D94A70100DD942E /* ConfigCommon.xcconfig */,
				FA1941CF0D94A70100DD942E /* ConfigCommonDebug.xcconfig */,
				FA1941CC0D94A70100DD942E /* ConfigCommonRelease.xcconfig */,
				FA1941D10D94A70100DD942E /* ConfigFramework.xcconfig */,
				FA1941CA0D94A70100DD942E /* ConfigFrameworkDebug.xcconfig */,
				FA1941D50D94A70100DD942E /* ConfigFrameworkRelease.xcconfig */,
				61072EB20DF2640C008FE88B /* ConfigFrameworkReleaseGCSupport.xcconfig */,
				FA1941CD0D94A70100DD942E /* ConfigTestApp.xcconfig */,
				FA1941CB0D94A70100DD942E /* ConfigTestAppDebug.xcconfig */,
				FA1941D20D94A70100DD942E /* ConfigTestAppRelease.xcconfig */,
				615409A8103BA09100125AF1 /* ConfigTestAppReleaseGCSupport.xcconfig */,
				FA1941CE0D94A70100DD942E /* ConfigRelaunch.xcconfig */,
				FA1941D30D94A70100DD942E /* ConfigRelaunchDebug.xcconfig */,
				FA1941D40D94A70100DD942E /* ConfigRelaunchRelease.xcconfig */,
				8B887B701517F447000BB292 /* ConfigService.xcconfig */,
				8B887B711517F447000BB292 /* ConfigServiceDebug.xcconfig */,
				8B887B721517F447000BB292 /* ConfigServiceRelease.xcconfig */,
				FA3AAF3B1050B273004B3130 /* ConfigUnitTest.xcconfig */,
				FA3AAF3A1050B273004B3130 /* ConfigUnitTestDebug.xcconfig */,
				FA3AAF391050B273004B3130 /* ConfigUnitTestRelease.xcconfig */,
				FA302AFD109D13190060F891 /* ConfigUnitTestReleaseGCSupport.xcconfig */,
			);
			path = Configurations;
			sourceTree = "<group>";
		};
/* End PBXGroup section */

/* Begin PBXHeadersBuildPhase section */
		8DC2EF500486A6940098B216 /* Headers */ = {
			isa = PBXHeadersBuildPhase;
			buildActionMask = 2147483647;
			files = (
				61B5F8ED09C4CE3C00B25A18 /* SUUpdater.h in Headers */,
				3772FEA913DE0B6B00F79537 /* SUVersionDisplayProtocol.h in Headers */,
				61B5FC0D09C4FC8200B25A18 /* SUAppcast.h in Headers */,
				61B5FC7009C51F4A00B25A18 /* SUAppcastItem.h in Headers */,
				61B5FCDF09C52A9F00B25A18 /* SUUpdateAlert.h in Headers */,
				6196CFF909C72148000DC222 /* SUStatusController.h in Headers */,
				61299A2F09CA2DAB00B7442F /* SUDSAVerifier.h in Headers */,
				61299A4A09CA2DD000B7442F /* SUPlainInstallerInternals.h in Headers */,
				61299A5C09CA6D4500B7442F /* SUConstants.h in Headers */,
				61299A8D09CA790200B7442F /* SUUnarchiver.h in Headers */,
				61299B3609CB04E000B7442F /* Sparkle.h in Headers */,
				6120721209CC5C4B007FE0F6 /* SUAutomaticUpdateAlert.h in Headers */,
				61A2259E0D1C495D00430CCD /* SUVersionComparisonProtocol.h in Headers */,
				61A225A40D1C4AC000430CCD /* SUStandardVersionComparator.h in Headers */,
				61A2279C0D1CEE7600430CCD /* SUSystemProfiler.h in Headers */,
				6160E7E10D3B4A8800E9CD71 /* NTSynchronousTask.h in Headers */,
				612DCBAF0D488BC60015DBEA /* SUUpdatePermissionPrompt.h in Headers */,
				61180BCA0D64138900B4E0D1 /* SUWindowController.h in Headers */,
				618FA5010DAE88B40026945C /* SUInstaller.h in Headers */,
				618FA5050DAE8AB80026945C /* SUPlainInstaller.h in Headers */,
				618FA5220DAE8E8A0026945C /* SUPackageInstaller.h in Headers */,
				61F83F740DBFE141006FDD30 /* SUBasicUpdateDriver.h in Headers */,
				61B93A3C0DD02D7000DCD2F8 /* SUUIBasedUpdateDriver.h in Headers */,
				61B93B270DD0FDD300DCD2F8 /* SUAutomaticUpdateDriver.h in Headers */,
				61B93C090DD112FF00DCD2F8 /* SUScheduledUpdateDriver.h in Headers */,
				610134730DD250470049ACDF /* SUUpdateDriver.h in Headers */,
				6101347B0DD2541A0049ACDF /* SUProbingUpdateDriver.h in Headers */,
				61699BCC0DDB92BD005878A4 /* SUVersionComparisonTest.h in Headers */,
				61A354550DF113C70076ECB1 /* SUUserInitiatedUpdateDriver.h in Headers */,
				6102FE460E077FCE00F85D09 /* SUPipedUnarchiver.h in Headers */,
				6102FE4A0E07803800F85D09 /* SUDiskImageUnarchiver.h in Headers */,
				6102FE5B0E08C7EC00F85D09 /* SUUnarchiver_Private.h in Headers */,
				61EF67590E25C5B400F754E0 /* SUHost.h in Headers */,
				61CFB3290E385186007A1735 /* Sparkle.pch in Headers */,
				5D06E9390FD69271005AE3F6 /* SUBinaryDeltaUnarchiver.h in Headers */,
				611142E910FB1BE5009810AA /* bspatch.h in Headers */,
				55C14F06136EF6DB00649790 /* SULog.h in Headers */,
				55C14F0F136EF73600649790 /* finish_installation.pch in Headers */,
				6158A1C5137904B300487EC1 /* SUUpdater_Private.h in Headers */,
<<<<<<< HEAD
=======
				8B887B7E1517F888000BB292 /* SUXPCInstaller.h in Headers */,
				03B5E64B15D39CD90038BB67 /* SUXPCURLDownload.h in Headers */,
>>>>>>> 12eede41
				93FB277A156BD80D001937C7 /* SUPasswordPrompt.h in Headers */,
				61B078CE15A5FB6100600039 /* SUCodeSigningVerifier.h in Headers */,
			);
			runOnlyForDeploymentPostprocessing = 0;
		};
/* End PBXHeadersBuildPhase section */

/* Begin PBXNativeTarget section */
		03B5E63915D399500038BB67 /* Downloading XPC Service */ = {
			isa = PBXNativeTarget;
			buildConfigurationList = 03B5E64515D399500038BB67 /* Build configuration list for PBXNativeTarget "Downloading XPC Service" */;
			buildPhases = (
				03B5E63615D399500038BB67 /* Sources */,
				03B5E63715D399500038BB67 /* Frameworks */,
				03B5E63815D399500038BB67 /* Resources */,
			);
			buildRules = (
			);
			dependencies = (
			);
			name = "Downloading XPC Service";
			productName = "Downloading XPC Service";
			productReference = 03B5E63A15D399500038BB67 /* com.andymatuschak.Sparkle.download-service.xpc */;
			productType = "com.apple.product-type.bundle";
		};
		55C14BB6136EEF1500649790 /* finish_installation */ = {
			isa = PBXNativeTarget;
			buildConfigurationList = 55C14BBE136EEF1500649790 /* Build configuration list for PBXNativeTarget "finish_installation" */;
			buildPhases = (
				55C14BB3136EEF1500649790 /* Resources */,
				55C14BB4136EEF1500649790 /* Sources */,
				55C14BB5136EEF1500649790 /* Frameworks */,
			);
			buildRules = (
			);
			dependencies = (
			);
			name = finish_installation;
			productName = finish_installation;
			productReference = 55C14BB7136EEF1500649790 /* finish_installation.app */;
			productType = "com.apple.product-type.application";
		};
		5D06E8CF0FD68C7C005AE3F6 /* BinaryDelta */ = {
			isa = PBXNativeTarget;
			buildConfigurationList = 5D06E8DA0FD68C95005AE3F6 /* Build configuration list for PBXNativeTarget "BinaryDelta" */;
			buildPhases = (
				5D06E8CD0FD68C7C005AE3F6 /* Sources */,
				5D06E8CE0FD68C7C005AE3F6 /* Frameworks */,
				5D06E90D0FD68DA3005AE3F6 /* Fix Install Name */,
			);
			buildRules = (
			);
			dependencies = (
				5D06E8D60FD68C86005AE3F6 /* PBXTargetDependency */,
			);
			name = BinaryDelta;
			productName = BinaryDelta;
			productReference = 5D06E8D00FD68C7C005AE3F6 /* BinaryDelta */;
			productType = "com.apple.product-type.tool";
		};
		612279D80DB5470200AB99EA /* Sparkle Unit Tests */ = {
			isa = PBXNativeTarget;
			buildConfigurationList = 612279DD0DB5470300AB99EA /* Build configuration list for PBXNativeTarget "Sparkle Unit Tests" */;
			buildPhases = (
				612279D40DB5470200AB99EA /* Resources */,
				612279D50DB5470200AB99EA /* Sources */,
				612279D60DB5470200AB99EA /* Frameworks */,
				612279D70DB5470200AB99EA /* ShellScript */,
			);
			buildRules = (
			);
			dependencies = (
				61FA528D0E2D9EB200EF58AD /* PBXTargetDependency */,
			);
			name = "Sparkle Unit Tests";
			productName = "Sparkle Unit Tests";
			productReference = 612279D90DB5470200AB99EA /* Sparkle Unit Tests.octest */;
			productType = "com.apple.product-type.bundle";
		};
		61B5F90109C4CEE200B25A18 /* Sparkle Test App */ = {
			isa = PBXNativeTarget;
			buildConfigurationList = 61B5F90509C4CEE300B25A18 /* Build configuration list for PBXNativeTarget "Sparkle Test App" */;
			buildPhases = (
				61B5F8FE09C4CEE200B25A18 /* Resources */,
				61B5F8FF09C4CEE200B25A18 /* Sources */,
				61B5F90009C4CEE200B25A18 /* Frameworks */,
				61B5FB4D09C4E9FA00B25A18 /* CopyFiles */,
				0305627015D2A70400B43EF8 /* CopyFiles */,
			);
			buildRules = (
			);
			dependencies = (
				61B5F91C09C4CF7200B25A18 /* PBXTargetDependency */,
			);
			name = "Sparkle Test App";
			productName = "Test Application";
			productReference = 61B5F90209C4CEE200B25A18 /* Sparkle Test App.app */;
			productType = "com.apple.product-type.application";
		};
		8B887B5D1517F3AB000BB292 /* Installation XPC Service */ = {
			isa = PBXNativeTarget;
			buildConfigurationList = 8B887B6E1517F3AC000BB292 /* Build configuration list for PBXNativeTarget "Installation XPC Service" */;
			buildPhases = (
				8B887B5A1517F3AB000BB292 /* Sources */,
				8B887B5B1517F3AB000BB292 /* Frameworks */,
				8B887B5C1517F3AB000BB292 /* Resources */,
			);
			buildRules = (
			);
			dependencies = (
			);
			name = "Installation XPC Service";
			productName = Update;
			productReference = 8B887B5E1517F3AB000BB292 /* com.andymatuschak.Sparkle.install-service.xpc */;
			productType = "com.apple.product-type.bundle";
		};
		8DC2EF4F0486A6940098B216 /* Sparkle */ = {
			isa = PBXNativeTarget;
			buildConfigurationList = 1DEB91AD08733DA50010E9CD /* Build configuration list for PBXNativeTarget "Sparkle" */;
			buildPhases = (
				8DC2EF500486A6940098B216 /* Headers */,
				8DC2EF520486A6940098B216 /* Resources */,
				8DC2EF540486A6940098B216 /* Sources */,
				8DC2EF560486A6940098B216 /* Frameworks */,
				6131B1910DDCDE32005215F0 /* Run Script: Set git Version Info */,
				6195D4B40E40505A00D41A50 /* Run Script: Link fr_CA to fr */,
				61E31A85103299750051D188 /* Run Script: Link pt to pt_BR */,
			);
			buildRules = (
			);
			dependencies = (
				55C14F97136F044100649790 /* PBXTargetDependency */,
				8B887B741517F472000BB292 /* PBXTargetDependency */,
				03B5E65D15D3E32A0038BB67 /* PBXTargetDependency */,
			);
			name = Sparkle;
			productInstallPath = "$(HOME)/Library/Frameworks";
			productName = Sparkle;
			productReference = 8DC2EF5B0486A6940098B216 /* Sparkle.framework */;
			productType = "com.apple.product-type.framework";
		};
/* End PBXNativeTarget section */

/* Begin PBXProject section */
		0867D690FE84028FC02AAC07 /* Project object */ = {
			isa = PBXProject;
			attributes = {
				LastUpgradeCheck = 0450;
			};
			buildConfigurationList = 1DEB91B108733DA50010E9CD /* Build configuration list for PBXProject "Sparkle" */;
			compatibilityVersion = "Xcode 3.2";
			developmentRegion = English;
			hasScannedForEncodings = 1;
			knownRegions = (
				English,
				Japanese,
				French,
				German,
				Italian,
				zh_TW,
				en,
				ca,
				cs,
				cy,
				da,
				de,
				es,
				fi,
				fr,
				he,
				hu,
				id,
				is,
				it,
				ja,
				ko,
				nl,
				no,
				pl,
				ru,
				sk,
				sv,
				th,
				tr,
				zh_CN,
				fr_ca,
				pt_BR,
				pt_PT,
				pt,
				ro,
				sl,
				uk,
				ar,
			);
			mainGroup = 0867D691FE84028FC02AAC07 /* Sparkle */;
			productRefGroup = 034768DFFF38A50411DB9C8B /* Products */;
			projectDirPath = "";
			projectRoot = "";
			targets = (
				8DC2EF4F0486A6940098B216 /* Sparkle */,
				61B5F90109C4CEE200B25A18 /* Sparkle Test App */,
				612279D80DB5470200AB99EA /* Sparkle Unit Tests */,
				5D06E8CF0FD68C7C005AE3F6 /* BinaryDelta */,
				55C14BB6136EEF1500649790 /* finish_installation */,
				8B887B5D1517F3AB000BB292 /* Installation XPC Service */,
				03B5E63915D399500038BB67 /* Downloading XPC Service */,
			);
		};
/* End PBXProject section */

/* Begin PBXResourcesBuildPhase section */
		03B5E63815D399500038BB67 /* Resources */ = {
			isa = PBXResourcesBuildPhase;
			buildActionMask = 2147483647;
			files = (
				03B5E64115D399500038BB67 /* InfoPlist.strings in Resources */,
			);
			runOnlyForDeploymentPostprocessing = 0;
		};
		55C14BB3136EEF1500649790 /* Resources */ = {
			isa = PBXResourcesBuildPhase;
			buildActionMask = 2147483647;
			files = (
				55C14BD9136EF00C00649790 /* SUStatus.xib in Resources */,
				55C14FC7136F05E100649790 /* Sparkle.strings in Resources */,
				550347011370023A00AE7681 /* Sparkle.icns in Resources */,
			);
			runOnlyForDeploymentPostprocessing = 0;
		};
		612279D40DB5470200AB99EA /* Resources */ = {
			isa = PBXResourcesBuildPhase;
			buildActionMask = 2147483647;
			files = (
			);
			runOnlyForDeploymentPostprocessing = 0;
		};
		61B5F8FE09C4CEE200B25A18 /* Resources */ = {
			isa = PBXResourcesBuildPhase;
			buildActionMask = 2147483647;
			files = (
				61B5F92E09C4CFD800B25A18 /* InfoPlist.strings in Resources */,
				61B5F92F09C4CFD800B25A18 /* MainMenu.nib in Resources */,
				61BBDF820A49220C00378739 /* Sparkle.icns in Resources */,
				618E9CFD0E7328F1004646D8 /* dsa_pub.pem in Resources */,
			);
			runOnlyForDeploymentPostprocessing = 0;
		};
		8B887B5C1517F3AB000BB292 /* Resources */ = {
			isa = PBXResourcesBuildPhase;
			buildActionMask = 2147483647;
			files = (
			);
			runOnlyForDeploymentPostprocessing = 0;
		};
		8DC2EF520486A6940098B216 /* Resources */ = {
			isa = PBXResourcesBuildPhase;
			buildActionMask = 2147483647;
			files = (
				61C2680A0E2DB5D000175E6C /* License.txt in Resources */,
				61AAE8280A321A7F00D8810D /* Sparkle.strings in Resources */,
				615AE3D00D64DC40001CA7BD /* SUModelTranslation.plist in Resources */,
				55C14BEE136EF20D00649790 /* SUAutomaticUpdateAlert.xib in Resources */,
				55C14BEF136EF21700649790 /* SUStatus.xib in Resources */,
				55C14C04136EF26100649790 /* SUUpdateAlert.xib in Resources */,
				55C14C19136EF2C700649790 /* SUUpdatePermissionPrompt.xib in Resources */,
				55C14F3B136EFCB300649790 /* finish_installation.app in Resources */,
				93FB277F156BD826001937C7 /* SUPasswordPrompt.xib in Resources */,
			);
			runOnlyForDeploymentPostprocessing = 0;
		};
/* End PBXResourcesBuildPhase section */

/* Begin PBXShellScriptBuildPhase section */
		5D06E90D0FD68DA3005AE3F6 /* Fix Install Name */ = {
			isa = PBXShellScriptBuildPhase;
			buildActionMask = 2147483647;
			files = (
			);
			inputPaths = (
			);
			name = "Fix Install Name";
			outputPaths = (
				"$(CONFIGURATION_BUILD_DIR)/BinaryDelta",
			);
			runOnlyForDeploymentPostprocessing = 0;
			shellPath = /bin/sh;
			shellScript = "install_name_tool -change \"@loader_path/../Frameworks/Sparkle.framework/Versions/A/Sparkle\" \"@loader_path/Sparkle.framework/Versions/A/Sparkle\" \"${CONFIGURATION_BUILD_DIR}/BinaryDelta\"";
		};
		612279D70DB5470200AB99EA /* ShellScript */ = {
			isa = PBXShellScriptBuildPhase;
			buildActionMask = 2147483647;
			files = (
			);
			inputPaths = (
			);
			outputPaths = (
			);
			runOnlyForDeploymentPostprocessing = 0;
			shellPath = /bin/sh;
			shellScript = "# Run the unit tests in this test bundle.\n\"${SYSTEM_DEVELOPER_DIR}/Tools/RunUnitTests\"\n";
			showEnvVarsInLog = 0;
		};
		6131B1910DDCDE32005215F0 /* Run Script: Set git Version Info */ = {
			isa = PBXShellScriptBuildPhase;
			buildActionMask = 12;
			files = (
			);
			inputPaths = (
			);
			name = "Run Script: Set git Version Info";
			outputPaths = (
			);
			runOnlyForDeploymentPostprocessing = 0;
			shellPath = "/usr/bin/env ruby";
			shellScript = "# Xcode auto-versioning script for Subversion\n# by Axel Andersson, modified by Daniel Jalkut to add\n# \"--revision HEAD\" to the svn info line, which allows\n# the latest revision to always be used.\n\nif ENV[\"BUILT_PRODUCTS_DIR\"].nil?\n\tSTDERR.print \"#{$0}: Must be run from Xcode!\"\n\texit(1)\nend\n\n# Get the current Git master hash and use it to set the CFBundleVersion value\nENV[\"PATH\"] = \"/bin:/sw/bin:/usr/local/git/bin:/usr/bin:/usr/local/bin:/sbin:/usr/sbin:/opt/local/bin\"\nexit(0) if `type git` == \"\"\nrev = `/usr/bin/env git show-ref --abbrev heads/master`\ninfo = \"#{ENV[\"BUILT_PRODUCTS_DIR\"]}/#{ENV[\"WRAPPER_NAME\"]}/Resources/Info.plist\"\nversion = rev.split(\" \")[0]\n\nif version.nil?\n\tSTDERR.print \"#{$0}: Can't find a Git hash!\"\n\texit(0)\nend\n\ninfo_contents = File.read(info)\nif info_contents.nil?\n\tSTDERR.print \"#{$0}: Can't read in the Info.plist file!\"\n\texit(1)\nend\n\ninfo_contents.sub!(/([\\t ]+<key>CFBundleVersion<\\/key>\\n[\\t ]+<string>).*?(<\\/string>)/, '\\1' + version + '\\2')\nSTDERR.print info_contents\nf = File.open(info, \"w\")\nf.write(info_contents)\nf.close";
			showEnvVarsInLog = 0;
		};
		6195D4B40E40505A00D41A50 /* Run Script: Link fr_CA to fr */ = {
			isa = PBXShellScriptBuildPhase;
			buildActionMask = 2147483647;
			files = (
			);
			inputPaths = (
			);
			name = "Run Script: Link fr_CA to fr";
			outputPaths = (
			);
			runOnlyForDeploymentPostprocessing = 0;
			shellPath = "/usr/bin/env ruby";
			shellScript = "resources = \"#{ENV[\"BUILT_PRODUCTS_DIR\"]}/#{ENV[\"WRAPPER_NAME\"]}/Resources\"\n`ln -sfh \"fr.lproj\" \"#{resources}/fr_CA.lproj\"`";
		};
		61E31A85103299750051D188 /* Run Script: Link pt to pt_BR */ = {
			isa = PBXShellScriptBuildPhase;
			buildActionMask = 2147483647;
			files = (
			);
			inputPaths = (
			);
			name = "Run Script: Link pt to pt_BR";
			outputPaths = (
			);
			runOnlyForDeploymentPostprocessing = 0;
			shellPath = "/usr/bin/env ruby";
			shellScript = "resources = \"#{ENV[\"BUILT_PRODUCTS_DIR\"]}/#{ENV[\"WRAPPER_NAME\"]}/Resources\"\n`ln -sfh \"pt_BR.lproj\" \"#{resources}/pt.lproj\"`";
		};
/* End PBXShellScriptBuildPhase section */

/* Begin PBXSourcesBuildPhase section */
		03B5E63615D399500038BB67 /* Sources */ = {
			isa = PBXSourcesBuildPhase;
			buildActionMask = 2147483647;
			files = (
				03B5E64415D399500038BB67 /* download_service.m in Sources */,
				BEA931AD17AA3EF7007D20A6 /* SUDSDownloader.m in Sources */,
			);
			runOnlyForDeploymentPostprocessing = 0;
		};
		55C14BB4136EEF1500649790 /* Sources */ = {
			isa = PBXSourcesBuildPhase;
			buildActionMask = 2147483647;
			files = (
				55C14BD4136EEFCE00649790 /* finish_installation.m in Sources */,
				55C14F00136EF6B700649790 /* SUConstants.m in Sources */,
				55C14F08136EF6DB00649790 /* SULog.m in Sources */,
				55C14F0C136EF6EA00649790 /* SUHost.m in Sources */,
				55C14F0D136EF6F200649790 /* SUInstaller.m in Sources */,
				55C14F20136EF84300649790 /* SUStatusController.m in Sources */,
				55C14F21136EF84D00649790 /* SUPlainInstaller.m in Sources */,
				55C14F22136EF86000649790 /* SUStandardVersionComparator.m in Sources */,
				55C14F23136EF86700649790 /* SUSystemProfiler.m in Sources */,
				55C14F24136EF86F00649790 /* SUPackageInstaller.m in Sources */,
				55C14F2A136EF9A900649790 /* SUWindowController.m in Sources */,
				55C14F7E136F005000649790 /* SUPlainInstallerInternals.m in Sources */,
			);
			runOnlyForDeploymentPostprocessing = 0;
		};
		5D06E8CD0FD68C7C005AE3F6 /* Sources */ = {
			isa = PBXSourcesBuildPhase;
			buildActionMask = 2147483647;
			files = (
				5D06E8E90FD68CDB005AE3F6 /* bsdiff.c in Sources */,
				5D06E8EA0FD68CDB005AE3F6 /* SUBinaryDeltaTool.m in Sources */,
			);
			runOnlyForDeploymentPostprocessing = 0;
		};
		612279D50DB5470200AB99EA /* Sources */ = {
			isa = PBXSourcesBuildPhase;
			buildActionMask = 2147483647;
			files = (
				61227A160DB548B800AB99EA /* SUVersionComparisonTest.m in Sources */,
			);
			runOnlyForDeploymentPostprocessing = 0;
		};
		61B5F8FF09C4CEE200B25A18 /* Sources */ = {
			isa = PBXSourcesBuildPhase;
			buildActionMask = 2147483647;
			files = (
				61B5F93009C4CFDC00B25A18 /* main.m in Sources */,
			);
			runOnlyForDeploymentPostprocessing = 0;
		};
		8B887B5A1517F3AB000BB292 /* Sources */ = {
			isa = PBXSourcesBuildPhase;
			buildActionMask = 2147483647;
			files = (
				8B887B881517FB1C000BB292 /* SUInstaller.m in Sources */,
				8B887B821517FAA4000BB292 /* SUPlainInstaller.m in Sources */,
				8B887B811517FAA3000BB292 /* SUPlainInstallerInternals.m in Sources */,
				8B887B8B1517FB52000BB292 /* SUPackageInstaller.m in Sources */,
				8B887B8A1517FB43000BB292 /* SUConstants.m in Sources */,
				8B887B891517FB3E000BB292 /* SULog.m in Sources */,
				8B887B8E15180767000BB292 /* install_service.m in Sources */,
			);
			runOnlyForDeploymentPostprocessing = 0;
		};
		8DC2EF540486A6940098B216 /* Sources */ = {
			isa = PBXSourcesBuildPhase;
			buildActionMask = 2147483647;
			files = (
				61B5F8EE09C4CE3C00B25A18 /* SUUpdater.m in Sources */,
				61B5F8EF09C4CE3C00B25A18 /* SUPlainInstallerInternals.m in Sources */,
				61B5FBB709C4FAFF00B25A18 /* SUAppcast.m in Sources */,
				61B5FC6F09C51F4900B25A18 /* SUAppcastItem.m in Sources */,
				61B5FCDE09C52A9F00B25A18 /* SUUpdateAlert.m in Sources */,
				6196CFFA09C72149000DC222 /* SUStatusController.m in Sources */,
				61299A3009CA2DAB00B7442F /* SUDSAVerifier.m in Sources */,
				61299A6009CA6EB100B7442F /* SUConstants.m in Sources */,
				61299A8E09CA790200B7442F /* SUUnarchiver.m in Sources */,
				6120721309CC5C4B007FE0F6 /* SUAutomaticUpdateAlert.m in Sources */,
				610EC1E00CF3A5FE00AE239E /* NTSynchronousTask.m in Sources */,
				61A225A50D1C4AC000430CCD /* SUStandardVersionComparator.m in Sources */,
				61A2279D0D1CEE7600430CCD /* SUSystemProfiler.m in Sources */,
				612DCBB00D488BC60015DBEA /* SUUpdatePermissionPrompt.m in Sources */,
				61180BCB0D64138900B4E0D1 /* SUWindowController.m in Sources */,
				618FA5020DAE88B40026945C /* SUInstaller.m in Sources */,
				618FA5060DAE8AB80026945C /* SUPlainInstaller.m in Sources */,
				618FA5230DAE8E8A0026945C /* SUPackageInstaller.m in Sources */,
				61F83F720DBFE140006FDD30 /* SUBasicUpdateDriver.m in Sources */,
				61B93A3D0DD02D7000DCD2F8 /* SUUIBasedUpdateDriver.m in Sources */,
				61B93B280DD0FDD300DCD2F8 /* SUAutomaticUpdateDriver.m in Sources */,
				61B93C0A0DD112FF00DCD2F8 /* SUScheduledUpdateDriver.m in Sources */,
				610134740DD250470049ACDF /* SUUpdateDriver.m in Sources */,
				6101347C0DD2541A0049ACDF /* SUProbingUpdateDriver.m in Sources */,
				61A354560DF113C70076ECB1 /* SUUserInitiatedUpdateDriver.m in Sources */,
				6102FE4B0E07803800F85D09 /* SUDiskImageUnarchiver.m in Sources */,
				6102FE5C0E08C7EC00F85D09 /* SUUnarchiver_Private.m in Sources */,
				61D85D6D0E10B2ED00F9B4A9 /* SUPipedUnarchiver.m in Sources */,
				61EF67560E25B58D00F754E0 /* SUHost.m in Sources */,
				5D06E8EB0FD68CE4005AE3F6 /* bspatch.c in Sources */,
				5D06E8EC0FD68CE4005AE3F6 /* SUBinaryDeltaApply.m in Sources */,
				5D06E8ED0FD68CE4005AE3F6 /* SUBinaryDeltaCommon.m in Sources */,
				5D06E93A0FD69271005AE3F6 /* SUBinaryDeltaUnarchiver.m in Sources */,
				55C14F07136EF6DB00649790 /* SULog.m in Sources */,
<<<<<<< HEAD
=======
				8B887B7F1517F888000BB292 /* SUXPCInstaller.m in Sources */,
				03B5E65B15D3E0490038BB67 /* SUXPCURLDownload.m in Sources */,
>>>>>>> 12eede41
				93FB277B156BD80D001937C7 /* SUPasswordPrompt.m in Sources */,
				61B078CF15A5FB6100600039 /* SUCodeSigningVerifier.m in Sources */,
			);
			runOnlyForDeploymentPostprocessing = 0;
		};
/* End PBXSourcesBuildPhase section */

/* Begin PBXTargetDependency section */
		03B5E65D15D3E32A0038BB67 /* PBXTargetDependency */ = {
			isa = PBXTargetDependency;
			target = 03B5E63915D399500038BB67 /* Downloading XPC Service */;
			targetProxy = 03B5E65C15D3E32A0038BB67 /* PBXContainerItemProxy */;
		};
		55C14F97136F044100649790 /* PBXTargetDependency */ = {
			isa = PBXTargetDependency;
			target = 55C14BB6136EEF1500649790 /* finish_installation */;
			targetProxy = 55C14F96136F044100649790 /* PBXContainerItemProxy */;
		};
		5D06E8D60FD68C86005AE3F6 /* PBXTargetDependency */ = {
			isa = PBXTargetDependency;
			target = 8DC2EF4F0486A6940098B216 /* Sparkle */;
			targetProxy = 5D06E8D50FD68C86005AE3F6 /* PBXContainerItemProxy */;
		};
		61B5F91C09C4CF7200B25A18 /* PBXTargetDependency */ = {
			isa = PBXTargetDependency;
			target = 8DC2EF4F0486A6940098B216 /* Sparkle */;
			targetProxy = 61B5F91B09C4CF7200B25A18 /* PBXContainerItemProxy */;
		};
		61FA528D0E2D9EB200EF58AD /* PBXTargetDependency */ = {
			isa = PBXTargetDependency;
			target = 8DC2EF4F0486A6940098B216 /* Sparkle */;
			targetProxy = 61FA528C0E2D9EB200EF58AD /* PBXContainerItemProxy */;
		};
		8B887B741517F472000BB292 /* PBXTargetDependency */ = {
			isa = PBXTargetDependency;
			target = 8B887B5D1517F3AB000BB292 /* Installation XPC Service */;
			targetProxy = 8B887B731517F472000BB292 /* PBXContainerItemProxy */;
		};
/* End PBXTargetDependency section */

/* Begin PBXVariantGroup section */
		03B5E63F15D399500038BB67 /* InfoPlist.strings */ = {
			isa = PBXVariantGroup;
			children = (
				03B5E64015D399500038BB67 /* en */,
			);
			name = InfoPlist.strings;
			sourceTree = "<group>";
		};
		55C14BDA136EF20D00649790 /* SUAutomaticUpdateAlert.xib */ = {
			isa = PBXVariantGroup;
			children = (
				55C14BDB136EF20D00649790 /* cs */,
				55C14BDC136EF20D00649790 /* da */,
				55C14BDD136EF20D00649790 /* de */,
				55C14BDE136EF20D00649790 /* en */,
				55C14BDF136EF20D00649790 /* es */,
				55C14BE0136EF20D00649790 /* fr */,
				55C14BE1136EF20D00649790 /* is */,
				55C14BE2136EF20D00649790 /* it */,
				55C14BE3136EF20D00649790 /* ja */,
				55C14BE4136EF20D00649790 /* ko */,
				55C14BE5136EF20D00649790 /* nl */,
				55C14BE6136EF20D00649790 /* pl */,
				55C14BE7136EF20D00649790 /* pt_BR */,
				55C14BE9136EF20D00649790 /* ru */,
				55C14BEA136EF20D00649790 /* sk */,
				55C14BEB136EF20D00649790 /* sv */,
				55C14BEC136EF20D00649790 /* zh_CN */,
				55C14BED136EF20D00649790 /* zh_TW */,
				6158A1BA1378F68100487EC1 /* pt_PT */,
				6158A1BE1378F8BB00487EC1 /* tr */,
				61DEC11C1477568300931268 /* ro */,
				61BA66DA14BDFC5500D02D86 /* sl */,
				0263187514FEBB42005EBF43 /* uk */,
				61F3AC1415C22D5900260CA2 /* th */,
				6149E6ED1601ABAC008A351E /* ar */,
			);
			name = SUAutomaticUpdateAlert.xib;
			sourceTree = "<group>";
		};
		55C14BF0136EF26100649790 /* SUUpdateAlert.xib */ = {
			isa = PBXVariantGroup;
			children = (
				55C14BF1136EF26100649790 /* cs */,
				55C14BF2136EF26100649790 /* da */,
				55C14BF3136EF26100649790 /* de */,
				55C14BF4136EF26100649790 /* en */,
				55C14BF5136EF26100649790 /* es */,
				55C14BF6136EF26100649790 /* fr */,
				55C14BF7136EF26100649790 /* is */,
				55C14BF8136EF26100649790 /* it */,
				55C14BF9136EF26100649790 /* ja */,
				55C14BFA136EF26100649790 /* ko */,
				55C14BFB136EF26100649790 /* nl */,
				55C14BFC136EF26100649790 /* pl */,
				55C14BFD136EF26100649790 /* pt_BR */,
				55C14BFF136EF26100649790 /* ru */,
				55C14C00136EF26100649790 /* sk */,
				55C14C01136EF26100649790 /* sv */,
				55C14C02136EF26100649790 /* zh_CN */,
				55C14C03136EF26100649790 /* zh_TW */,
				6158A1BB1378F68100487EC1 /* pt_PT */,
				6158A1BF1378F8BB00487EC1 /* tr */,
				61DEC11A1477567800931268 /* ro */,
				61BA66DB14BDFC5500D02D86 /* sl */,
				0263187614FEBB42005EBF43 /* uk */,
				61F3AC1615C22D5900260CA2 /* th */,
				6149E6EF1601ABAC008A351E /* ar */,
			);
			name = SUUpdateAlert.xib;
			sourceTree = "<group>";
		};
		55C14C05136EF2C700649790 /* SUUpdatePermissionPrompt.xib */ = {
			isa = PBXVariantGroup;
			children = (
				55C14C06136EF2C700649790 /* cs */,
				55C14C07136EF2C700649790 /* da */,
				55C14C08136EF2C700649790 /* de */,
				55C14C09136EF2C700649790 /* en */,
				55C14C0A136EF2C700649790 /* es */,
				55C14C0B136EF2C700649790 /* fr */,
				55C14C0C136EF2C700649790 /* is */,
				55C14C0D136EF2C700649790 /* it */,
				55C14C0E136EF2C700649790 /* ja */,
				55C14C0F136EF2C700649790 /* ko */,
				55C14C10136EF2C700649790 /* nl */,
				55C14C11136EF2C700649790 /* pl */,
				55C14C12136EF2C700649790 /* pt_BR */,
				55C14C14136EF2C700649790 /* ru */,
				55C14C15136EF2C700649790 /* sk */,
				55C14C16136EF2C700649790 /* sv */,
				55C14C17136EF2C700649790 /* zh_CN */,
				55C14C18136EF2C700649790 /* zh_TW */,
				6158A1B81378F64700487EC1 /* pt_PT */,
				6158A1C01378F8BB00487EC1 /* tr */,
				61DEC1181477566800931268 /* ro */,
				61BA66DC14BDFC5500D02D86 /* sl */,
				0263187714FEBB42005EBF43 /* uk */,
				61F3AC1715C22D5900260CA2 /* th */,
				6149E6F01601ABAC008A351E /* ar */,
			);
			name = SUUpdatePermissionPrompt.xib;
			sourceTree = "<group>";
		};
		61AAE8220A321A7F00D8810D /* Sparkle.strings */ = {
			isa = PBXVariantGroup;
			children = (
				61AAE8230A321A7F00D8810D /* en */,
				61AAE84F0A321AF700D8810D /* es */,
				61AAE8590A321B0400D8810D /* fr */,
				61AAE8710A321F7700D8810D /* nl */,
				619B17200E1E9D0800E72754 /* de */,
				61F614540E24A12D009F47E7 /* it */,
				618915730E35937600B5E981 /* sv */,
				6195D4920E404AD700D41A50 /* ru */,
				61131A050F846CE600E97AF6 /* da */,
				61131A090F846D0A00E97AF6 /* zh_CN */,
				61131A0A0F846D1100E97AF6 /* zh_TW */,
				613151B20FB4946A000DCD59 /* is */,
				611A904210240DD300CC659E /* pl */,
				611A904610240DF700CC659E /* ja */,
				61E31A80103299500051D188 /* pt_BR */,
				615409C4103BBC4000125AF1 /* cs */,
				6186554310D7484E00B1E074 /* pt_PT */,
				6160FD85134ABCD5007FFC5F /* tr */,
				61DEC1161477565C00931268 /* ro */,
				61BA66CC14BDFA0400D02D86 /* sl */,
				0263187214FEBB31005EBF43 /* uk */,
				61F3AC1215C22D4A00260CA2 /* th */,
				6149E6EA1601ABAC008A351E /* ar */,
			);
			name = Sparkle.strings;
			sourceTree = "<group>";
		};
		61B5F92A09C4CFD800B25A18 /* InfoPlist.strings */ = {
			isa = PBXVariantGroup;
			children = (
				61B5F92B09C4CFD800B25A18 /* English */,
			);
			name = InfoPlist.strings;
			sourceTree = "<group>";
		};
		61B5F92C09C4CFD800B25A18 /* MainMenu.nib */ = {
			isa = PBXVariantGroup;
			children = (
				61B5F92D09C4CFD800B25A18 /* English */,
			);
			name = MainMenu.nib;
			sourceTree = "<group>";
		};
		93FB277D156BD826001937C7 /* SUPasswordPrompt.xib */ = {
			isa = PBXVariantGroup;
			children = (
				93FB277E156BD826001937C7 /* en */,
				6113C9D315BE1D3600C303E7 /* pt_BR */,
				61F3AC1515C22D5900260CA2 /* th */,
				6149E6EE1601ABAC008A351E /* ar */,
			);
			name = SUPasswordPrompt.xib;
			sourceTree = "<group>";
		};
/* End PBXVariantGroup section */

/* Begin XCBuildConfiguration section */
<<<<<<< HEAD
		02AC40C31743C7B5005207B1 /* Deployment */ = {
			isa = XCBuildConfiguration;
			baseConfigurationReference = 02AC40CE1743CC23005207B1 /* ConfigCommonProject64bit.xcconfig */;
			buildSettings = {
			};
			name = Deployment;
		};
		02AC40C41743C7B5005207B1 /* Deployment */ = {
			isa = XCBuildConfiguration;
			baseConfigurationReference = FA1941D50D94A70100DD942E /* ConfigFrameworkRelease.xcconfig */;
			buildSettings = {
			};
			name = Deployment;
		};
		02AC40C51743C7B5005207B1 /* Deployment */ = {
			isa = XCBuildConfiguration;
			baseConfigurationReference = FA1941D20D94A70100DD942E /* ConfigTestAppRelease.xcconfig */;
			buildSettings = {
			};
			name = Deployment;
		};
		02AC40C61743C7B5005207B1 /* Deployment */ = {
			isa = XCBuildConfiguration;
			baseConfigurationReference = FA3AAF391050B273004B3130 /* ConfigUnitTestRelease.xcconfig */;
			buildSettings = {
			};
			name = Deployment;
		};
		02AC40C71743C7B5005207B1 /* Deployment */ = {
			isa = XCBuildConfiguration;
			baseConfigurationReference = 5D06E8F30FD68D21005AE3F6 /* ConfigBinaryDeltaRelease.xcconfig */;
			buildSettings = {
			};
			name = Deployment;
		};
		02AC40C81743C7B5005207B1 /* Deployment */ = {
			isa = XCBuildConfiguration;
			baseConfigurationReference = FA1941D40D94A70100DD942E /* ConfigRelaunchRelease.xcconfig */;
			buildSettings = {
				ALWAYS_SEARCH_USER_PATHS = NO;
				COPY_PHASE_STRIP = YES;
				DEBUG_INFORMATION_FORMAT = "dwarf-with-dsym";
				GCC_MODEL_TUNING = G5;
				GCC_PRECOMPILE_PREFIX_HEADER = YES;
				GCC_PREFIX_HEADER = finish_installation.pch;
				INFOPLIST_FILE = "finish_installation-Info.plist";
				INSTALL_PATH = "$(HOME)/Applications";
				OTHER_LDFLAGS = (
					"-framework",
					Foundation,
					"-framework",
					AppKit,
				);
				PRODUCT_NAME = finish_installation;
				ZERO_LINK = NO;
			};
			name = Deployment;
=======
		03B5E64615D399500038BB67 /* Debug */ = {
			isa = XCBuildConfiguration;
			baseConfigurationReference = 8B887B711517F447000BB292 /* ConfigServiceDebug.xcconfig */;
			buildSettings = {
				ALWAYS_SEARCH_USER_PATHS = NO;
				CLANG_CXX_LANGUAGE_STANDARD = "gnu++0x";
				CLANG_WARN__DUPLICATE_METHOD_MATCH = YES;
				COMBINE_HIDPI_IMAGES = YES;
				COPY_PHASE_STRIP = NO;
				GCC_C_LANGUAGE_STANDARD = gnu99;
				GCC_DYNAMIC_NO_PIC = NO;
				GCC_ENABLE_OBJC_EXCEPTIONS = YES;
				GCC_OPTIMIZATION_LEVEL = 0;
				GCC_PRECOMPILE_PREFIX_HEADER = YES;
				GCC_PREFIX_HEADER = "Downloading XPC Service/Downloading XPC Service-Prefix.pch";
				GCC_PREPROCESSOR_DEFINITIONS = (
					"DEBUG=1",
					"$(inherited)",
				);
				GCC_SYMBOLS_PRIVATE_EXTERN = NO;
				GCC_WARN_64_TO_32_BIT_CONVERSION = YES;
				GCC_WARN_ABOUT_RETURN_TYPE = YES;
				GCC_WARN_UNINITIALIZED_AUTOS = YES;
				GCC_WARN_UNUSED_VARIABLE = YES;
				INFOPLIST_FILE = "Downloading XPC Service/Downloading XPC Service-Info.plist";
				MACH_O_TYPE = mh_execute;
				PRODUCT_NAME = "com.andymatuschak.Sparkle.download-service";
				WRAPPER_EXTENSION = xpc;
			};
			name = Debug;
		};
		03B5E64715D399500038BB67 /* Release */ = {
			isa = XCBuildConfiguration;
			baseConfigurationReference = 8B887B721517F447000BB292 /* ConfigServiceRelease.xcconfig */;
			buildSettings = {
				ALWAYS_SEARCH_USER_PATHS = NO;
				CLANG_CXX_LANGUAGE_STANDARD = "gnu++0x";
				CLANG_WARN__DUPLICATE_METHOD_MATCH = YES;
				COMBINE_HIDPI_IMAGES = YES;
				COPY_PHASE_STRIP = YES;
				GCC_C_LANGUAGE_STANDARD = gnu99;
				GCC_ENABLE_OBJC_EXCEPTIONS = YES;
				GCC_PRECOMPILE_PREFIX_HEADER = YES;
				GCC_PREFIX_HEADER = "Downloading XPC Service/Downloading XPC Service-Prefix.pch";
				GCC_WARN_64_TO_32_BIT_CONVERSION = YES;
				GCC_WARN_ABOUT_RETURN_TYPE = YES;
				GCC_WARN_UNINITIALIZED_AUTOS = YES;
				GCC_WARN_UNUSED_VARIABLE = YES;
				INFOPLIST_FILE = "Downloading XPC Service/Downloading XPC Service-Info.plist";
				MACH_O_TYPE = mh_execute;
				PRODUCT_NAME = "com.andymatuschak.Sparkle.download-service";
				WRAPPER_EXTENSION = xpc;
			};
			name = Release;
		};
		03B5E64815D399500038BB67 /* Release (GC dual-mode; 10.5+) */ = {
			isa = XCBuildConfiguration;
			baseConfigurationReference = 8B887B721517F447000BB292 /* ConfigServiceRelease.xcconfig */;
			buildSettings = {
				ALWAYS_SEARCH_USER_PATHS = NO;
				CLANG_CXX_LANGUAGE_STANDARD = "gnu++0x";
				CLANG_WARN__DUPLICATE_METHOD_MATCH = YES;
				COMBINE_HIDPI_IMAGES = YES;
				COPY_PHASE_STRIP = YES;
				GCC_C_LANGUAGE_STANDARD = gnu99;
				GCC_ENABLE_OBJC_EXCEPTIONS = YES;
				GCC_PRECOMPILE_PREFIX_HEADER = YES;
				GCC_PREFIX_HEADER = "Downloading XPC Service/Downloading XPC Service-Prefix.pch";
				GCC_WARN_64_TO_32_BIT_CONVERSION = YES;
				GCC_WARN_ABOUT_RETURN_TYPE = YES;
				GCC_WARN_UNINITIALIZED_AUTOS = YES;
				GCC_WARN_UNUSED_VARIABLE = YES;
				INFOPLIST_FILE = "Downloading XPC Service/Downloading XPC Service-Info.plist";
				MACH_O_TYPE = mh_execute;
				PRODUCT_NAME = "com.andymatuschak.Sparkle.download-service";
				WRAPPER_EXTENSION = xpc;
			};
			name = "Release (GC dual-mode; 10.5+)";
>>>>>>> 12eede41
		};
		1DEB91AE08733DA50010E9CD /* Debug */ = {
			isa = XCBuildConfiguration;
			baseConfigurationReference = FA1941CA0D94A70100DD942E /* ConfigFrameworkDebug.xcconfig */;
			buildSettings = {
				COMBINE_HIDPI_IMAGES = YES;
<<<<<<< HEAD
=======
				DEBUG_INFORMATION_FORMAT = "dwarf-with-dsym";
>>>>>>> 12eede41
			};
			name = Debug;
		};
		1DEB91AF08733DA50010E9CD /* Release */ = {
			isa = XCBuildConfiguration;
			baseConfigurationReference = FA1941D50D94A70100DD942E /* ConfigFrameworkRelease.xcconfig */;
			buildSettings = {
				COMBINE_HIDPI_IMAGES = YES;
<<<<<<< HEAD
=======
				DEBUG_INFORMATION_FORMAT = "dwarf-with-dsym";
>>>>>>> 12eede41
			};
			name = Release;
		};
		1DEB91B208733DA50010E9CD /* Debug */ = {
			isa = XCBuildConfiguration;
			baseConfigurationReference = 02AC40CE1743CC23005207B1 /* ConfigCommonProject64bit.xcconfig */;
			buildSettings = {
			};
			name = Debug;
		};
		1DEB91B308733DA50010E9CD /* Release */ = {
			isa = XCBuildConfiguration;
			baseConfigurationReference = 02AC40CE1743CC23005207B1 /* ConfigCommonProject64bit.xcconfig */;
			buildSettings = {
			};
			name = Release;
		};
		55C14BBB136EEF1500649790 /* Debug */ = {
			isa = XCBuildConfiguration;
			baseConfigurationReference = FA1941D30D94A70100DD942E /* ConfigRelaunchDebug.xcconfig */;
			buildSettings = {
				ALWAYS_SEARCH_USER_PATHS = NO;
				COMBINE_HIDPI_IMAGES = YES;
				COPY_PHASE_STRIP = NO;
				GCC_DYNAMIC_NO_PIC = NO;
				GCC_MODEL_TUNING = G5;
				GCC_OPTIMIZATION_LEVEL = 0;
				GCC_PRECOMPILE_PREFIX_HEADER = YES;
				GCC_PREFIX_HEADER = finish_installation.pch;
				INFOPLIST_FILE = "finish_installation-Info.plist";
				INSTALL_PATH = "$(HOME)/Applications";
				OTHER_LDFLAGS = (
					"-framework",
					Foundation,
					"-framework",
					AppKit,
				);
				PRODUCT_NAME = finish_installation;
			};
			name = Debug;
		};
		55C14BBC136EEF1500649790 /* Release */ = {
			isa = XCBuildConfiguration;
			baseConfigurationReference = FA1941D40D94A70100DD942E /* ConfigRelaunchRelease.xcconfig */;
			buildSettings = {
				ALWAYS_SEARCH_USER_PATHS = NO;
				COMBINE_HIDPI_IMAGES = YES;
				COPY_PHASE_STRIP = YES;
				GCC_MODEL_TUNING = G5;
				GCC_PRECOMPILE_PREFIX_HEADER = YES;
				GCC_PREFIX_HEADER = finish_installation.pch;
				INFOPLIST_FILE = "finish_installation-Info.plist";
				INSTALL_PATH = "$(HOME)/Applications";
				OTHER_LDFLAGS = (
					"-framework",
					Foundation,
					"-framework",
					AppKit,
				);
				PRODUCT_NAME = finish_installation;
				ZERO_LINK = NO;
			};
			name = Release;
		};
		55C14BBD136EEF1500649790 /* Release (GC dual-mode; 10.5+) */ = {
			isa = XCBuildConfiguration;
			baseConfigurationReference = FA1941D40D94A70100DD942E /* ConfigRelaunchRelease.xcconfig */;
			buildSettings = {
				ALWAYS_SEARCH_USER_PATHS = NO;
				COMBINE_HIDPI_IMAGES = YES;
				GCC_MODEL_TUNING = G5;
				GCC_PRECOMPILE_PREFIX_HEADER = YES;
				GCC_PREFIX_HEADER = finish_installation.pch;
				INFOPLIST_FILE = "finish_installation-Info.plist";
				INSTALL_PATH = "$(HOME)/Applications";
				OTHER_LDFLAGS = (
					"-framework",
					Foundation,
					"-framework",
					AppKit,
				);
				PRODUCT_NAME = finish_installation;
			};
			name = "Release (GC dual-mode; 10.5+)";
		};
		5D06E8D20FD68C7D005AE3F6 /* Debug */ = {
			isa = XCBuildConfiguration;
			baseConfigurationReference = 5D06E8F20FD68D21005AE3F6 /* ConfigBinaryDeltaDebug.xcconfig */;
			buildSettings = {
			};
			name = Debug;
		};
		5D06E8D30FD68C7D005AE3F6 /* Release */ = {
			isa = XCBuildConfiguration;
			baseConfigurationReference = 5D06E8F30FD68D21005AE3F6 /* ConfigBinaryDeltaRelease.xcconfig */;
			buildSettings = {
			};
			name = Release;
		};
		5D06E8D40FD68C7D005AE3F6 /* Release (GC dual-mode; 10.5+) */ = {
			isa = XCBuildConfiguration;
			baseConfigurationReference = 5D06E8F30FD68D21005AE3F6 /* ConfigBinaryDeltaRelease.xcconfig */;
			buildSettings = {
			};
			name = "Release (GC dual-mode; 10.5+)";
		};
		61072EAD0DF263BD008FE88B /* Release (GC dual-mode; 10.5+) */ = {
			isa = XCBuildConfiguration;
			baseConfigurationReference = 02AC40CF1743CC23005207B1 /* ConfigCommonProjectUniversalBinary.xcconfig */;
			buildSettings = {
			};
			name = "Release (GC dual-mode; 10.5+)";
		};
		61072EAE0DF263BD008FE88B /* Release (GC dual-mode; 10.5+) */ = {
			isa = XCBuildConfiguration;
			baseConfigurationReference = 61072EB20DF2640C008FE88B /* ConfigFrameworkReleaseGCSupport.xcconfig */;
			buildSettings = {
				COMBINE_HIDPI_IMAGES = YES;
<<<<<<< HEAD
=======
				DEBUG_INFORMATION_FORMAT = "dwarf-with-dsym";
>>>>>>> 12eede41
			};
			name = "Release (GC dual-mode; 10.5+)";
		};
		61072EAF0DF263BD008FE88B /* Release (GC dual-mode; 10.5+) */ = {
			isa = XCBuildConfiguration;
			baseConfigurationReference = 615409A8103BA09100125AF1 /* ConfigTestAppReleaseGCSupport.xcconfig */;
			buildSettings = {
<<<<<<< HEAD
=======
				CODE_SIGN_ENTITLEMENTS = "Sparkle Test App.entitlements";
				CODE_SIGN_IDENTITY = "Mac Developer";
>>>>>>> 12eede41
				COMBINE_HIDPI_IMAGES = YES;
			};
			name = "Release (GC dual-mode; 10.5+)";
		};
		61072EB10DF263BD008FE88B /* Release (GC dual-mode; 10.5+) */ = {
			isa = XCBuildConfiguration;
			baseConfigurationReference = FA302AFD109D13190060F891 /* ConfigUnitTestReleaseGCSupport.xcconfig */;
			buildSettings = {
				COMBINE_HIDPI_IMAGES = YES;
			};
			name = "Release (GC dual-mode; 10.5+)";
		};
		612279DB0DB5470300AB99EA /* Debug */ = {
			isa = XCBuildConfiguration;
			baseConfigurationReference = FA3AAF3A1050B273004B3130 /* ConfigUnitTestDebug.xcconfig */;
			buildSettings = {
				COMBINE_HIDPI_IMAGES = YES;
			};
			name = Debug;
		};
		612279DC0DB5470300AB99EA /* Release */ = {
			isa = XCBuildConfiguration;
			baseConfigurationReference = FA3AAF391050B273004B3130 /* ConfigUnitTestRelease.xcconfig */;
			buildSettings = {
				COMBINE_HIDPI_IMAGES = YES;
			};
			name = Release;
		};
		61B5F90609C4CEE300B25A18 /* Debug */ = {
			isa = XCBuildConfiguration;
			baseConfigurationReference = FA1941CB0D94A70100DD942E /* ConfigTestAppDebug.xcconfig */;
			buildSettings = {
<<<<<<< HEAD
=======
				CODE_SIGN_ENTITLEMENTS = "Sparkle Test App.entitlements";
				CODE_SIGN_IDENTITY = "Mac Developer";
>>>>>>> 12eede41
				COMBINE_HIDPI_IMAGES = YES;
			};
			name = Debug;
		};
		61B5F90709C4CEE300B25A18 /* Release */ = {
			isa = XCBuildConfiguration;
			baseConfigurationReference = FA1941D20D94A70100DD942E /* ConfigTestAppRelease.xcconfig */;
			buildSettings = {
<<<<<<< HEAD
				COMBINE_HIDPI_IMAGES = YES;
=======
				CODE_SIGN_ENTITLEMENTS = "Sparkle Test App.entitlements";
				CODE_SIGN_IDENTITY = "Mac Developer";
				COMBINE_HIDPI_IMAGES = YES;
			};
			name = Release;
		};
		8B887B6B1517F3AC000BB292 /* Debug */ = {
			isa = XCBuildConfiguration;
			baseConfigurationReference = 8B887B711517F447000BB292 /* ConfigServiceDebug.xcconfig */;
			buildSettings = {
				INFOPLIST_FILE = "Installation XPC Service/SandboxService.plist";
				PRODUCT_NAME = "com.andymatuschak.Sparkle.install-service";
			};
			name = Debug;
		};
		8B887B6C1517F3AC000BB292 /* Release */ = {
			isa = XCBuildConfiguration;
			baseConfigurationReference = 8B887B721517F447000BB292 /* ConfigServiceRelease.xcconfig */;
			buildSettings = {
				INFOPLIST_FILE = "Installation XPC Service/SandboxService.plist";
				PRODUCT_NAME = "com.andymatuschak.Sparkle.install-service";
>>>>>>> 12eede41
			};
			name = Release;
		};
		8B887B6D1517F3AC000BB292 /* Release (GC dual-mode; 10.5+) */ = {
			isa = XCBuildConfiguration;
			baseConfigurationReference = 8B887B721517F447000BB292 /* ConfigServiceRelease.xcconfig */;
			buildSettings = {
				INFOPLIST_FILE = "Installation XPC Service/SandboxService.plist";
				PRODUCT_NAME = "com.andymatuschak.Sparkle.install-service";
			};
			name = "Release (GC dual-mode; 10.5+)";
		};
		BE2786B3179847A5000CA04E /* Deployment */ = {
			isa = XCBuildConfiguration;
			baseConfigurationReference = 02AC40CE1743CC23005207B1 /* ConfigCommonProject64bit.xcconfig */;
			buildSettings = {
			};
			name = Deployment;
		};
		BE2786B4179847A5000CA04E /* Deployment */ = {
			isa = XCBuildConfiguration;
			baseConfigurationReference = FA1941D50D94A70100DD942E /* ConfigFrameworkRelease.xcconfig */;
			buildSettings = {
				COMBINE_HIDPI_IMAGES = YES;
				DEBUG_INFORMATION_FORMAT = "dwarf-with-dsym";
			};
			name = Deployment;
		};
		BE2786B5179847A5000CA04E /* Deployment */ = {
			isa = XCBuildConfiguration;
			baseConfigurationReference = FA1941D20D94A70100DD942E /* ConfigTestAppRelease.xcconfig */;
			buildSettings = {
				CODE_SIGN_ENTITLEMENTS = "Sparkle Test App.entitlements";
				CODE_SIGN_IDENTITY = "Mac Developer";
				COMBINE_HIDPI_IMAGES = YES;
			};
			name = Deployment;
		};
		BE2786B6179847A5000CA04E /* Deployment */ = {
			isa = XCBuildConfiguration;
			baseConfigurationReference = FA3AAF391050B273004B3130 /* ConfigUnitTestRelease.xcconfig */;
			buildSettings = {
				COMBINE_HIDPI_IMAGES = YES;
			};
			name = Deployment;
		};
		BE2786B7179847A5000CA04E /* Deployment */ = {
			isa = XCBuildConfiguration;
			baseConfigurationReference = 5D06E8F30FD68D21005AE3F6 /* ConfigBinaryDeltaRelease.xcconfig */;
			buildSettings = {
			};
			name = Deployment;
		};
		BE2786B8179847A5000CA04E /* Deployment */ = {
			isa = XCBuildConfiguration;
			baseConfigurationReference = FA1941D40D94A70100DD942E /* ConfigRelaunchRelease.xcconfig */;
			buildSettings = {
				ALWAYS_SEARCH_USER_PATHS = NO;
				COMBINE_HIDPI_IMAGES = YES;
				COPY_PHASE_STRIP = YES;
				GCC_MODEL_TUNING = G5;
				GCC_PRECOMPILE_PREFIX_HEADER = YES;
				GCC_PREFIX_HEADER = finish_installation.pch;
				INFOPLIST_FILE = "finish_installation-Info.plist";
				INSTALL_PATH = "$(HOME)/Applications";
				OTHER_LDFLAGS = (
					"-framework",
					Foundation,
					"-framework",
					AppKit,
				);
				PRODUCT_NAME = finish_installation;
				ZERO_LINK = NO;
			};
			name = Deployment;
		};
		BE2786B9179847A5000CA04E /* Deployment */ = {
			isa = XCBuildConfiguration;
			baseConfigurationReference = 8B887B721517F447000BB292 /* ConfigServiceRelease.xcconfig */;
			buildSettings = {
				INFOPLIST_FILE = "Installation XPC Service/SandboxService.plist";
				PRODUCT_NAME = "com.andymatuschak.Sparkle.install-service";
			};
			name = Deployment;
		};
		BE2786BA179847A5000CA04E /* Deployment */ = {
			isa = XCBuildConfiguration;
			baseConfigurationReference = 8B887B721517F447000BB292 /* ConfigServiceRelease.xcconfig */;
			buildSettings = {
				ALWAYS_SEARCH_USER_PATHS = NO;
				CLANG_CXX_LANGUAGE_STANDARD = "gnu++0x";
				CLANG_WARN__DUPLICATE_METHOD_MATCH = YES;
				COMBINE_HIDPI_IMAGES = YES;
				COPY_PHASE_STRIP = YES;
				GCC_C_LANGUAGE_STANDARD = gnu99;
				GCC_ENABLE_OBJC_EXCEPTIONS = YES;
				GCC_PRECOMPILE_PREFIX_HEADER = YES;
				GCC_PREFIX_HEADER = "Downloading XPC Service/Downloading XPC Service-Prefix.pch";
				GCC_WARN_64_TO_32_BIT_CONVERSION = YES;
				GCC_WARN_ABOUT_RETURN_TYPE = YES;
				GCC_WARN_UNINITIALIZED_AUTOS = YES;
				GCC_WARN_UNUSED_VARIABLE = YES;
				INFOPLIST_FILE = "Downloading XPC Service/Downloading XPC Service-Info.plist";
				MACH_O_TYPE = mh_execute;
				PRODUCT_NAME = "com.andymatuschak.Sparkle.download-service";
				WRAPPER_EXTENSION = xpc;
			};
			name = Deployment;
		};
/* End XCBuildConfiguration section */

/* Begin XCConfigurationList section */
		03B5E64515D399500038BB67 /* Build configuration list for PBXNativeTarget "Downloading XPC Service" */ = {
			isa = XCConfigurationList;
			buildConfigurations = (
				03B5E64615D399500038BB67 /* Debug */,
				03B5E64715D399500038BB67 /* Release */,
				BE2786BA179847A5000CA04E /* Deployment */,
				03B5E64815D399500038BB67 /* Release (GC dual-mode; 10.5+) */,
			);
			defaultConfigurationIsVisible = 0;
			defaultConfigurationName = Release;
		};
		1DEB91AD08733DA50010E9CD /* Build configuration list for PBXNativeTarget "Sparkle" */ = {
			isa = XCConfigurationList;
			buildConfigurations = (
				1DEB91AE08733DA50010E9CD /* Debug */,
				1DEB91AF08733DA50010E9CD /* Release */,
<<<<<<< HEAD
				02AC40C41743C7B5005207B1 /* Deployment */,
=======
				BE2786B4179847A5000CA04E /* Deployment */,
>>>>>>> 12eede41
				61072EAE0DF263BD008FE88B /* Release (GC dual-mode; 10.5+) */,
			);
			defaultConfigurationIsVisible = 0;
			defaultConfigurationName = Release;
		};
		1DEB91B108733DA50010E9CD /* Build configuration list for PBXProject "Sparkle" */ = {
			isa = XCConfigurationList;
			buildConfigurations = (
				1DEB91B208733DA50010E9CD /* Debug */,
				1DEB91B308733DA50010E9CD /* Release */,
<<<<<<< HEAD
				02AC40C31743C7B5005207B1 /* Deployment */,
=======
				BE2786B3179847A5000CA04E /* Deployment */,
>>>>>>> 12eede41
				61072EAD0DF263BD008FE88B /* Release (GC dual-mode; 10.5+) */,
			);
			defaultConfigurationIsVisible = 0;
			defaultConfigurationName = Release;
		};
		55C14BBE136EEF1500649790 /* Build configuration list for PBXNativeTarget "finish_installation" */ = {
			isa = XCConfigurationList;
			buildConfigurations = (
				55C14BBB136EEF1500649790 /* Debug */,
				55C14BBC136EEF1500649790 /* Release */,
<<<<<<< HEAD
				02AC40C81743C7B5005207B1 /* Deployment */,
=======
				BE2786B8179847A5000CA04E /* Deployment */,
>>>>>>> 12eede41
				55C14BBD136EEF1500649790 /* Release (GC dual-mode; 10.5+) */,
			);
			defaultConfigurationIsVisible = 0;
			defaultConfigurationName = Release;
		};
		5D06E8DA0FD68C95005AE3F6 /* Build configuration list for PBXNativeTarget "BinaryDelta" */ = {
			isa = XCConfigurationList;
			buildConfigurations = (
				5D06E8D20FD68C7D005AE3F6 /* Debug */,
				5D06E8D30FD68C7D005AE3F6 /* Release */,
<<<<<<< HEAD
				02AC40C71743C7B5005207B1 /* Deployment */,
=======
				BE2786B7179847A5000CA04E /* Deployment */,
>>>>>>> 12eede41
				5D06E8D40FD68C7D005AE3F6 /* Release (GC dual-mode; 10.5+) */,
			);
			defaultConfigurationIsVisible = 0;
			defaultConfigurationName = Release;
		};
		612279DD0DB5470300AB99EA /* Build configuration list for PBXNativeTarget "Sparkle Unit Tests" */ = {
			isa = XCConfigurationList;
			buildConfigurations = (
				612279DB0DB5470300AB99EA /* Debug */,
				612279DC0DB5470300AB99EA /* Release */,
<<<<<<< HEAD
				02AC40C61743C7B5005207B1 /* Deployment */,
=======
				BE2786B6179847A5000CA04E /* Deployment */,
>>>>>>> 12eede41
				61072EB10DF263BD008FE88B /* Release (GC dual-mode; 10.5+) */,
			);
			defaultConfigurationIsVisible = 0;
			defaultConfigurationName = Release;
		};
		61B5F90509C4CEE300B25A18 /* Build configuration list for PBXNativeTarget "Sparkle Test App" */ = {
			isa = XCConfigurationList;
			buildConfigurations = (
				61B5F90609C4CEE300B25A18 /* Debug */,
				61B5F90709C4CEE300B25A18 /* Release */,
<<<<<<< HEAD
				02AC40C51743C7B5005207B1 /* Deployment */,
=======
				BE2786B5179847A5000CA04E /* Deployment */,
>>>>>>> 12eede41
				61072EAF0DF263BD008FE88B /* Release (GC dual-mode; 10.5+) */,
			);
			defaultConfigurationIsVisible = 0;
			defaultConfigurationName = Release;
		};
		8B887B6E1517F3AC000BB292 /* Build configuration list for PBXNativeTarget "Installation XPC Service" */ = {
			isa = XCConfigurationList;
			buildConfigurations = (
				8B887B6B1517F3AC000BB292 /* Debug */,
				8B887B6C1517F3AC000BB292 /* Release */,
				BE2786B9179847A5000CA04E /* Deployment */,
				8B887B6D1517F3AC000BB292 /* Release (GC dual-mode; 10.5+) */,
			);
			defaultConfigurationIsVisible = 0;
			defaultConfigurationName = Release;
		};
/* End XCConfigurationList section */
	};
	rootObject = 0867D690FE84028FC02AAC07 /* Project object */;
}<|MERGE_RESOLUTION|>--- conflicted
+++ resolved
@@ -8,11 +8,9 @@
 
 /* Begin PBXBuildFile section */
 		0305627915D2A73D00B43EF8 /* com.andymatuschak.Sparkle.install-service.xpc in CopyFiles */ = {isa = PBXBuildFile; fileRef = 8B887B5E1517F3AB000BB292 /* com.andymatuschak.Sparkle.install-service.xpc */; };
-		03B5E63B15D399500038BB67 /* Foundation.framework in Frameworks */ = {isa = PBXBuildFile; fileRef = 8B887B601517F3AC000BB292 /* Foundation.framework */; };
 		03B5E64115D399500038BB67 /* InfoPlist.strings in Resources */ = {isa = PBXBuildFile; fileRef = 03B5E63F15D399500038BB67 /* InfoPlist.strings */; };
 		03B5E64415D399500038BB67 /* download_service.m in Sources */ = {isa = PBXBuildFile; fileRef = 03B5E64315D399500038BB67 /* download_service.m */; };
 		03B5E64B15D39CD90038BB67 /* SUXPCURLDownload.h in Headers */ = {isa = PBXBuildFile; fileRef = 03B5E64915D39CD90038BB67 /* SUXPCURLDownload.h */; };
-		03B5E64E15D39E690038BB67 /* libcurl.dylib in Frameworks */ = {isa = PBXBuildFile; fileRef = 03B5E64D15D39E690038BB67 /* libcurl.dylib */; };
 		03B5E65A15D3DC3C0038BB67 /* com.andymatuschak.Sparkle.download-service.xpc in CopyFiles */ = {isa = PBXBuildFile; fileRef = 03B5E63A15D399500038BB67 /* com.andymatuschak.Sparkle.download-service.xpc */; };
 		03B5E65B15D3E0490038BB67 /* SUXPCURLDownload.m in Sources */ = {isa = PBXBuildFile; fileRef = 03B5E64A15D39CD90038BB67 /* SUXPCURLDownload.m */; };
 		3772FEA913DE0B6B00F79537 /* SUVersionDisplayProtocol.h in Headers */ = {isa = PBXBuildFile; fileRef = 3772FEA813DE0B6B00F79537 /* SUVersionDisplayProtocol.h */; settings = {ATTRIBUTES = (Public, ); }; };
@@ -141,12 +139,6 @@
 		61F83F720DBFE140006FDD30 /* SUBasicUpdateDriver.m in Sources */ = {isa = PBXBuildFile; fileRef = 61F83F700DBFE137006FDD30 /* SUBasicUpdateDriver.m */; };
 		61F83F740DBFE141006FDD30 /* SUBasicUpdateDriver.h in Headers */ = {isa = PBXBuildFile; fileRef = 61F83F6F0DBFE137006FDD30 /* SUBasicUpdateDriver.h */; settings = {ATTRIBUTES = (); }; };
 		61FA52880E2D9EA400EF58AD /* Sparkle.framework in Frameworks */ = {isa = PBXBuildFile; fileRef = 8DC2EF5B0486A6940098B216 /* Sparkle.framework */; settings = {ATTRIBUTES = (Required, ); }; };
-<<<<<<< HEAD
-		93FB277A156BD80D001937C7 /* SUPasswordPrompt.h in Headers */ = {isa = PBXBuildFile; fileRef = 93FB2778156BD80D001937C7 /* SUPasswordPrompt.h */; };
-		93FB277B156BD80D001937C7 /* SUPasswordPrompt.m in Sources */ = {isa = PBXBuildFile; fileRef = 93FB2779156BD80D001937C7 /* SUPasswordPrompt.m */; };
-		93FB277F156BD826001937C7 /* SUPasswordPrompt.xib in Resources */ = {isa = PBXBuildFile; fileRef = 93FB277D156BD826001937C7 /* SUPasswordPrompt.xib */; };
-=======
-		8B887B611517F3AC000BB292 /* Foundation.framework in Frameworks */ = {isa = PBXBuildFile; fileRef = 8B887B601517F3AC000BB292 /* Foundation.framework */; };
 		8B887B7E1517F888000BB292 /* SUXPCInstaller.h in Headers */ = {isa = PBXBuildFile; fileRef = 8B887B7C1517F888000BB292 /* SUXPCInstaller.h */; };
 		8B887B7F1517F888000BB292 /* SUXPCInstaller.m in Sources */ = {isa = PBXBuildFile; fileRef = 8B887B7D1517F888000BB292 /* SUXPCInstaller.m */; };
 		8B887B811517FAA3000BB292 /* SUPlainInstallerInternals.m in Sources */ = {isa = PBXBuildFile; fileRef = 61B5F8E509C4CE3C00B25A18 /* SUPlainInstallerInternals.m */; };
@@ -163,8 +155,8 @@
 		93FB277A156BD80D001937C7 /* SUPasswordPrompt.h in Headers */ = {isa = PBXBuildFile; fileRef = 93FB2778156BD80D001937C7 /* SUPasswordPrompt.h */; };
 		93FB277B156BD80D001937C7 /* SUPasswordPrompt.m in Sources */ = {isa = PBXBuildFile; fileRef = 93FB2779156BD80D001937C7 /* SUPasswordPrompt.m */; };
 		93FB277F156BD826001937C7 /* SUPasswordPrompt.xib in Resources */ = {isa = PBXBuildFile; fileRef = 93FB277D156BD826001937C7 /* SUPasswordPrompt.xib */; };
+		BE98879117C264D7002311CF /* Foundation.framework in Frameworks */ = {isa = PBXBuildFile; fileRef = 0867D69BFE84028FC02AAC07 /* Foundation.framework */; };
 		BEA931AD17AA3EF7007D20A6 /* SUDSDownloader.m in Sources */ = {isa = PBXBuildFile; fileRef = BEA931AC17AA3EF7007D20A6 /* SUDSDownloader.m */; };
->>>>>>> 12eede41
 /* End PBXBuildFile section */
 
 /* Begin PBXContainerItemProxy section */
@@ -243,8 +235,6 @@
 		0263187714FEBB42005EBF43 /* uk */ = {isa = PBXFileReference; lastKnownFileType = file.xib; name = uk; path = uk.lproj/SUUpdatePermissionPrompt.xib; sourceTree = "<group>"; };
 		02AC40CE1743CC23005207B1 /* ConfigCommonProject64bit.xcconfig */ = {isa = PBXFileReference; lastKnownFileType = text.xcconfig; path = ConfigCommonProject64bit.xcconfig; sourceTree = "<group>"; };
 		02AC40CF1743CC23005207B1 /* ConfigCommonProjectUniversalBinary.xcconfig */ = {isa = PBXFileReference; lastKnownFileType = text.xcconfig; path = ConfigCommonProjectUniversalBinary.xcconfig; sourceTree = "<group>"; };
-<<<<<<< HEAD
-=======
 		0305626E15D2A68800B43EF8 /* Sparkle Test App.entitlements */ = {isa = PBXFileReference; lastKnownFileType = text.xml; path = "Sparkle Test App.entitlements"; sourceTree = "<group>"; };
 		03B5E63A15D399500038BB67 /* com.andymatuschak.Sparkle.download-service.xpc */ = {isa = PBXFileReference; explicitFileType = wrapper.cfbundle; includeInIndex = 0; path = "com.andymatuschak.Sparkle.download-service.xpc"; sourceTree = BUILT_PRODUCTS_DIR; };
 		03B5E63E15D399500038BB67 /* Downloading XPC Service-Info.plist */ = {isa = PBXFileReference; lastKnownFileType = text.plist.xml; path = "Downloading XPC Service-Info.plist"; sourceTree = "<group>"; };
@@ -253,8 +243,6 @@
 		03B5E64315D399500038BB67 /* download_service.m */ = {isa = PBXFileReference; lastKnownFileType = sourcecode.c.objc; path = download_service.m; sourceTree = "<group>"; };
 		03B5E64915D39CD90038BB67 /* SUXPCURLDownload.h */ = {isa = PBXFileReference; fileEncoding = 4; lastKnownFileType = sourcecode.c.h; path = SUXPCURLDownload.h; sourceTree = "<group>"; };
 		03B5E64A15D39CD90038BB67 /* SUXPCURLDownload.m */ = {isa = PBXFileReference; fileEncoding = 4; lastKnownFileType = sourcecode.c.objc; path = SUXPCURLDownload.m; sourceTree = "<group>"; };
-		03B5E64D15D39E690038BB67 /* libcurl.dylib */ = {isa = PBXFileReference; lastKnownFileType = "compiled.mach-o.dylib"; name = libcurl.dylib; path = Platforms/MacOSX.platform/Developer/SDKs/MacOSX10.8.sdk/usr/lib/libcurl.dylib; sourceTree = DEVELOPER_DIR; };
->>>>>>> 12eede41
 		0867D69BFE84028FC02AAC07 /* Foundation.framework */ = {isa = PBXFileReference; lastKnownFileType = wrapper.framework; name = Foundation.framework; path = /System/Library/Frameworks/Foundation.framework; sourceTree = "<absolute>"; };
 		0867D6A5FE840307C02AAC07 /* AppKit.framework */ = {isa = PBXFileReference; lastKnownFileType = wrapper.framework; name = AppKit.framework; path = /System/Library/Frameworks/AppKit.framework; sourceTree = "<absolute>"; };
 		3772FEA813DE0B6B00F79537 /* SUVersionDisplayProtocol.h */ = {isa = PBXFileReference; fileEncoding = 4; lastKnownFileType = sourcecode.c.h; path = SUVersionDisplayProtocol.h; sourceTree = "<group>"; };
@@ -466,7 +454,6 @@
 		61F83F6F0DBFE137006FDD30 /* SUBasicUpdateDriver.h */ = {isa = PBXFileReference; fileEncoding = 4; lastKnownFileType = sourcecode.c.h; path = SUBasicUpdateDriver.h; sourceTree = "<group>"; };
 		61F83F700DBFE137006FDD30 /* SUBasicUpdateDriver.m */ = {isa = PBXFileReference; fileEncoding = 4; lastKnownFileType = sourcecode.c.objc; path = SUBasicUpdateDriver.m; sourceTree = "<group>"; };
 		8B887B5E1517F3AB000BB292 /* com.andymatuschak.Sparkle.install-service.xpc */ = {isa = PBXFileReference; explicitFileType = wrapper.cfbundle; includeInIndex = 0; path = "com.andymatuschak.Sparkle.install-service.xpc"; sourceTree = BUILT_PRODUCTS_DIR; };
-		8B887B601517F3AC000BB292 /* Foundation.framework */ = {isa = PBXFileReference; lastKnownFileType = wrapper.framework; name = Foundation.framework; path = System/Library/Frameworks/Foundation.framework; sourceTree = SDKROOT; };
 		8B887B701517F447000BB292 /* ConfigService.xcconfig */ = {isa = PBXFileReference; lastKnownFileType = text.xcconfig; path = ConfigService.xcconfig; sourceTree = "<group>"; };
 		8B887B711517F447000BB292 /* ConfigServiceDebug.xcconfig */ = {isa = PBXFileReference; lastKnownFileType = text.xcconfig; path = ConfigServiceDebug.xcconfig; sourceTree = "<group>"; };
 		8B887B721517F447000BB292 /* ConfigServiceRelease.xcconfig */ = {isa = PBXFileReference; lastKnownFileType = text.xcconfig; path = ConfigServiceRelease.xcconfig; sourceTree = "<group>"; };
@@ -479,13 +466,10 @@
 		93FB2778156BD80D001937C7 /* SUPasswordPrompt.h */ = {isa = PBXFileReference; fileEncoding = 4; lastKnownFileType = sourcecode.c.h; path = SUPasswordPrompt.h; sourceTree = "<group>"; };
 		93FB2779156BD80D001937C7 /* SUPasswordPrompt.m */ = {isa = PBXFileReference; fileEncoding = 4; lastKnownFileType = sourcecode.c.objc; path = SUPasswordPrompt.m; sourceTree = "<group>"; };
 		93FB277E156BD826001937C7 /* en */ = {isa = PBXFileReference; lastKnownFileType = file.xib; name = en; path = en.lproj/SUPasswordPrompt.xib; sourceTree = "<group>"; };
-<<<<<<< HEAD
-=======
 		BE18CC4F17ABAF5B004493DC /* SUInstallServiceConstants.h */ = {isa = PBXFileReference; lastKnownFileType = sourcecode.c.h; path = SUInstallServiceConstants.h; sourceTree = "<group>"; };
 		BE9928D117A6AF1200B4523B /* SUDownloadServiceConstants.h */ = {isa = PBXFileReference; lastKnownFileType = sourcecode.c.h; path = SUDownloadServiceConstants.h; sourceTree = "<group>"; };
 		BEA931AB17AA3EF7007D20A6 /* SUDSDownloader.h */ = {isa = PBXFileReference; fileEncoding = 4; lastKnownFileType = sourcecode.c.h; path = SUDSDownloader.h; sourceTree = "<group>"; };
 		BEA931AC17AA3EF7007D20A6 /* SUDSDownloader.m */ = {isa = PBXFileReference; fileEncoding = 4; lastKnownFileType = sourcecode.c.objc; path = SUDSDownloader.m; sourceTree = "<group>"; };
->>>>>>> 12eede41
 		FA1941CA0D94A70100DD942E /* ConfigFrameworkDebug.xcconfig */ = {isa = PBXFileReference; fileEncoding = 4; lastKnownFileType = text.xcconfig; path = ConfigFrameworkDebug.xcconfig; sourceTree = "<group>"; };
 		FA1941CB0D94A70100DD942E /* ConfigTestAppDebug.xcconfig */ = {isa = PBXFileReference; fileEncoding = 4; lastKnownFileType = text.xcconfig; path = ConfigTestAppDebug.xcconfig; sourceTree = "<group>"; };
 		FA1941CC0D94A70100DD942E /* ConfigCommonRelease.xcconfig */ = {isa = PBXFileReference; fileEncoding = 4; lastKnownFileType = text.xcconfig; path = ConfigCommonRelease.xcconfig; sourceTree = "<group>"; };
@@ -509,8 +493,7 @@
 			isa = PBXFrameworksBuildPhase;
 			buildActionMask = 2147483647;
 			files = (
-				03B5E64E15D39E690038BB67 /* libcurl.dylib in Frameworks */,
-				03B5E63B15D399500038BB67 /* Foundation.framework in Frameworks */,
+				BE98879117C264D7002311CF /* Foundation.framework in Frameworks */,
 			);
 			runOnlyForDeploymentPostprocessing = 0;
 		};
@@ -557,7 +540,6 @@
 			isa = PBXFrameworksBuildPhase;
 			buildActionMask = 2147483647;
 			files = (
-				8B887B611517F3AC000BB292 /* Foundation.framework in Frameworks */,
 				8B887B831517FAE9000BB292 /* SystemConfiguration.framework in Frameworks */,
 				8B887B841517FAEC000BB292 /* IOKit.framework in Frameworks */,
 				8B887B8C1517FB5D000BB292 /* AppKit.framework in Frameworks */,
@@ -614,7 +596,6 @@
 		03B5E63D15D399500038BB67 /* Supporting Files */ = {
 			isa = PBXGroup;
 			children = (
-				03B5E64D15D39E690038BB67 /* libcurl.dylib */,
 				03B5E63E15D399500038BB67 /* Downloading XPC Service-Info.plist */,
 				03B5E63F15D399500038BB67 /* InfoPlist.strings */,
 				03B5E64215D399500038BB67 /* Downloading XPC Service-Prefix.pch */,
@@ -639,7 +620,6 @@
 				61B5F91D09C4CF7F00B25A18 /* Test Application Sources */,
 				0867D69AFE84028FC02AAC07 /* Apple Frameworks and Libraries */,
 				FA1941C40D94A6EA00DD942E /* Configurations */,
-				8B887B5F1517F3AB000BB292 /* Frameworks */,
 				034768DFFF38A50411DB9C8B /* Products */,
 			);
 			name = Sparkle;
@@ -858,14 +838,6 @@
 				61CFB2C10E384958007A1735 /* Support */,
 			);
 			name = "Update Control";
-			sourceTree = "<group>";
-		};
-		8B887B5F1517F3AB000BB292 /* Frameworks */ = {
-			isa = PBXGroup;
-			children = (
-				8B887B601517F3AC000BB292 /* Foundation.framework */,
-			);
-			name = Frameworks;
 			sourceTree = "<group>";
 		};
 		8B887B621517F3AC000BB292 /* Installation XPC Service */ = {
@@ -975,11 +947,8 @@
 				55C14F06136EF6DB00649790 /* SULog.h in Headers */,
 				55C14F0F136EF73600649790 /* finish_installation.pch in Headers */,
 				6158A1C5137904B300487EC1 /* SUUpdater_Private.h in Headers */,
-<<<<<<< HEAD
-=======
 				8B887B7E1517F888000BB292 /* SUXPCInstaller.h in Headers */,
 				03B5E64B15D39CD90038BB67 /* SUXPCURLDownload.h in Headers */,
->>>>>>> 12eede41
 				93FB277A156BD80D001937C7 /* SUPasswordPrompt.h in Headers */,
 				61B078CE15A5FB6100600039 /* SUCodeSigningVerifier.h in Headers */,
 			);
@@ -1433,11 +1402,8 @@
 				5D06E8ED0FD68CE4005AE3F6 /* SUBinaryDeltaCommon.m in Sources */,
 				5D06E93A0FD69271005AE3F6 /* SUBinaryDeltaUnarchiver.m in Sources */,
 				55C14F07136EF6DB00649790 /* SULog.m in Sources */,
-<<<<<<< HEAD
-=======
 				8B887B7F1517F888000BB292 /* SUXPCInstaller.m in Sources */,
 				03B5E65B15D3E0490038BB67 /* SUXPCURLDownload.m in Sources */,
->>>>>>> 12eede41
 				93FB277B156BD80D001937C7 /* SUPasswordPrompt.m in Sources */,
 				61B078CF15A5FB6100600039 /* SUCodeSigningVerifier.m in Sources */,
 			);
@@ -1643,65 +1609,6 @@
 /* End PBXVariantGroup section */
 
 /* Begin XCBuildConfiguration section */
-<<<<<<< HEAD
-		02AC40C31743C7B5005207B1 /* Deployment */ = {
-			isa = XCBuildConfiguration;
-			baseConfigurationReference = 02AC40CE1743CC23005207B1 /* ConfigCommonProject64bit.xcconfig */;
-			buildSettings = {
-			};
-			name = Deployment;
-		};
-		02AC40C41743C7B5005207B1 /* Deployment */ = {
-			isa = XCBuildConfiguration;
-			baseConfigurationReference = FA1941D50D94A70100DD942E /* ConfigFrameworkRelease.xcconfig */;
-			buildSettings = {
-			};
-			name = Deployment;
-		};
-		02AC40C51743C7B5005207B1 /* Deployment */ = {
-			isa = XCBuildConfiguration;
-			baseConfigurationReference = FA1941D20D94A70100DD942E /* ConfigTestAppRelease.xcconfig */;
-			buildSettings = {
-			};
-			name = Deployment;
-		};
-		02AC40C61743C7B5005207B1 /* Deployment */ = {
-			isa = XCBuildConfiguration;
-			baseConfigurationReference = FA3AAF391050B273004B3130 /* ConfigUnitTestRelease.xcconfig */;
-			buildSettings = {
-			};
-			name = Deployment;
-		};
-		02AC40C71743C7B5005207B1 /* Deployment */ = {
-			isa = XCBuildConfiguration;
-			baseConfigurationReference = 5D06E8F30FD68D21005AE3F6 /* ConfigBinaryDeltaRelease.xcconfig */;
-			buildSettings = {
-			};
-			name = Deployment;
-		};
-		02AC40C81743C7B5005207B1 /* Deployment */ = {
-			isa = XCBuildConfiguration;
-			baseConfigurationReference = FA1941D40D94A70100DD942E /* ConfigRelaunchRelease.xcconfig */;
-			buildSettings = {
-				ALWAYS_SEARCH_USER_PATHS = NO;
-				COPY_PHASE_STRIP = YES;
-				DEBUG_INFORMATION_FORMAT = "dwarf-with-dsym";
-				GCC_MODEL_TUNING = G5;
-				GCC_PRECOMPILE_PREFIX_HEADER = YES;
-				GCC_PREFIX_HEADER = finish_installation.pch;
-				INFOPLIST_FILE = "finish_installation-Info.plist";
-				INSTALL_PATH = "$(HOME)/Applications";
-				OTHER_LDFLAGS = (
-					"-framework",
-					Foundation,
-					"-framework",
-					AppKit,
-				);
-				PRODUCT_NAME = finish_installation;
-				ZERO_LINK = NO;
-			};
-			name = Deployment;
-=======
 		03B5E64615D399500038BB67 /* Debug */ = {
 			isa = XCBuildConfiguration;
 			baseConfigurationReference = 8B887B711517F447000BB292 /* ConfigServiceDebug.xcconfig */;
@@ -1780,17 +1687,13 @@
 				WRAPPER_EXTENSION = xpc;
 			};
 			name = "Release (GC dual-mode; 10.5+)";
->>>>>>> 12eede41
 		};
 		1DEB91AE08733DA50010E9CD /* Debug */ = {
 			isa = XCBuildConfiguration;
 			baseConfigurationReference = FA1941CA0D94A70100DD942E /* ConfigFrameworkDebug.xcconfig */;
 			buildSettings = {
 				COMBINE_HIDPI_IMAGES = YES;
-<<<<<<< HEAD
-=======
 				DEBUG_INFORMATION_FORMAT = "dwarf-with-dsym";
->>>>>>> 12eede41
 			};
 			name = Debug;
 		};
@@ -1799,10 +1702,7 @@
 			baseConfigurationReference = FA1941D50D94A70100DD942E /* ConfigFrameworkRelease.xcconfig */;
 			buildSettings = {
 				COMBINE_HIDPI_IMAGES = YES;
-<<<<<<< HEAD
-=======
 				DEBUG_INFORMATION_FORMAT = "dwarf-with-dsym";
->>>>>>> 12eede41
 			};
 			name = Release;
 		};
@@ -1921,10 +1821,7 @@
 			baseConfigurationReference = 61072EB20DF2640C008FE88B /* ConfigFrameworkReleaseGCSupport.xcconfig */;
 			buildSettings = {
 				COMBINE_HIDPI_IMAGES = YES;
-<<<<<<< HEAD
-=======
 				DEBUG_INFORMATION_FORMAT = "dwarf-with-dsym";
->>>>>>> 12eede41
 			};
 			name = "Release (GC dual-mode; 10.5+)";
 		};
@@ -1932,63 +1829,54 @@
 			isa = XCBuildConfiguration;
 			baseConfigurationReference = 615409A8103BA09100125AF1 /* ConfigTestAppReleaseGCSupport.xcconfig */;
 			buildSettings = {
-<<<<<<< HEAD
-=======
-				CODE_SIGN_ENTITLEMENTS = "Sparkle Test App.entitlements";
-				CODE_SIGN_IDENTITY = "Mac Developer";
->>>>>>> 12eede41
-				COMBINE_HIDPI_IMAGES = YES;
-			};
-			name = "Release (GC dual-mode; 10.5+)";
-		};
-		61072EB10DF263BD008FE88B /* Release (GC dual-mode; 10.5+) */ = {
-			isa = XCBuildConfiguration;
-			baseConfigurationReference = FA302AFD109D13190060F891 /* ConfigUnitTestReleaseGCSupport.xcconfig */;
-			buildSettings = {
-				COMBINE_HIDPI_IMAGES = YES;
-			};
-			name = "Release (GC dual-mode; 10.5+)";
-		};
-		612279DB0DB5470300AB99EA /* Debug */ = {
-			isa = XCBuildConfiguration;
-			baseConfigurationReference = FA3AAF3A1050B273004B3130 /* ConfigUnitTestDebug.xcconfig */;
-			buildSettings = {
-				COMBINE_HIDPI_IMAGES = YES;
-			};
-			name = Debug;
-		};
-		612279DC0DB5470300AB99EA /* Release */ = {
-			isa = XCBuildConfiguration;
-			baseConfigurationReference = FA3AAF391050B273004B3130 /* ConfigUnitTestRelease.xcconfig */;
-			buildSettings = {
-				COMBINE_HIDPI_IMAGES = YES;
-			};
-			name = Release;
-		};
-		61B5F90609C4CEE300B25A18 /* Debug */ = {
-			isa = XCBuildConfiguration;
-			baseConfigurationReference = FA1941CB0D94A70100DD942E /* ConfigTestAppDebug.xcconfig */;
-			buildSettings = {
-<<<<<<< HEAD
-=======
-				CODE_SIGN_ENTITLEMENTS = "Sparkle Test App.entitlements";
-				CODE_SIGN_IDENTITY = "Mac Developer";
->>>>>>> 12eede41
-				COMBINE_HIDPI_IMAGES = YES;
-			};
-			name = Debug;
-		};
-		61B5F90709C4CEE300B25A18 /* Release */ = {
-			isa = XCBuildConfiguration;
-			baseConfigurationReference = FA1941D20D94A70100DD942E /* ConfigTestAppRelease.xcconfig */;
-			buildSettings = {
-<<<<<<< HEAD
-				COMBINE_HIDPI_IMAGES = YES;
-=======
 				CODE_SIGN_ENTITLEMENTS = "Sparkle Test App.entitlements";
 				CODE_SIGN_IDENTITY = "Mac Developer";
 				COMBINE_HIDPI_IMAGES = YES;
 			};
+			name = "Release (GC dual-mode; 10.5+)";
+		};
+		61072EB10DF263BD008FE88B /* Release (GC dual-mode; 10.5+) */ = {
+			isa = XCBuildConfiguration;
+			baseConfigurationReference = FA302AFD109D13190060F891 /* ConfigUnitTestReleaseGCSupport.xcconfig */;
+			buildSettings = {
+				COMBINE_HIDPI_IMAGES = YES;
+			};
+			name = "Release (GC dual-mode; 10.5+)";
+		};
+		612279DB0DB5470300AB99EA /* Debug */ = {
+			isa = XCBuildConfiguration;
+			baseConfigurationReference = FA3AAF3A1050B273004B3130 /* ConfigUnitTestDebug.xcconfig */;
+			buildSettings = {
+				COMBINE_HIDPI_IMAGES = YES;
+			};
+			name = Debug;
+		};
+		612279DC0DB5470300AB99EA /* Release */ = {
+			isa = XCBuildConfiguration;
+			baseConfigurationReference = FA3AAF391050B273004B3130 /* ConfigUnitTestRelease.xcconfig */;
+			buildSettings = {
+				COMBINE_HIDPI_IMAGES = YES;
+			};
+			name = Release;
+		};
+		61B5F90609C4CEE300B25A18 /* Debug */ = {
+			isa = XCBuildConfiguration;
+			baseConfigurationReference = FA1941CB0D94A70100DD942E /* ConfigTestAppDebug.xcconfig */;
+			buildSettings = {
+				CODE_SIGN_ENTITLEMENTS = "Sparkle Test App.entitlements";
+				CODE_SIGN_IDENTITY = "Mac Developer";
+				COMBINE_HIDPI_IMAGES = YES;
+			};
+			name = Debug;
+		};
+		61B5F90709C4CEE300B25A18 /* Release */ = {
+			isa = XCBuildConfiguration;
+			baseConfigurationReference = FA1941D20D94A70100DD942E /* ConfigTestAppRelease.xcconfig */;
+			buildSettings = {
+				CODE_SIGN_ENTITLEMENTS = "Sparkle Test App.entitlements";
+				CODE_SIGN_IDENTITY = "Mac Developer";
+				COMBINE_HIDPI_IMAGES = YES;
+			};
 			name = Release;
 		};
 		8B887B6B1517F3AC000BB292 /* Debug */ = {
@@ -2006,7 +1894,6 @@
 			buildSettings = {
 				INFOPLIST_FILE = "Installation XPC Service/SandboxService.plist";
 				PRODUCT_NAME = "com.andymatuschak.Sparkle.install-service";
->>>>>>> 12eede41
 			};
 			name = Release;
 		};
@@ -2135,11 +2022,7 @@
 			buildConfigurations = (
 				1DEB91AE08733DA50010E9CD /* Debug */,
 				1DEB91AF08733DA50010E9CD /* Release */,
-<<<<<<< HEAD
-				02AC40C41743C7B5005207B1 /* Deployment */,
-=======
 				BE2786B4179847A5000CA04E /* Deployment */,
->>>>>>> 12eede41
 				61072EAE0DF263BD008FE88B /* Release (GC dual-mode; 10.5+) */,
 			);
 			defaultConfigurationIsVisible = 0;
@@ -2150,11 +2033,7 @@
 			buildConfigurations = (
 				1DEB91B208733DA50010E9CD /* Debug */,
 				1DEB91B308733DA50010E9CD /* Release */,
-<<<<<<< HEAD
-				02AC40C31743C7B5005207B1 /* Deployment */,
-=======
 				BE2786B3179847A5000CA04E /* Deployment */,
->>>>>>> 12eede41
 				61072EAD0DF263BD008FE88B /* Release (GC dual-mode; 10.5+) */,
 			);
 			defaultConfigurationIsVisible = 0;
@@ -2165,11 +2044,7 @@
 			buildConfigurations = (
 				55C14BBB136EEF1500649790 /* Debug */,
 				55C14BBC136EEF1500649790 /* Release */,
-<<<<<<< HEAD
-				02AC40C81743C7B5005207B1 /* Deployment */,
-=======
 				BE2786B8179847A5000CA04E /* Deployment */,
->>>>>>> 12eede41
 				55C14BBD136EEF1500649790 /* Release (GC dual-mode; 10.5+) */,
 			);
 			defaultConfigurationIsVisible = 0;
@@ -2180,11 +2055,7 @@
 			buildConfigurations = (
 				5D06E8D20FD68C7D005AE3F6 /* Debug */,
 				5D06E8D30FD68C7D005AE3F6 /* Release */,
-<<<<<<< HEAD
-				02AC40C71743C7B5005207B1 /* Deployment */,
-=======
 				BE2786B7179847A5000CA04E /* Deployment */,
->>>>>>> 12eede41
 				5D06E8D40FD68C7D005AE3F6 /* Release (GC dual-mode; 10.5+) */,
 			);
 			defaultConfigurationIsVisible = 0;
@@ -2195,11 +2066,7 @@
 			buildConfigurations = (
 				612279DB0DB5470300AB99EA /* Debug */,
 				612279DC0DB5470300AB99EA /* Release */,
-<<<<<<< HEAD
-				02AC40C61743C7B5005207B1 /* Deployment */,
-=======
 				BE2786B6179847A5000CA04E /* Deployment */,
->>>>>>> 12eede41
 				61072EB10DF263BD008FE88B /* Release (GC dual-mode; 10.5+) */,
 			);
 			defaultConfigurationIsVisible = 0;
@@ -2210,11 +2077,7 @@
 			buildConfigurations = (
 				61B5F90609C4CEE300B25A18 /* Debug */,
 				61B5F90709C4CEE300B25A18 /* Release */,
-<<<<<<< HEAD
-				02AC40C51743C7B5005207B1 /* Deployment */,
-=======
 				BE2786B5179847A5000CA04E /* Deployment */,
->>>>>>> 12eede41
 				61072EAF0DF263BD008FE88B /* Release (GC dual-mode; 10.5+) */,
 			);
 			defaultConfigurationIsVisible = 0;
