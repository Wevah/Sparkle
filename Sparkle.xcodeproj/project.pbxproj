--- conflicted
+++ resolved
@@ -80,16 +80,7 @@
 		5D1AF58B0FD7678C0065DB48 /* libxar.1.dylib in Frameworks */ = {isa = PBXBuildFile; fileRef = 5D1AF5890FD7678C0065DB48 /* libxar.1.dylib */; };
 		5D1AF5900FD767AD0065DB48 /* libxml2.dylib in Frameworks */ = {isa = PBXBuildFile; fileRef = 5D1AF58F0FD767AD0065DB48 /* libxml2.dylib */; };
 		5D1AF59A0FD767E50065DB48 /* libz.dylib in Frameworks */ = {isa = PBXBuildFile; fileRef = 5D1AF5990FD767E50065DB48 /* libz.dylib */; };
-<<<<<<< HEAD
 		5F1510A21C96E591006E1629 /* testnamespaces.xml in Resources */ = {isa = PBXBuildFile; fileRef = 5F1510A11C96E591006E1629 /* testnamespaces.xml */; };
-=======
-		5D1AF82B0FD768180065DB48 /* libz.dylib in Frameworks */ = {isa = PBXBuildFile; fileRef = 5D1AF5990FD767E50065DB48 /* libz.dylib */; };
-		5F1510A21C96E591006E1629 /* testnamespaces.xml in Resources */ = {isa = PBXBuildFile; fileRef = 5F1510A11C96E591006E1629 /* testnamespaces.xml */; };
-		610134730DD250470049ACDF /* SUUpdateDriver.h in Headers */ = {isa = PBXBuildFile; fileRef = 610134710DD250470049ACDF /* SUUpdateDriver.h */; settings = {ATTRIBUTES = (); }; };
-		610134740DD250470049ACDF /* SUUpdateDriver.m in Sources */ = {isa = PBXBuildFile; fileRef = 610134720DD250470049ACDF /* SUUpdateDriver.m */; };
-		6101347B0DD2541A0049ACDF /* SUProbingUpdateDriver.h in Headers */ = {isa = PBXBuildFile; fileRef = 610134790DD2541A0049ACDF /* SUProbingUpdateDriver.h */; settings = {ATTRIBUTES = (); }; };
-		6101347C0DD2541A0049ACDF /* SUProbingUpdateDriver.m in Sources */ = {isa = PBXBuildFile; fileRef = 6101347A0DD2541A0049ACDF /* SUProbingUpdateDriver.m */; };
->>>>>>> be1e8617
 		6102FE460E077FCE00F85D09 /* SUPipedUnarchiver.h in Headers */ = {isa = PBXBuildFile; fileRef = 6102FE440E077FCE00F85D09 /* SUPipedUnarchiver.h */; settings = {ATTRIBUTES = (); }; };
 		6102FE4A0E07803800F85D09 /* SUDiskImageUnarchiver.h in Headers */ = {isa = PBXBuildFile; fileRef = 6102FE480E07803800F85D09 /* SUDiskImageUnarchiver.h */; settings = {ATTRIBUTES = (); }; };
 		61299A2F09CA2DAB00B7442F /* SUDSAVerifier.h in Headers */ = {isa = PBXBuildFile; fileRef = 61299A2D09CA2DAB00B7442F /* SUDSAVerifier.h */; settings = {ATTRIBUTES = (); }; };
@@ -147,7 +138,6 @@
 		721CF1AA1AD7647000D9AC09 /* libxar.1.dylib in Frameworks */ = {isa = PBXBuildFile; fileRef = 5D1AF5890FD7678C0065DB48 /* libxar.1.dylib */; };
 		721CF1AB1AD764EB00D9AC09 /* libbz2.dylib in Frameworks */ = {isa = PBXBuildFile; fileRef = 5D06E8FB0FD68D61005AE3F6 /* libbz2.dylib */; };
 		7223E7631AD1AEFF008E3161 /* sais.c in Sources */ = {isa = PBXBuildFile; fileRef = 7223E7611AD1AEFF008E3161 /* sais.c */; };
-<<<<<<< HEAD
 		7229E1B61C97C91100CB50D0 /* SUUpdateDriver.h in Headers */ = {isa = PBXBuildFile; fileRef = 7229E1B51C97C91100CB50D0 /* SUUpdateDriver.h */; };
 		7229E1B91C97CC4D00CB50D0 /* SUScheduledUpdateDriver.h in Headers */ = {isa = PBXBuildFile; fileRef = 7229E1B71C97CC4D00CB50D0 /* SUScheduledUpdateDriver.h */; };
 		7229E1BA1C97CC4D00CB50D0 /* SUScheduledUpdateDriver.m in Sources */ = {isa = PBXBuildFile; fileRef = 7229E1B81C97CC4D00CB50D0 /* SUScheduledUpdateDriver.m */; };
@@ -175,24 +165,6 @@
 		725F97A51C8B304D00265BE4 /* SUInstallUpdateViewController.m in Sources */ = {isa = PBXBuildFile; fileRef = 725F97A31C8B304D00265BE4 /* SUInstallUpdateViewController.m */; };
 		725F97A61C8B304D00265BE4 /* SUInstallUpdateViewController.xib in Resources */ = {isa = PBXBuildFile; fileRef = 725F97A41C8B304D00265BE4 /* SUInstallUpdateViewController.xib */; };
 		725F97A81C8B42D700265BE4 /* SUStandardUserDriverProtocol.h in Headers */ = {isa = PBXBuildFile; fileRef = 725F97A71C8B42D700265BE4 /* SUStandardUserDriverProtocol.h */; settings = {ATTRIBUTES = (Public, ); }; };
-=======
-		722954B71D04ADAF00ECF9CA /* fileop.m in Sources */ = {isa = PBXBuildFile; fileRef = 722954B61D04ADAF00ECF9CA /* fileop.m */; };
-		722954BC1D04AE1100ECF9CA /* SUFileManager.m in Sources */ = {isa = PBXBuildFile; fileRef = 7275F9C01B5F1F2900B1D19E /* SUFileManager.m */; };
-		722954BD1D04AE3800ECF9CA /* SUConstants.m in Sources */ = {isa = PBXBuildFile; fileRef = 61299A5F09CA6EB100B7442F /* SUConstants.m */; };
-		722954C11D04D9ED00ECF9CA /* fileop in Copy fileop */ = {isa = PBXBuildFile; fileRef = 722954B41D04ADAF00ECF9CA /* fileop */; settings = {ATTRIBUTES = (CodeSignOnCopy, ); }; };
-		722954C41D04E66F00ECF9CA /* SUFileOperationConstants.h in Headers */ = {isa = PBXBuildFile; fileRef = 722954C21D04E66F00ECF9CA /* SUFileOperationConstants.h */; };
-		722954C51D04E66F00ECF9CA /* SUFileOperationConstants.m in Sources */ = {isa = PBXBuildFile; fileRef = 722954C31D04E66F00ECF9CA /* SUFileOperationConstants.m */; };
-		722954C61D04E66F00ECF9CA /* SUFileOperationConstants.m in Sources */ = {isa = PBXBuildFile; fileRef = 722954C31D04E66F00ECF9CA /* SUFileOperationConstants.m */; };
-		722954C71D04E66F00ECF9CA /* SUFileOperationConstants.m in Sources */ = {isa = PBXBuildFile; fileRef = 722954C31D04E66F00ECF9CA /* SUFileOperationConstants.m */; };
-		722954C91D04EA5C00ECF9CA /* Foundation.framework in Frameworks */ = {isa = PBXBuildFile; fileRef = 0867D69BFE84028FC02AAC07 /* Foundation.framework */; };
-		722954CA1D04EA6000ECF9CA /* AppKit.framework in Frameworks */ = {isa = PBXBuildFile; fileRef = 0867D6A5FE840307C02AAC07 /* AppKit.framework */; };
-		722954CB1D04EA6900ECF9CA /* Security.framework in Frameworks */ = {isa = PBXBuildFile; fileRef = 61B5F8F609C4CEB300B25A18 /* Security.framework */; };
-		722954CC1D04EA7000ECF9CA /* SUOperatingSystem.m in Sources */ = {isa = PBXBuildFile; fileRef = 726F2CE41BC9C33D001971A4 /* SUOperatingSystem.m */; };
-		723B252D1CEAB3A600909873 /* bscommon.c in Sources */ = {isa = PBXBuildFile; fileRef = 723B252B1CEAB3A600909873 /* bscommon.c */; };
-		723B252E1CEAB3A600909873 /* bscommon.c in Sources */ = {isa = PBXBuildFile; fileRef = 723B252B1CEAB3A600909873 /* bscommon.c */; };
-		723B252F1CEAB3A600909873 /* bscommon.c in Sources */ = {isa = PBXBuildFile; fileRef = 723B252B1CEAB3A600909873 /* bscommon.c */; };
-		723B25301CEAB3A600909873 /* bscommon.h in Headers */ = {isa = PBXBuildFile; fileRef = 723B252C1CEAB3A600909873 /* bscommon.h */; };
->>>>>>> be1e8617
 		7268AC631AD634C200C3E0C1 /* SUBinaryDeltaCreate.m in Sources */ = {isa = PBXBuildFile; fileRef = 7268AC621AD634C200C3E0C1 /* SUBinaryDeltaCreate.m */; };
 		726DF88E1C84277600188804 /* SUStatusCompletionResults.h in Headers */ = {isa = PBXBuildFile; fileRef = 726DF88D1C84277500188804 /* SUStatusCompletionResults.h */; settings = {ATTRIBUTES = (Public, ); }; };
 		726E075C1CA3A6D6001A286B /* SUSecureCoding.h in Headers */ = {isa = PBXBuildFile; fileRef = 726E075A1CA3A6D6001A286B /* SUSecureCoding.h */; };
@@ -326,7 +298,15 @@
 		72E45CFC1B641961005C701A /* sparkletestcast.xml in Resources */ = {isa = PBXBuildFile; fileRef = 72E45CFB1B641961005C701A /* sparkletestcast.xml */; };
 		72E45CFE1B641D0D005C701A /* test_app_only_dsa_priv_dont_ever_do_this_for_real.pem in Resources */ = {isa = PBXBuildFile; fileRef = 72E45CFD1B641D0D005C701A /* test_app_only_dsa_priv_dont_ever_do_this_for_real.pem */; };
 		72E45DDD1B65C3BD005C701A /* sign_update in Resources */ = {isa = PBXBuildFile; fileRef = 72E45DDC1B65C3BD005C701A /* sign_update */; };
-<<<<<<< HEAD
+		72E641A71D090F51000404CA /* fileop.m in Sources */ = {isa = PBXBuildFile; fileRef = 72E641A41D090F51000404CA /* fileop.m */; };
+		72E641A81D090F51000404CA /* SUFileOperationConstants.m in Sources */ = {isa = PBXBuildFile; fileRef = 72E641A61D090F51000404CA /* SUFileOperationConstants.m */; };
+		72E641AB1D090F6E000404CA /* SUFileOperationConstants.m in Sources */ = {isa = PBXBuildFile; fileRef = 72E641A61D090F51000404CA /* SUFileOperationConstants.m */; };
+		72E641AC1D090F7F000404CA /* SUFileOperationConstants.m in Sources */ = {isa = PBXBuildFile; fileRef = 72E641A61D090F51000404CA /* SUFileOperationConstants.m */; };
+		72E641AF1D090F9E000404CA /* fileop in Resources */ = {isa = PBXBuildFile; fileRef = 72E6419B1D090F1C000404CA /* fileop */; };
+		72E641B11D091781000404CA /* SUFileManager.m in Sources */ = {isa = PBXBuildFile; fileRef = 7275F9C01B5F1F2900B1D19E /* SUFileManager.m */; };
+		72E641B21D091789000404CA /* SUConstants.m in Sources */ = {isa = PBXBuildFile; fileRef = 61299A5F09CA6EB100B7442F /* SUConstants.m */; };
+		72E641B31D0918E4000404CA /* SUFileOperationConstants.m in Sources */ = {isa = PBXBuildFile; fileRef = 72E641A61D090F51000404CA /* SUFileOperationConstants.m */; };
+		72E641B51D091A15000404CA /* fileop in Copy Executables */ = {isa = PBXBuildFile; fileRef = 72E6419B1D090F1C000404CA /* fileop */; settings = {ATTRIBUTES = (CodeSignOnCopy, ); }; };
 		72EB87EA1CB8798800C37F42 /* ShowInstallerProgress.m in Sources */ = {isa = PBXBuildFile; fileRef = 72EB87E91CB8798800C37F42 /* ShowInstallerProgress.m */; };
 		72EB87EB1CB8859100C37F42 /* Updater.app in CopyFiles */ = {isa = PBXBuildFile; fileRef = 721C24451CB753E6005440CB /* Updater.app */; settings = {ATTRIBUTES = (RemoveHeadersOnCopy, ); }; };
 		72EB87EC1CB8887E00C37F42 /* SUStatus.xib in Resources */ = {isa = PBXBuildFile; fileRef = 55C14BD8136EF00C00649790 /* SUStatus.xib */; };
@@ -337,9 +317,6 @@
 		72F94F5E1CC455B4002DEE68 /* SparklePersistentDownloader.xpc in Embed XPC Services */ = {isa = PBXBuildFile; fileRef = 726E07EF1CAF37BD001A286B /* SparklePersistentDownloader.xpc */; settings = {ATTRIBUTES = (RemoveHeadersOnCopy, ); }; };
 		72F94F5F1CC455B4002DEE68 /* SparkleTemporaryDownloader.xpc in Embed XPC Services */ = {isa = PBXBuildFile; fileRef = 728638F31CAF5A5F00783084 /* SparkleTemporaryDownloader.xpc */; settings = {ATTRIBUTES = (RemoveHeadersOnCopy, ); }; };
 		72F94F601CC455B4002DEE68 /* SparkleRemoteMessagePort.xpc in Embed XPC Services */ = {isa = PBXBuildFile; fileRef = 72E41A3E1CB20BA7003D47E0 /* SparkleRemoteMessagePort.xpc */; settings = {ATTRIBUTES = (RemoveHeadersOnCopy, ); }; };
-=======
-		72E641801D08D754000404CA /* fileop in Resources */ = {isa = PBXBuildFile; fileRef = 722954B41D04ADAF00ECF9CA /* fileop */; };
->>>>>>> be1e8617
 		767B61AC1972D488004E0C3C /* SUGuidedPackageInstaller.h in Headers */ = {isa = PBXBuildFile; fileRef = 767B61AA1972D488004E0C3C /* SUGuidedPackageInstaller.h */; };
 		767B61AE1972D488004E0C3C /* SUGuidedPackageInstaller.m in Sources */ = {isa = PBXBuildFile; fileRef = 767B61AB1972D488004E0C3C /* SUGuidedPackageInstaller.m */; };
 		C23E885B1BE7B24F0050BB73 /* SparkleTestCodeSignApp.enc.dmg in Resources */ = {isa = PBXBuildFile; fileRef = C23E88591BE7AF890050BB73 /* SparkleTestCodeSignApp.enc.dmg */; };
@@ -454,23 +431,26 @@
 			remoteGlobalIDString = 8DC2EF4F0486A6940098B216;
 			remoteInfo = Sparkle;
 		};
-<<<<<<< HEAD
 		72D954B91CBB6E27006F28BD /* PBXContainerItemProxy */ = {
-=======
-		722954BE1D04D9CB00ECF9CA /* PBXContainerItemProxy */ = {
-			isa = PBXContainerItemProxy;
-			containerPortal = 0867D690FE84028FC02AAC07 /* Project object */;
-			proxyType = 1;
-			remoteGlobalIDString = 722954B31D04ADAF00ECF9CA;
-			remoteInfo = fileop;
-		};
-		726B2B621C645FC900388755 /* PBXContainerItemProxy */ = {
->>>>>>> be1e8617
 			isa = PBXContainerItemProxy;
 			containerPortal = 0867D690FE84028FC02AAC07 /* Project object */;
 			proxyType = 1;
 			remoteGlobalIDString = 721C24441CB753E6005440CB;
 			remoteInfo = "Installer Progress";
+		};
+		72E641A91D090F63000404CA /* PBXContainerItemProxy */ = {
+			isa = PBXContainerItemProxy;
+			containerPortal = 0867D690FE84028FC02AAC07 /* Project object */;
+			proxyType = 1;
+			remoteGlobalIDString = 72E6419A1D090F1C000404CA;
+			remoteInfo = fileop;
+		};
+		72E641AD1D090F98000404CA /* PBXContainerItemProxy */ = {
+			isa = PBXContainerItemProxy;
+			containerPortal = 0867D690FE84028FC02AAC07 /* Project object */;
+			proxyType = 1;
+			remoteGlobalIDString = 72E6419A1D090F1C000404CA;
+			remoteInfo = fileop;
 		};
 		72F94F611CC48669002DEE68 /* PBXContainerItemProxy */ = {
 			isa = PBXContainerItemProxy;
@@ -564,7 +544,6 @@
 			name = "Copy Frameworks";
 			runOnlyForDeploymentPostprocessing = 0;
 		};
-<<<<<<< HEAD
 		726E4A261C86C88F00C57C6A /* Embed XPC Services */ = {
 			isa = PBXCopyFilesBuildPhase;
 			buildActionMask = 2147483647;
@@ -589,8 +568,9 @@
 				72D954B51CBB447A006F28BD /* Sparkle.framework in Copy Sparkle */,
 			);
 			name = "Copy Sparkle";
-=======
-		722954B21D04ADAF00ECF9CA /* CopyFiles */ = {
+			runOnlyForDeploymentPostprocessing = 0;
+		};
+		72E641991D090F1C000404CA /* CopyFiles */ = {
 			isa = PBXCopyFilesBuildPhase;
 			buildActionMask = 2147483647;
 			dstPath = /usr/share/man/man1/;
@@ -599,16 +579,15 @@
 			);
 			runOnlyForDeploymentPostprocessing = 1;
 		};
-		722954C01D04D9D600ECF9CA /* Copy fileop */ = {
+		72E641B41D091A0A000404CA /* Copy Executables */ = {
 			isa = PBXCopyFilesBuildPhase;
 			buildActionMask = 2147483647;
 			dstPath = "";
 			dstSubfolderSpec = 6;
 			files = (
-				722954C11D04D9ED00ECF9CA /* fileop in Copy fileop */,
-			);
-			name = "Copy fileop";
->>>>>>> be1e8617
+				72E641B51D091A15000404CA /* fileop in Copy Executables */,
+			);
+			name = "Copy Executables";
 			runOnlyForDeploymentPostprocessing = 0;
 		};
 /* End PBXCopyFilesBuildPhase section */
@@ -849,7 +828,6 @@
 		721C24581CB7567D005440CB /* InstallerProgress-Info.plist */ = {isa = PBXFileReference; fileEncoding = 4; lastKnownFileType = text.plist.xml; name = "InstallerProgress-Info.plist"; path = "Sparkle/InstallerProgress/InstallerProgress-Info.plist"; sourceTree = SOURCE_ROOT; };
 		7223E7611AD1AEFF008E3161 /* sais.c */ = {isa = PBXFileReference; fileEncoding = 4; lastKnownFileType = sourcecode.c.c; path = sais.c; sourceTree = "<group>"; };
 		7223E7621AD1AEFF008E3161 /* sais.h */ = {isa = PBXFileReference; fileEncoding = 4; lastKnownFileType = sourcecode.c.h; path = sais.h; sourceTree = "<group>"; };
-<<<<<<< HEAD
 		7229E1B51C97C91100CB50D0 /* SUUpdateDriver.h */ = {isa = PBXFileReference; fileEncoding = 4; lastKnownFileType = sourcecode.c.h; path = SUUpdateDriver.h; sourceTree = "<group>"; };
 		7229E1B71C97CC4D00CB50D0 /* SUScheduledUpdateDriver.h */ = {isa = PBXFileReference; fileEncoding = 4; lastKnownFileType = sourcecode.c.h; path = SUScheduledUpdateDriver.h; sourceTree = "<group>"; };
 		7229E1B81C97CC4D00CB50D0 /* SUScheduledUpdateDriver.m */ = {isa = PBXFileReference; fileEncoding = 4; lastKnownFileType = sourcecode.c.objc; path = SUScheduledUpdateDriver.m; sourceTree = "<group>"; };
@@ -885,15 +863,6 @@
 		725F97A31C8B304D00265BE4 /* SUInstallUpdateViewController.m */ = {isa = PBXFileReference; fileEncoding = 4; lastKnownFileType = sourcecode.c.objc; path = SUInstallUpdateViewController.m; sourceTree = "<group>"; };
 		725F97A41C8B304D00265BE4 /* SUInstallUpdateViewController.xib */ = {isa = PBXFileReference; fileEncoding = 4; lastKnownFileType = file.xib; path = SUInstallUpdateViewController.xib; sourceTree = "<group>"; };
 		725F97A71C8B42D700265BE4 /* SUStandardUserDriverProtocol.h */ = {isa = PBXFileReference; fileEncoding = 4; lastKnownFileType = sourcecode.c.h; path = SUStandardUserDriverProtocol.h; sourceTree = "<group>"; };
-=======
-		722954B41D04ADAF00ECF9CA /* fileop */ = {isa = PBXFileReference; explicitFileType = "compiled.mach-o.executable"; includeInIndex = 0; path = fileop; sourceTree = BUILT_PRODUCTS_DIR; };
-		722954B61D04ADAF00ECF9CA /* fileop.m */ = {isa = PBXFileReference; lastKnownFileType = sourcecode.c.objc; path = fileop.m; sourceTree = "<group>"; };
-		722954C21D04E66F00ECF9CA /* SUFileOperationConstants.h */ = {isa = PBXFileReference; fileEncoding = 4; lastKnownFileType = sourcecode.c.h; path = SUFileOperationConstants.h; sourceTree = "<group>"; };
-		722954C31D04E66F00ECF9CA /* SUFileOperationConstants.m */ = {isa = PBXFileReference; fileEncoding = 4; lastKnownFileType = sourcecode.c.objc; path = SUFileOperationConstants.m; sourceTree = "<group>"; };
-		722954C81D04E89500ECF9CA /* ConfigFileop.xcconfig */ = {isa = PBXFileReference; lastKnownFileType = text.xcconfig; path = ConfigFileop.xcconfig; sourceTree = "<group>"; };
-		723B252B1CEAB3A600909873 /* bscommon.c */ = {isa = PBXFileReference; fileEncoding = 4; lastKnownFileType = sourcecode.c.c; path = bscommon.c; sourceTree = "<group>"; };
-		723B252C1CEAB3A600909873 /* bscommon.h */ = {isa = PBXFileReference; fileEncoding = 4; lastKnownFileType = sourcecode.c.h; path = bscommon.h; sourceTree = "<group>"; };
->>>>>>> be1e8617
 		7268AC621AD634C200C3E0C1 /* SUBinaryDeltaCreate.m */ = {isa = PBXFileReference; fileEncoding = 4; lastKnownFileType = sourcecode.c.objc; path = SUBinaryDeltaCreate.m; sourceTree = "<group>"; };
 		7268AC641AD634E400C3E0C1 /* SUBinaryDeltaCreate.h */ = {isa = PBXFileReference; fileEncoding = 4; lastKnownFileType = sourcecode.c.h; path = SUBinaryDeltaCreate.h; sourceTree = "<group>"; };
 		726B2B5D1C645FC900388755 /* UI Tests.xctest */ = {isa = PBXFileReference; explicitFileType = wrapper.cfbundle; includeInIndex = 0; path = "UI Tests.xctest"; sourceTree = BUILT_PRODUCTS_DIR; };
@@ -1015,6 +984,11 @@
 		72E45CFB1B641961005C701A /* sparkletestcast.xml */ = {isa = PBXFileReference; fileEncoding = 4; lastKnownFileType = text.xml; path = sparkletestcast.xml; sourceTree = "<group>"; };
 		72E45CFD1B641D0D005C701A /* test_app_only_dsa_priv_dont_ever_do_this_for_real.pem */ = {isa = PBXFileReference; fileEncoding = 4; lastKnownFileType = text; path = test_app_only_dsa_priv_dont_ever_do_this_for_real.pem; sourceTree = "<group>"; };
 		72E45DDC1B65C3BD005C701A /* sign_update */ = {isa = PBXFileReference; fileEncoding = 4; lastKnownFileType = text.script.sh; name = sign_update; path = bin/sign_update; sourceTree = SOURCE_ROOT; };
+		72E6419B1D090F1C000404CA /* fileop */ = {isa = PBXFileReference; explicitFileType = "compiled.mach-o.executable"; includeInIndex = 0; path = fileop; sourceTree = BUILT_PRODUCTS_DIR; };
+		72E641A41D090F51000404CA /* fileop.m */ = {isa = PBXFileReference; fileEncoding = 4; lastKnownFileType = sourcecode.c.objc; path = fileop.m; sourceTree = "<group>"; };
+		72E641A51D090F51000404CA /* SUFileOperationConstants.h */ = {isa = PBXFileReference; fileEncoding = 4; lastKnownFileType = sourcecode.c.h; path = SUFileOperationConstants.h; sourceTree = "<group>"; };
+		72E641A61D090F51000404CA /* SUFileOperationConstants.m */ = {isa = PBXFileReference; fileEncoding = 4; lastKnownFileType = sourcecode.c.objc; path = SUFileOperationConstants.m; sourceTree = "<group>"; };
+		72E641B01D09119F000404CA /* ConfigFileop.xcconfig */ = {isa = PBXFileReference; lastKnownFileType = text.xcconfig; path = ConfigFileop.xcconfig; sourceTree = "<group>"; };
 		72EB87E91CB8798800C37F42 /* ShowInstallerProgress.m */ = {isa = PBXFileReference; fileEncoding = 4; lastKnownFileType = sourcecode.c.objc; name = ShowInstallerProgress.m; path = Sparkle/InstallerProgress/ShowInstallerProgress.m; sourceTree = SOURCE_ROOT; };
 		72F94EB01CC2A865002DEE68 /* ConfigCommonReleaseHTTP.xcconfig */ = {isa = PBXFileReference; lastKnownFileType = text.xcconfig; path = ConfigCommonReleaseHTTP.xcconfig; sourceTree = "<group>"; };
 		72F94ED31CC33F1E002DEE68 /* set-ats-exceptions.sh */ = {isa = PBXFileReference; lastKnownFileType = text.script.sh; path = "set-ats-exceptions.sh"; sourceTree = "<group>"; };
@@ -1096,21 +1070,11 @@
 			);
 			runOnlyForDeploymentPostprocessing = 0;
 		};
-<<<<<<< HEAD
 		721C24421CB753E6005440CB /* Frameworks */ = {
 			isa = PBXFrameworksBuildPhase;
 			buildActionMask = 2147483647;
 			files = (
 				721C245A1CB75756005440CB /* Cocoa.framework in Frameworks */,
-=======
-		722954B11D04ADAF00ECF9CA /* Frameworks */ = {
-			isa = PBXFrameworksBuildPhase;
-			buildActionMask = 2147483647;
-			files = (
-				722954CB1D04EA6900ECF9CA /* Security.framework in Frameworks */,
-				722954CA1D04EA6000ECF9CA /* AppKit.framework in Frameworks */,
-				722954C91D04EA5C00ECF9CA /* Foundation.framework in Frameworks */,
->>>>>>> be1e8617
 			);
 			runOnlyForDeploymentPostprocessing = 0;
 		};
@@ -1159,6 +1123,13 @@
 			runOnlyForDeploymentPostprocessing = 0;
 		};
 		72E41A3B1CB20BA7003D47E0 /* Frameworks */ = {
+			isa = PBXFrameworksBuildPhase;
+			buildActionMask = 2147483647;
+			files = (
+			);
+			runOnlyForDeploymentPostprocessing = 0;
+		};
+		72E641981D090F1C000404CA /* Frameworks */ = {
 			isa = PBXFrameworksBuildPhase;
 			buildActionMask = 2147483647;
 			files = (
@@ -1189,7 +1160,6 @@
 				612279D90DB5470200AB99EA /* Sparkle Unit Tests.xctest */,
 				8DC2EF5B0486A6940098B216 /* Sparkle.framework */,
 				726B2B5D1C645FC900388755 /* UI Tests.xctest */,
-<<<<<<< HEAD
 				726E4A161C86C88F00C57C6A /* TestAppHelper.xpc */,
 				726E07AD1CAF08D6001A286B /* SparkleInstallerLauncher.xpc */,
 				726E07EF1CAF37BD001A286B /* SparklePersistentDownloader.xpc */,
@@ -1197,9 +1167,7 @@
 				72E41A3E1CB20BA7003D47E0 /* SparkleRemoteMessagePort.xpc */,
 				721C24451CB753E6005440CB /* Updater.app */,
 				72D9549E1CBB415B006F28BD /* sparkle.app */,
-=======
-				722954B41D04ADAF00ECF9CA /* fileop */,
->>>>>>> be1e8617
+				72E6419B1D090F1C000404CA /* fileop */,
 			);
 			name = Products;
 			sourceTree = "<group>";
@@ -1351,13 +1319,10 @@
 		55C14BD5136EEFD000649790 /* Autoupdate */ = {
 			isa = PBXGroup;
 			children = (
-<<<<<<< HEAD
+				72E6419C1D090F1C000404CA /* fileop */,
 				61CFB2C10E384958007A1735 /* Verifiers */,
 				6101354A0DD25B7F0049ACDF /* Unarchiving */,
 				618FA6DB0DB485440026945C /* Installation */,
-=======
-				722954B51D04ADAF00ECF9CA /* fileop */,
->>>>>>> be1e8617
 				55C14BB9136EEF1500649790 /* Autoupdate-Info.plist */,
 				55C14BD3136EEFCE00649790 /* Autoupdate.m */,
 				729746211C8E8F1100FC134E /* AppInstaller.h */,
@@ -1585,7 +1550,6 @@
 			name = "Update Control";
 			sourceTree = "<group>";
 		};
-<<<<<<< HEAD
 		721C24461CB753E6005440CB /* Installer Progress */ = {
 			isa = PBXGroup;
 			children = (
@@ -1618,17 +1582,6 @@
 				725CB9591C7121830064365A /* SUStandardUserDriver.m */,
 			);
 			name = "User Driver";
-=======
-		722954B51D04ADAF00ECF9CA /* fileop */ = {
-			isa = PBXGroup;
-			children = (
-				722954B61D04ADAF00ECF9CA /* fileop.m */,
-				722954C21D04E66F00ECF9CA /* SUFileOperationConstants.h */,
-				722954C31D04E66F00ECF9CA /* SUFileOperationConstants.m */,
-			);
-			name = fileop;
-			path = ../../fileop;
->>>>>>> be1e8617
 			sourceTree = "<group>";
 		};
 		726B2B5E1C645FC900388755 /* UI Tests */ = {
@@ -1755,6 +1708,17 @@
 			path = ../RemoteMessagePort;
 			sourceTree = "<group>";
 		};
+		72E6419C1D090F1C000404CA /* fileop */ = {
+			isa = PBXGroup;
+			children = (
+				72E641A41D090F51000404CA /* fileop.m */,
+				72E641A51D090F51000404CA /* SUFileOperationConstants.h */,
+				72E641A61D090F51000404CA /* SUFileOperationConstants.m */,
+			);
+			name = fileop;
+			path = ../../fileop;
+			sourceTree = "<group>";
+		};
 		72F94F551CC43D99002DEE68 /* XPC Services */ = {
 			isa = PBXGroup;
 			children = (
@@ -1781,13 +1745,8 @@
 				FA1941D10D94A70100DD942E /* ConfigFramework.xcconfig */,
 				FA1941CA0D94A70100DD942E /* ConfigFrameworkDebug.xcconfig */,
 				FA1941CE0D94A70100DD942E /* ConfigRelaunch.xcconfig */,
-<<<<<<< HEAD
+				72E641B01D09119F000404CA /* ConfigFileop.xcconfig */,
 				721C24571CB754E8005440CB /* ConfigInstallerProgress.xcconfig */,
-=======
-				FA1941D30D94A70100DD942E /* ConfigRelaunchDebug.xcconfig */,
-				FA1941D40D94A70100DD942E /* ConfigRelaunchRelease.xcconfig */,
-				722954C81D04E89500ECF9CA /* ConfigFileop.xcconfig */,
->>>>>>> be1e8617
 				FA1941CD0D94A70100DD942E /* ConfigTestApp.xcconfig */,
 				72F94EDA1CC36C37002DEE68 /* ConfigTestAppDebug.xcconfig */,
 				726E4A281C86CAB500C57C6A /* ConfigTestAppHelper.xcconfig */,
@@ -1887,11 +1846,6 @@
 				61B5F8ED09C4CE3C00B25A18 /* SUUpdater.h in Headers */,
 				61A2259E0D1C495D00430CCD /* SUVersionComparisonProtocol.h in Headers */,
 				3772FEA913DE0B6B00F79537 /* SUVersionDisplayProtocol.h in Headers */,
-<<<<<<< HEAD
-=======
-				722954C41D04E66F00ECF9CA /* SUFileOperationConstants.h in Headers */,
-				61180BCA0D64138900B4E0D1 /* SUWindowController.h in Headers */,
->>>>>>> be1e8617
 			);
 			runOnlyForDeploymentPostprocessing = 0;
 		};
@@ -1945,12 +1899,12 @@
 				55C14BB4136EEF1500649790 /* Sources */,
 				55C14BB5136EEF1500649790 /* Frameworks */,
 				14652F7B19A945D600959E44 /* Run Script: Set Git Version Info */,
-				722954C01D04D9D600ECF9CA /* Copy fileop */,
+				72E641B41D091A0A000404CA /* Copy Executables */,
 			);
 			buildRules = (
 			);
 			dependencies = (
-				722954BF1D04D9CB00ECF9CA /* PBXTargetDependency */,
+				72E641AA1D090F63000404CA /* PBXTargetDependency */,
 			);
 			name = Autoupdate;
 			productName = Autoupdate;
@@ -1985,6 +1939,7 @@
 			buildRules = (
 			);
 			dependencies = (
+				72E641AE1D090F98000404CA /* PBXTargetDependency */,
 				61FA528D0E2D9EB200EF58AD /* PBXTargetDependency */,
 			);
 			name = "Sparkle Unit Tests";
@@ -2017,7 +1972,6 @@
 			productReference = 61B5F90209C4CEE200B25A18 /* Sparkle Test App.app */;
 			productType = "com.apple.product-type.application";
 		};
-<<<<<<< HEAD
 		721C24441CB753E6005440CB /* Installer Progress */ = {
 			isa = PBXNativeTarget;
 			buildConfigurationList = 721C24561CB753E7005440CB /* Build configuration list for PBXNativeTarget "Installer Progress" */;
@@ -2025,31 +1979,15 @@
 				721C24411CB753E6005440CB /* Sources */,
 				721C24421CB753E6005440CB /* Frameworks */,
 				721C24431CB753E6005440CB /* Resources */,
-=======
-		722954B31D04ADAF00ECF9CA /* fileop */ = {
-			isa = PBXNativeTarget;
-			buildConfigurationList = 722954BB1D04ADAF00ECF9CA /* Build configuration list for PBXNativeTarget "fileop" */;
-			buildPhases = (
-				722954B01D04ADAF00ECF9CA /* Sources */,
-				722954B11D04ADAF00ECF9CA /* Frameworks */,
-				722954B21D04ADAF00ECF9CA /* CopyFiles */,
->>>>>>> be1e8617
 			);
 			buildRules = (
 			);
 			dependencies = (
 			);
-<<<<<<< HEAD
 			name = "Installer Progress";
 			productName = "Installer Progress";
 			productReference = 721C24451CB753E6005440CB /* Updater.app */;
 			productType = "com.apple.product-type.application";
-=======
-			name = fileop;
-			productName = fileop;
-			productReference = 722954B41D04ADAF00ECF9CA /* fileop */;
-			productType = "com.apple.product-type.tool";
->>>>>>> be1e8617
 		};
 		726B2B5C1C645FC900388755 /* UI Tests */ = {
 			isa = PBXNativeTarget;
@@ -2174,6 +2112,23 @@
 			productName = RemoteMessagePort;
 			productReference = 72E41A3E1CB20BA7003D47E0 /* SparkleRemoteMessagePort.xpc */;
 			productType = "com.apple.product-type.xpc-service";
+		};
+		72E6419A1D090F1C000404CA /* fileop */ = {
+			isa = PBXNativeTarget;
+			buildConfigurationList = 72E6419F1D090F1C000404CA /* Build configuration list for PBXNativeTarget "fileop" */;
+			buildPhases = (
+				72E641971D090F1C000404CA /* Sources */,
+				72E641981D090F1C000404CA /* Frameworks */,
+				72E641991D090F1C000404CA /* CopyFiles */,
+			);
+			buildRules = (
+			);
+			dependencies = (
+			);
+			name = fileop;
+			productName = fileop;
+			productReference = 72E6419B1D090F1C000404CA /* fileop */;
+			productType = "com.apple.product-type.tool";
 		};
 		8DC2EF4F0486A6940098B216 /* Sparkle */ = {
 			isa = PBXNativeTarget;
@@ -2214,7 +2169,6 @@
 					612279D80DB5470200AB99EA = {
 						TestTargetID = 8DC2EF4F0486A6940098B216;
 					};
-<<<<<<< HEAD
 					61B5F90109C4CEE200B25A18 = {
 						SystemCapabilities = {
 							com.apple.Sandbox = {
@@ -2224,10 +2178,6 @@
 					};
 					721C24441CB753E6005440CB = {
 						CreatedOnToolsVersion = 7.3;
-=======
-					722954B31D04ADAF00ECF9CA = {
-						CreatedOnToolsVersion = 7.3.1;
->>>>>>> be1e8617
 					};
 					726B2B5C1C645FC900388755 = {
 						CreatedOnToolsVersion = 7.2.1;
@@ -2265,6 +2215,9 @@
 					};
 					72E41A3D1CB20BA7003D47E0 = {
 						CreatedOnToolsVersion = 7.3;
+					};
+					72E6419A1D090F1C000404CA = {
+						CreatedOnToolsVersion = 7.3.1;
 					};
 				};
 			};
@@ -2342,7 +2295,7 @@
 				1420DF491962329200203BB0 /* Documentation */,
 				1495005F195FB89400BC5B5B /* All */,
 				726B2B5C1C645FC900388755 /* UI Tests */,
-				722954B31D04ADAF00ECF9CA /* fileop */,
+				72E6419A1D090F1C000404CA /* fileop */,
 			);
 		};
 /* End PBXProject section */
@@ -2352,7 +2305,7 @@
 			isa = PBXResourcesBuildPhase;
 			buildActionMask = 2147483647;
 			files = (
-				72E641801D08D754000404CA /* fileop in Resources */,
+				72E641AF1D090F9E000404CA /* fileop in Resources */,
 				14958C6E19AEBC950061B14F /* signed-test-file.txt in Resources */,
 				5F1510A21C96E591006E1629 /* testnamespaces.xml in Resources */,
 				72AC6B2E1B9B218C00F62325 /* SparkleTestCodeSignApp.dmg in Resources */,
@@ -2563,6 +2516,7 @@
 			isa = PBXSourcesBuildPhase;
 			buildActionMask = 2147483647;
 			files = (
+				72E641AB1D090F6E000404CA /* SUFileOperationConstants.m in Sources */,
 				72B144531CF8992200B971EE /* SUApplicationInfo.m in Sources */,
 				72B09CEE1CEA21CD0052EF9E /* bscommon.c in Sources */,
 				72D9547E1CBA221E006F28BD /* SUAppcastItem.m in Sources */,
@@ -2591,7 +2545,6 @@
 				55C14F24136EF86F00649790 /* SUPackageInstaller.m in Sources */,
 				729746471C91212400FC134E /* SURemoteMessagePort.m in Sources */,
 				55C14F21136EF84D00649790 /* SUPlainInstaller.m in Sources */,
-				722954C61D04E66F00ECF9CA /* SUFileOperationConstants.m in Sources */,
 				55C14F22136EF86000649790 /* SUStandardVersionComparator.m in Sources */,
 				729746421C9119F300FC134E /* SULocalMessagePort.m in Sources */,
 				726E07621CA4E9A5001A286B /* SUInstallationInputData.m in Sources */,
@@ -2666,7 +2619,6 @@
 			);
 			runOnlyForDeploymentPostprocessing = 0;
 		};
-<<<<<<< HEAD
 		721C24411CB753E6005440CB /* Sources */ = {
 			isa = PBXSourcesBuildPhase;
 			buildActionMask = 2147483647;
@@ -2681,17 +2633,6 @@
 				721C245D1CB757C4005440CB /* SUApplicationInfo.m in Sources */,
 				721C245C1CB7576E005440CB /* SUStatusController.m in Sources */,
 				721C245B1CB75765005440CB /* SURemoteMessagePort.m in Sources */,
-=======
-		722954B01D04ADAF00ECF9CA /* Sources */ = {
-			isa = PBXSourcesBuildPhase;
-			buildActionMask = 2147483647;
-			files = (
-				722954CC1D04EA7000ECF9CA /* SUOperatingSystem.m in Sources */,
-				722954BD1D04AE3800ECF9CA /* SUConstants.m in Sources */,
-				722954BC1D04AE1100ECF9CA /* SUFileManager.m in Sources */,
-				722954B71D04ADAF00ECF9CA /* fileop.m in Sources */,
-				722954C71D04E66F00ECF9CA /* SUFileOperationConstants.m in Sources */,
->>>>>>> be1e8617
 			);
 			runOnlyForDeploymentPostprocessing = 0;
 		};
@@ -2707,6 +2648,7 @@
 			isa = PBXSourcesBuildPhase;
 			buildActionMask = 2147483647;
 			files = (
+				72E641B31D0918E4000404CA /* SUFileOperationConstants.m in Sources */,
 				726E07C01CAF15B7001A286B /* SULog.m in Sources */,
 				726E07BF1CAF0C6C001A286B /* SUConstants.m in Sources */,
 				726E07BE1CAF0C5C001A286B /* SUFileManager.m in Sources */,
@@ -2765,11 +2707,22 @@
 			);
 			runOnlyForDeploymentPostprocessing = 0;
 		};
+		72E641971D090F1C000404CA /* Sources */ = {
+			isa = PBXSourcesBuildPhase;
+			buildActionMask = 2147483647;
+			files = (
+				72E641B21D091789000404CA /* SUConstants.m in Sources */,
+				72E641B11D091781000404CA /* SUFileManager.m in Sources */,
+				72E641A71D090F51000404CA /* fileop.m in Sources */,
+				72E641A81D090F51000404CA /* SUFileOperationConstants.m in Sources */,
+			);
+			runOnlyForDeploymentPostprocessing = 0;
+		};
 		8DC2EF540486A6940098B216 /* Sources */ = {
 			isa = PBXSourcesBuildPhase;
 			buildActionMask = 2147483647;
 			files = (
-<<<<<<< HEAD
+				72E641AC1D090F7F000404CA /* SUFileOperationConstants.m in Sources */,
 				724A0A3E1CF7AF0E00D8C3D5 /* SUTemporaryDownloader.m in Sources */,
 				723B5DAA1CF7AB6A00365F95 /* SUPersistentDownloader.m in Sources */,
 				72F94F5A1CC450DE002DEE68 /* SUInstallerLauncher.m in Sources */,
@@ -2777,11 +2730,6 @@
 				7297463C1C8FF6AE00FC134E /* SUCodeSigningVerifier.m in Sources */,
 				72D9547C1CBA1FFF006F28BD /* SUInstallationInfo.m in Sources */,
 				72B767E71C9CFD7200A07552 /* SUAutomaticUpdateDriver.m in Sources */,
-=======
-				5D06E8EB0FD68CE4005AE3F6 /* bspatch.c in Sources */,
-				722954C51D04E66F00ECF9CA /* SUFileOperationConstants.m in Sources */,
-				610EC1E00CF3A5FE00AE239E /* NTSynchronousTask.m in Sources */,
->>>>>>> be1e8617
 				61B5FBB709C4FAFF00B25A18 /* SUAppcast.m in Sources */,
 				72F94F591CC44DE1002DEE68 /* SUXPCServiceInfo.m in Sources */,
 				726E078E1CA891E9001A286B /* SUUpdaterSettings.m in Sources */,
@@ -2886,11 +2834,6 @@
 			target = 8DC2EF4F0486A6940098B216 /* Sparkle */;
 			targetProxy = 61FA528C0E2D9EB200EF58AD /* PBXContainerItemProxy */;
 		};
-		722954BF1D04D9CB00ECF9CA /* PBXTargetDependency */ = {
-			isa = PBXTargetDependency;
-			target = 722954B31D04ADAF00ECF9CA /* fileop */;
-			targetProxy = 722954BE1D04D9CB00ECF9CA /* PBXContainerItemProxy */;
-		};
 		726B2B631C645FC900388755 /* PBXTargetDependency */ = {
 			isa = PBXTargetDependency;
 			target = 61B5F90109C4CEE200B25A18 /* Sparkle Test App */;
@@ -2910,6 +2853,16 @@
 			isa = PBXTargetDependency;
 			target = 721C24441CB753E6005440CB /* Installer Progress */;
 			targetProxy = 72D954B91CBB6E27006F28BD /* PBXContainerItemProxy */;
+		};
+		72E641AA1D090F63000404CA /* PBXTargetDependency */ = {
+			isa = PBXTargetDependency;
+			target = 72E6419A1D090F1C000404CA /* fileop */;
+			targetProxy = 72E641A91D090F63000404CA /* PBXContainerItemProxy */;
+		};
+		72E641AE1D090F98000404CA /* PBXTargetDependency */ = {
+			isa = PBXTargetDependency;
+			target = 72E6419A1D090F1C000404CA /* fileop */;
+			targetProxy = 72E641AD1D090F98000404CA /* PBXContainerItemProxy */;
 		};
 		72F94F621CC48669002DEE68 /* PBXTargetDependency */ = {
 			isa = PBXTargetDependency;
@@ -3313,33 +3266,6 @@
 			};
 			name = Release;
 		};
-		722954B81D04ADAF00ECF9CA /* Debug */ = {
-			isa = XCBuildConfiguration;
-			baseConfigurationReference = 722954C81D04E89500ECF9CA /* ConfigFileop.xcconfig */;
-			buildSettings = {
-				GCC_WARN_UNUSED_VARIABLE = YES;
-				PRODUCT_NAME = "$(TARGET_NAME)";
-			};
-			name = Debug;
-		};
-		722954B91D04ADAF00ECF9CA /* Coverage */ = {
-			isa = XCBuildConfiguration;
-			baseConfigurationReference = 722954C81D04E89500ECF9CA /* ConfigFileop.xcconfig */;
-			buildSettings = {
-				GCC_WARN_UNUSED_VARIABLE = YES;
-				PRODUCT_NAME = "$(TARGET_NAME)";
-			};
-			name = Coverage;
-		};
-		722954BA1D04ADAF00ECF9CA /* Release */ = {
-			isa = XCBuildConfiguration;
-			baseConfigurationReference = 722954C81D04E89500ECF9CA /* ConfigFileop.xcconfig */;
-			buildSettings = {
-				GCC_WARN_UNUSED_VARIABLE = YES;
-				PRODUCT_NAME = "$(TARGET_NAME)";
-			};
-			name = Release;
-		};
 		726B2B641C645FC900388755 /* Debug */ = {
 			isa = XCBuildConfiguration;
 			baseConfigurationReference = 729F10FD1C65A9B500DFCCC5 /* ConfigUITest.xcconfig */;
@@ -3503,6 +3429,169 @@
 			buildSettings = {
 			};
 			name = Release;
+		};
+		72E641A01D090F1C000404CA /* Debug */ = {
+			isa = XCBuildConfiguration;
+			baseConfigurationReference = 72E641B01D09119F000404CA /* ConfigFileop.xcconfig */;
+			buildSettings = {
+				ALWAYS_SEARCH_USER_PATHS = NO;
+				CLANG_ANALYZER_NONNULL = YES;
+				CLANG_CXX_LANGUAGE_STANDARD = "gnu++0x";
+				CLANG_CXX_LIBRARY = "libc++";
+				CLANG_ENABLE_MODULES = YES;
+				CLANG_ENABLE_OBJC_ARC = YES;
+				CLANG_WARN_BOOL_CONVERSION = YES;
+				CLANG_WARN_CONSTANT_CONVERSION = YES;
+				CLANG_WARN_DIRECT_OBJC_ISA_USAGE = YES_ERROR;
+				CLANG_WARN_EMPTY_BODY = YES;
+				CLANG_WARN_ENUM_CONVERSION = YES;
+				CLANG_WARN_INT_CONVERSION = YES;
+				CLANG_WARN_OBJC_ROOT_CLASS = YES_ERROR;
+				CLANG_WARN_UNREACHABLE_CODE = YES;
+				CLANG_WARN__DUPLICATE_METHOD_MATCH = YES;
+				CODE_SIGN_IDENTITY = "-";
+				COPY_PHASE_STRIP = NO;
+				DEBUG_INFORMATION_FORMAT = dwarf;
+				ENABLE_STRICT_OBJC_MSGSEND = YES;
+				ENABLE_TESTABILITY = YES;
+				GCC_C_LANGUAGE_STANDARD = gnu99;
+				GCC_DYNAMIC_NO_PIC = NO;
+				GCC_NO_COMMON_BLOCKS = YES;
+				GCC_OPTIMIZATION_LEVEL = 0;
+				GCC_PREPROCESSOR_DEFINITIONS = (
+					"DEBUG=1",
+					"$(inherited)",
+				);
+				GCC_WARN_64_TO_32_BIT_CONVERSION = YES;
+				GCC_WARN_ABOUT_RETURN_TYPE = YES_ERROR;
+				GCC_WARN_UNDECLARED_SELECTOR = YES;
+				GCC_WARN_UNINITIALIZED_AUTOS = YES_AGGRESSIVE;
+				GCC_WARN_UNUSED_FUNCTION = YES;
+				GCC_WARN_UNUSED_VARIABLE = YES;
+				MACOSX_DEPLOYMENT_TARGET = 10.11;
+				MTL_ENABLE_DEBUG_INFO = YES;
+				ONLY_ACTIVE_ARCH = YES;
+				PRODUCT_NAME = "$(TARGET_NAME)";
+				SDKROOT = macosx;
+			};
+			name = Debug;
+		};
+		72E641A11D090F1C000404CA /* Coverage */ = {
+			isa = XCBuildConfiguration;
+			baseConfigurationReference = 72E641B01D09119F000404CA /* ConfigFileop.xcconfig */;
+			buildSettings = {
+				ALWAYS_SEARCH_USER_PATHS = NO;
+				CLANG_ANALYZER_NONNULL = YES;
+				CLANG_CXX_LANGUAGE_STANDARD = "gnu++0x";
+				CLANG_CXX_LIBRARY = "libc++";
+				CLANG_ENABLE_MODULES = YES;
+				CLANG_ENABLE_OBJC_ARC = YES;
+				CLANG_WARN_BOOL_CONVERSION = YES;
+				CLANG_WARN_CONSTANT_CONVERSION = YES;
+				CLANG_WARN_DIRECT_OBJC_ISA_USAGE = YES_ERROR;
+				CLANG_WARN_EMPTY_BODY = YES;
+				CLANG_WARN_ENUM_CONVERSION = YES;
+				CLANG_WARN_INT_CONVERSION = YES;
+				CLANG_WARN_OBJC_ROOT_CLASS = YES_ERROR;
+				CLANG_WARN_UNREACHABLE_CODE = YES;
+				CLANG_WARN__DUPLICATE_METHOD_MATCH = YES;
+				CODE_SIGN_IDENTITY = "-";
+				COPY_PHASE_STRIP = NO;
+				DEBUG_INFORMATION_FORMAT = "dwarf-with-dsym";
+				ENABLE_NS_ASSERTIONS = NO;
+				ENABLE_STRICT_OBJC_MSGSEND = YES;
+				GCC_C_LANGUAGE_STANDARD = gnu99;
+				GCC_NO_COMMON_BLOCKS = YES;
+				GCC_WARN_64_TO_32_BIT_CONVERSION = YES;
+				GCC_WARN_ABOUT_RETURN_TYPE = YES_ERROR;
+				GCC_WARN_UNDECLARED_SELECTOR = YES;
+				GCC_WARN_UNINITIALIZED_AUTOS = YES_AGGRESSIVE;
+				GCC_WARN_UNUSED_FUNCTION = YES;
+				GCC_WARN_UNUSED_VARIABLE = YES;
+				MACOSX_DEPLOYMENT_TARGET = 10.11;
+				MTL_ENABLE_DEBUG_INFO = NO;
+				PRODUCT_NAME = "$(TARGET_NAME)";
+				SDKROOT = macosx;
+			};
+			name = Coverage;
+		};
+		72E641A21D090F1C000404CA /* Release */ = {
+			isa = XCBuildConfiguration;
+			baseConfigurationReference = 72E641B01D09119F000404CA /* ConfigFileop.xcconfig */;
+			buildSettings = {
+				ALWAYS_SEARCH_USER_PATHS = NO;
+				CLANG_ANALYZER_NONNULL = YES;
+				CLANG_CXX_LANGUAGE_STANDARD = "gnu++0x";
+				CLANG_CXX_LIBRARY = "libc++";
+				CLANG_ENABLE_MODULES = YES;
+				CLANG_ENABLE_OBJC_ARC = YES;
+				CLANG_WARN_BOOL_CONVERSION = YES;
+				CLANG_WARN_CONSTANT_CONVERSION = YES;
+				CLANG_WARN_DIRECT_OBJC_ISA_USAGE = YES_ERROR;
+				CLANG_WARN_EMPTY_BODY = YES;
+				CLANG_WARN_ENUM_CONVERSION = YES;
+				CLANG_WARN_INT_CONVERSION = YES;
+				CLANG_WARN_OBJC_ROOT_CLASS = YES_ERROR;
+				CLANG_WARN_UNREACHABLE_CODE = YES;
+				CLANG_WARN__DUPLICATE_METHOD_MATCH = YES;
+				CODE_SIGN_IDENTITY = "-";
+				COPY_PHASE_STRIP = NO;
+				DEBUG_INFORMATION_FORMAT = "dwarf-with-dsym";
+				ENABLE_NS_ASSERTIONS = NO;
+				ENABLE_STRICT_OBJC_MSGSEND = YES;
+				GCC_C_LANGUAGE_STANDARD = gnu99;
+				GCC_NO_COMMON_BLOCKS = YES;
+				GCC_WARN_64_TO_32_BIT_CONVERSION = YES;
+				GCC_WARN_ABOUT_RETURN_TYPE = YES_ERROR;
+				GCC_WARN_UNDECLARED_SELECTOR = YES;
+				GCC_WARN_UNINITIALIZED_AUTOS = YES_AGGRESSIVE;
+				GCC_WARN_UNUSED_FUNCTION = YES;
+				GCC_WARN_UNUSED_VARIABLE = YES;
+				MACOSX_DEPLOYMENT_TARGET = 10.11;
+				MTL_ENABLE_DEBUG_INFO = NO;
+				PRODUCT_NAME = "$(TARGET_NAME)";
+				SDKROOT = macosx;
+			};
+			name = Release;
+		};
+		72E641A31D090F1C000404CA /* Release-HTTP */ = {
+			isa = XCBuildConfiguration;
+			baseConfigurationReference = 72E641B01D09119F000404CA /* ConfigFileop.xcconfig */;
+			buildSettings = {
+				ALWAYS_SEARCH_USER_PATHS = NO;
+				CLANG_ANALYZER_NONNULL = YES;
+				CLANG_CXX_LANGUAGE_STANDARD = "gnu++0x";
+				CLANG_CXX_LIBRARY = "libc++";
+				CLANG_ENABLE_MODULES = YES;
+				CLANG_ENABLE_OBJC_ARC = YES;
+				CLANG_WARN_BOOL_CONVERSION = YES;
+				CLANG_WARN_CONSTANT_CONVERSION = YES;
+				CLANG_WARN_DIRECT_OBJC_ISA_USAGE = YES_ERROR;
+				CLANG_WARN_EMPTY_BODY = YES;
+				CLANG_WARN_ENUM_CONVERSION = YES;
+				CLANG_WARN_INT_CONVERSION = YES;
+				CLANG_WARN_OBJC_ROOT_CLASS = YES_ERROR;
+				CLANG_WARN_UNREACHABLE_CODE = YES;
+				CLANG_WARN__DUPLICATE_METHOD_MATCH = YES;
+				CODE_SIGN_IDENTITY = "-";
+				COPY_PHASE_STRIP = NO;
+				DEBUG_INFORMATION_FORMAT = "dwarf-with-dsym";
+				ENABLE_NS_ASSERTIONS = NO;
+				ENABLE_STRICT_OBJC_MSGSEND = YES;
+				GCC_C_LANGUAGE_STANDARD = gnu99;
+				GCC_NO_COMMON_BLOCKS = YES;
+				GCC_WARN_64_TO_32_BIT_CONVERSION = YES;
+				GCC_WARN_ABOUT_RETURN_TYPE = YES_ERROR;
+				GCC_WARN_UNDECLARED_SELECTOR = YES;
+				GCC_WARN_UNINITIALIZED_AUTOS = YES_AGGRESSIVE;
+				GCC_WARN_UNUSED_FUNCTION = YES;
+				GCC_WARN_UNUSED_VARIABLE = YES;
+				MACOSX_DEPLOYMENT_TARGET = 10.11;
+				MTL_ENABLE_DEBUG_INFO = NO;
+				PRODUCT_NAME = "$(TARGET_NAME)";
+				SDKROOT = macosx;
+			};
+			name = "Release-HTTP";
 		};
 		72F94E9F1CC2A23A002DEE68 /* Release-HTTP */ = {
 			isa = XCBuildConfiguration;
@@ -3738,16 +3827,6 @@
 			defaultConfigurationIsVisible = 0;
 			defaultConfigurationName = Release;
 		};
-		722954BB1D04ADAF00ECF9CA /* Build configuration list for PBXNativeTarget "fileop" */ = {
-			isa = XCConfigurationList;
-			buildConfigurations = (
-				722954B81D04ADAF00ECF9CA /* Debug */,
-				722954B91D04ADAF00ECF9CA /* Coverage */,
-				722954BA1D04ADAF00ECF9CA /* Release */,
-			);
-			defaultConfigurationIsVisible = 0;
-			defaultConfigurationName = Release;
-		};
 		726B2B671C645FC900388755 /* Build configuration list for PBXNativeTarget "UI Tests" */ = {
 			isa = XCConfigurationList;
 			buildConfigurations = (
@@ -3825,6 +3904,16 @@
 			defaultConfigurationIsVisible = 0;
 			defaultConfigurationName = Release;
 		};
+		72E6419F1D090F1C000404CA /* Build configuration list for PBXNativeTarget "fileop" */ = {
+			isa = XCConfigurationList;
+			buildConfigurations = (
+				72E641A01D090F1C000404CA /* Debug */,
+				72E641A11D090F1C000404CA /* Coverage */,
+				72E641A21D090F1C000404CA /* Release */,
+				72E641A31D090F1C000404CA /* Release-HTTP */,
+			);
+			defaultConfigurationIsVisible = 0;
+		};
 /* End XCConfigurationList section */
 	};
 	rootObject = 0867D690FE84028FC02AAC07 /* Project object */;
