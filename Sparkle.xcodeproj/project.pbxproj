--- conflicted
+++ resolved
@@ -1505,10 +1505,7 @@
 		1495006D195FBBBD00BC5B5B /* Sparkle */ = {
 			isa = PBXGroup;
 			children = (
-<<<<<<< HEAD
 				720767D11E2EB86200F9A850 /* AppKitPrevention.h */,
-=======
->>>>>>> 558cfd21
 				61299B3909CB055000B7442F /* Appcast Support */,
 				55C14BD5136EEFD000649790 /* Autoupdate */,
 				72F9EBE41D519425004AC8B6 /* Deprecated */,
@@ -1518,11 +1515,7 @@
 				61B5F8F309C4CE5900B25A18 /* Other Sources */,
 				61F83F6E0DBFE07A006FDD30 /* Update Control */,
 				61299B3A09CB056100B7442F /* User Interface */,
-<<<<<<< HEAD
 				72F94F551CC43D99002DEE68 /* XPC Services */,
-=======
-				720767D01E2E3DD300F9A850 /* AppKitPrevention.h */,
->>>>>>> 558cfd21
 			);
 			path = Sparkle;
 			sourceTree = "<group>";
@@ -2500,16 +2493,8 @@
 				LastUpgradeCheck = 0830;
 				ORGANIZATIONNAME = "Sparkle Project";
 				TargetAttributes = {
-<<<<<<< HEAD
-=======
-					5AA96C541E0AE0DB00CA4346 = {
-						CreatedOnToolsVersion = 8.0;
-						LastSwiftMigration = 0900;
-						ProvisioningStyle = Automatic;
-					};
->>>>>>> 558cfd21
 					612279D80DB5470200AB99EA = {
-						LastSwiftMigration = 0900;
+						LastSwiftMigration = 0800;
 						TestTargetID = 8DC2EF4F0486A6940098B216;
 					};
 					61B5F90109C4CEE200B25A18 = {
@@ -2539,13 +2524,13 @@
 					};
 					726E07AC1CAF08D6001A286B = {
 						CreatedOnToolsVersion = 7.3;
-					};
+				};
 					726E07EE1CAF37BD001A286B = {
 						CreatedOnToolsVersion = 7.3;
 						SystemCapabilities = {
 							com.apple.Sandbox = {
 								enabled = 1;
-							};
+			};
 						};
 					};
 					726E4A151C86C88F00C57C6A = {
@@ -2899,7 +2884,6 @@
 			isa = PBXShellScriptBuildPhase;
 			buildActionMask = 2147483647;
 			files = (
-<<<<<<< HEAD
 			);
 			inputPaths = (
 				"$(BUILT_PRODUCTS_DIR)/$(UNLOCALIZED_RESOURCES_FOLDER_PATH)/fr.lproj",
@@ -2907,27 +2891,6 @@
 			name = "Run Script: Link fr_CA to fr";
 			outputPaths = (
 				"$(BUILT_PRODUCTS_DIR)/$(UNLOCALIZED_RESOURCES_FOLDER_PATH)/fr_CA.lproj",
-=======
-				55C14BD4136EEFCE00649790 /* Autoupdate.m in Sources */,
-				72316BE01E0E17910039EFD9 /* SUApplicationInfo.m in Sources */,
-				72316BDB1E0E17180039EFD9 /* SUBundleIcon.m in Sources */,
-				F8761EB61ADC5E7A000C9034 /* SUCodeSigningVerifier.m in Sources */,
-				55C14F00136EF6B700649790 /* SUConstants.m in Sources */,
-				7275F9C31B5F1F2900B1D19E /* SUFileManager.m in Sources */,
-				722954C61D04E66F00ECF9CA /* SUFileOperationConstants.m in Sources */,
-				767B61AE1972D488004E0C3C /* SUGuidedPackageInstaller.m in Sources */,
-				55C14F0C136EF6EA00649790 /* SUHost.m in Sources */,
-				55C14F0D136EF6F200649790 /* SUInstaller.m in Sources */,
-				55C14F08136EF6DB00649790 /* SULog.m in Sources */,
-				726F2CE71BC9C3E2001971A4 /* SUOperatingSystem.m in Sources */,
-				55C14F24136EF86F00649790 /* SUPackageInstaller.m in Sources */,
-				55C14F21136EF84D00649790 /* SUPlainInstaller.m in Sources */,
-				55C14F22136EF86000649790 /* SUStandardVersionComparator.m in Sources */,
-				55C14F20136EF84300649790 /* SUStatusController.m in Sources */,
-				55C14F23136EF86700649790 /* SUSystemProfiler.m in Sources */,
-				E1EC2A301E21667000245715 /* SUTouchBarButtonGroup.m in Sources */,
-				720767CF1E2DC37400F9A850 /* TerminationListener.m in Sources */,
->>>>>>> 558cfd21
 			);
 			runOnlyForDeploymentPostprocessing = 0;
 			shellPath = /bin/sh;
