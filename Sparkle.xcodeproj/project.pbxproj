// !$*UTF8*$!
{
	archiveVersion = 1;
	classes = {
	};
	objectVersion = 46;
	objects = {

/* Begin PBXAggregateTarget section */
		1495005F195FB89400BC5B5B /* All */ = {
			isa = PBXAggregateTarget;
			buildConfigurationList = 14950060195FB89500BC5B5B /* Build configuration list for PBXAggregateTarget "All" */;
			buildPhases = (
			);
			dependencies = (
				14950064195FB8A600BC5B5B /* PBXTargetDependency */,
				14950066195FB8A600BC5B5B /* PBXTargetDependency */,
				14950068195FB8A600BC5B5B /* PBXTargetDependency */,
				1495006A195FB8A600BC5B5B /* PBXTargetDependency */,
			);
			name = All;
			productName = All;
		};
/* End PBXAggregateTarget section */

/* Begin PBXBuildFile section */
		1420DF50196247F900203BB0 /* Images.xcassets in Resources */ = {isa = PBXBuildFile; fileRef = 1420DF4F196247F900203BB0 /* Images.xcassets */; };
		142E0E0019A6954400E4312B /* Sparkle.framework in Copy Frameworks */ = {isa = PBXBuildFile; fileRef = 8DC2EF5B0486A6940098B216 /* Sparkle.framework */; settings = {ATTRIBUTES = (CodeSignOnCopy, RemoveHeadersOnCopy, ); }; };
		142E0E0219A6A14700E4312B /* Sparkle.framework in Copy Files */ = {isa = PBXBuildFile; fileRef = 8DC2EF5B0486A6940098B216 /* Sparkle.framework */; settings = {ATTRIBUTES = (CodeSignOnCopy, RemoveHeadersOnCopy, ); }; };
		142E0E0919A83AAC00E4312B /* SUBinaryDeltaTest.m in Sources */ = {isa = PBXBuildFile; fileRef = 142E0E0819A83AAC00E4312B /* SUBinaryDeltaTest.m */; };
		14652F7E19A9728A00959E44 /* bspatch.c in Sources */ = {isa = PBXBuildFile; fileRef = 5D06E8DC0FD68CB9005AE3F6 /* bspatch.c */; };
		14652F8019A9740F00959E44 /* Security.framework in Frameworks */ = {isa = PBXBuildFile; fileRef = 61B5F8F609C4CEB300B25A18 /* Security.framework */; };
		14652F8219A9746000959E44 /* SULog.m in Sources */ = {isa = PBXBuildFile; fileRef = 55C14F05136EF6DB00649790 /* SULog.m */; };
		14652F8419A978C200959E44 /* SUExport.h in Headers */ = {isa = PBXBuildFile; fileRef = 14652F8319A9759F00959E44 /* SUExport.h */; settings = {ATTRIBUTES = (Public, ); }; };
		14732BC01960F2C200593899 /* test_app_only_dsa_pub.pem in Resources */ = {isa = PBXBuildFile; fileRef = 14732BBF1960F0AC00593899 /* test_app_only_dsa_pub.pem */; };
		14732BD019610A0D00593899 /* Foundation.framework in Frameworks */ = {isa = PBXBuildFile; fileRef = 0867D69BFE84028FC02AAC07 /* Foundation.framework */; };
		14732BD119610A1200593899 /* AppKit.framework in Frameworks */ = {isa = PBXBuildFile; fileRef = 0867D6A5FE840307C02AAC07 /* AppKit.framework */; };
		14732BD319610A1800593899 /* XCTest.framework in Frameworks */ = {isa = PBXBuildFile; fileRef = 14732BD219610A1800593899 /* XCTest.framework */; };
		1495006E195FCE1100BC5B5B /* AppKit.framework in Frameworks */ = {isa = PBXBuildFile; fileRef = 0867D6A5FE840307C02AAC07 /* AppKit.framework */; };
		1495006F195FCE1800BC5B5B /* Foundation.framework in Frameworks */ = {isa = PBXBuildFile; fileRef = 0867D69BFE84028FC02AAC07 /* Foundation.framework */; };
		14950072195FCE4B00BC5B5B /* Foundation.framework in Frameworks */ = {isa = PBXBuildFile; fileRef = 0867D69BFE84028FC02AAC07 /* Foundation.framework */; };
		14950073195FCE4E00BC5B5B /* AppKit.framework in Frameworks */ = {isa = PBXBuildFile; fileRef = 0867D6A5FE840307C02AAC07 /* AppKit.framework */; };
		14958C6E19AEBC950061B14F /* signed-test-file.txt in Resources */ = {isa = PBXBuildFile; fileRef = 14958C6B19AEBC530061B14F /* signed-test-file.txt */; };
		14958C6F19AEBC980061B14F /* test-pubkey.pem in Resources */ = {isa = PBXBuildFile; fileRef = 14958C6C19AEBC610061B14F /* test-pubkey.pem */; };
		3772FEA913DE0B6B00F79537 /* SUVersionDisplayProtocol.h in Headers */ = {isa = PBXBuildFile; fileRef = 3772FEA813DE0B6B00F79537 /* SUVersionDisplayProtocol.h */; settings = {ATTRIBUTES = (Public, ); }; };
		55C14BEF136EF21700649790 /* SUStatus.xib in Resources */ = {isa = PBXBuildFile; fileRef = 55C14BD8136EF00C00649790 /* SUStatus.xib */; };
		55C14C04136EF26100649790 /* SUUpdateAlert.xib in Resources */ = {isa = PBXBuildFile; fileRef = 55C14BF0136EF26100649790 /* SUUpdateAlert.xib */; };
		55C14C19136EF2C700649790 /* SPUUpdatePermissionPrompt.xib in Resources */ = {isa = PBXBuildFile; fileRef = 55C14C05136EF2C700649790 /* SPUUpdatePermissionPrompt.xib */; };
		55C14F06136EF6DB00649790 /* SULog.h in Headers */ = {isa = PBXBuildFile; fileRef = 55C14F04136EF6DB00649790 /* SULog.h */; };
		55C14F07136EF6DB00649790 /* SULog.m in Sources */ = {isa = PBXBuildFile; fileRef = 55C14F05136EF6DB00649790 /* SULog.m */; };
		55E6F33319EC9F6C00005E76 /* SUErrors.h in Headers */ = {isa = PBXBuildFile; fileRef = 55E6F33219EC9F6C00005E76 /* SUErrors.h */; settings = {ATTRIBUTES = (Public, ); }; };
		5A4094481C74EA5200983BE0 /* SUAppcastTest.swift in Sources */ = {isa = PBXBuildFile; fileRef = 5AA4DCD01C73E5510078F128 /* SUAppcastTest.swift */; };
		5AD0FA7F1C73F2E2004BCEFF /* testappcast.xml in Resources */ = {isa = PBXBuildFile; fileRef = 5AD0FA7E1C73F2E2004BCEFF /* testappcast.xml */; };
		5AE459001C34118500E3BB47 /* SUUpdaterTest.m in Sources */ = {isa = PBXBuildFile; fileRef = 14950074195FDF5900BC5B5B /* SUUpdaterTest.m */; };
		5AE459021C34118500E3BB47 /* SUVersionComparisonTest.m in Sources */ = {isa = PBXBuildFile; fileRef = 61227A150DB548B800AB99EA /* SUVersionComparisonTest.m */; };
		5AF6C74F1AEA46D10014A3AB /* test.sparkle_guided.pkg in Resources */ = {isa = PBXBuildFile; fileRef = 5AF6C74E1AEA46D10014A3AB /* test.sparkle_guided.pkg */; };
		5AF6C7541AEA49840014A3AB /* SUInstallerTest.m in Sources */ = {isa = PBXBuildFile; fileRef = 5AF6C74C1AEA40760014A3AB /* SUInstallerTest.m */; };
		5AF9DC3C1981DBEE001EA135 /* SUDSAVerifierTest.m in Sources */ = {isa = PBXBuildFile; fileRef = 5AF9DC3B1981DBEE001EA135 /* SUDSAVerifierTest.m */; };
		5D06E8E90FD68CDB005AE3F6 /* bsdiff.c in Sources */ = {isa = PBXBuildFile; fileRef = 5D06E8DB0FD68CB9005AE3F6 /* bsdiff.c */; };
		5D06E8FF0FD68D6D005AE3F6 /* libbz2.dylib in Frameworks */ = {isa = PBXBuildFile; fileRef = 5D06E8FB0FD68D61005AE3F6 /* libbz2.dylib */; };
		5D06E9050FD68D7D005AE3F6 /* Foundation.framework in Frameworks */ = {isa = PBXBuildFile; fileRef = 0867D69BFE84028FC02AAC07 /* Foundation.framework */; };
		5D1AF58B0FD7678C0065DB48 /* libxar.1.dylib in Frameworks */ = {isa = PBXBuildFile; fileRef = 5D1AF5890FD7678C0065DB48 /* libxar.1.dylib */; };
		5D1AF5900FD767AD0065DB48 /* libxml2.dylib in Frameworks */ = {isa = PBXBuildFile; fileRef = 5D1AF58F0FD767AD0065DB48 /* libxml2.dylib */; };
		5D1AF59A0FD767E50065DB48 /* libz.dylib in Frameworks */ = {isa = PBXBuildFile; fileRef = 5D1AF5990FD767E50065DB48 /* libz.dylib */; };
		5F1510A21C96E591006E1629 /* testnamespaces.xml in Resources */ = {isa = PBXBuildFile; fileRef = 5F1510A11C96E591006E1629 /* testnamespaces.xml */; };
		61299A5C09CA6D4500B7442F /* SUConstants.h in Headers */ = {isa = PBXBuildFile; fileRef = 61299A5B09CA6D4500B7442F /* SUConstants.h */; settings = {ATTRIBUTES = (); }; };
		61299A6009CA6EB100B7442F /* SUConstants.m in Sources */ = {isa = PBXBuildFile; fileRef = 61299A5F09CA6EB100B7442F /* SUConstants.m */; };
		61299B3609CB04E000B7442F /* Sparkle.h in Headers */ = {isa = PBXBuildFile; fileRef = 61299B3509CB04E000B7442F /* Sparkle.h */; settings = {ATTRIBUTES = (Public, ); }; };
		612DCBB00D488BC60015DBEA /* SPUUpdatePermissionPrompt.m in Sources */ = {isa = PBXBuildFile; fileRef = 612DCBAE0D488BC60015DBEA /* SPUUpdatePermissionPrompt.m */; };
		615AE3D00D64DC40001CA7BD /* SUModelTranslation.plist in Resources */ = {isa = PBXBuildFile; fileRef = 615AE3CF0D64DC40001CA7BD /* SUModelTranslation.plist */; };
		6196CFF909C72148000DC222 /* SUStatusController.h in Headers */ = {isa = PBXBuildFile; fileRef = 6196CFE309C71ADE000DC222 /* SUStatusController.h */; settings = {ATTRIBUTES = (); }; };
		6196CFFA09C72149000DC222 /* SUStatusController.m in Sources */ = {isa = PBXBuildFile; fileRef = 6196CFE409C71ADE000DC222 /* SUStatusController.m */; };
		61A2259E0D1C495D00430CCD /* SUVersionComparisonProtocol.h in Headers */ = {isa = PBXBuildFile; fileRef = 61A2259C0D1C495D00430CCD /* SUVersionComparisonProtocol.h */; settings = {ATTRIBUTES = (Public, ); }; };
		61A225A40D1C4AC000430CCD /* SUStandardVersionComparator.h in Headers */ = {isa = PBXBuildFile; fileRef = 61A225A20D1C4AC000430CCD /* SUStandardVersionComparator.h */; settings = {ATTRIBUTES = (Public, ); }; };
		61A225A50D1C4AC000430CCD /* SUStandardVersionComparator.m in Sources */ = {isa = PBXBuildFile; fileRef = 61A225A30D1C4AC000430CCD /* SUStandardVersionComparator.m */; };
		61A2279C0D1CEE7600430CCD /* SUSystemProfiler.h in Headers */ = {isa = PBXBuildFile; fileRef = 61A2279A0D1CEE7600430CCD /* SUSystemProfiler.h */; settings = {ATTRIBUTES = (); }; };
		61A2279D0D1CEE7600430CCD /* SUSystemProfiler.m in Sources */ = {isa = PBXBuildFile; fileRef = 61A2279B0D1CEE7600430CCD /* SUSystemProfiler.m */; };
		61AAE8280A321A7F00D8810D /* Sparkle.strings in Resources */ = {isa = PBXBuildFile; fileRef = 61AAE8220A321A7F00D8810D /* Sparkle.strings */; };
		61B5F8ED09C4CE3C00B25A18 /* SPUUpdater.h in Headers */ = {isa = PBXBuildFile; fileRef = 61B5F8E309C4CE3C00B25A18 /* SPUUpdater.h */; settings = {ATTRIBUTES = (Public, ); }; };
		61B5F8EE09C4CE3C00B25A18 /* SPUUpdater.m in Sources */ = {isa = PBXBuildFile; fileRef = 61B5F8E409C4CE3C00B25A18 /* SPUUpdater.m */; };
		61B5F90F09C4CF3A00B25A18 /* Sparkle.framework in Frameworks */ = {isa = PBXBuildFile; fileRef = 8DC2EF5B0486A6940098B216 /* Sparkle.framework */; };
		61B5F92E09C4CFD800B25A18 /* InfoPlist.strings in Resources */ = {isa = PBXBuildFile; fileRef = 61B5F92A09C4CFD800B25A18 /* InfoPlist.strings */; };
		61B5F92F09C4CFD800B25A18 /* MainMenu.xib in Resources */ = {isa = PBXBuildFile; fileRef = 61B5F92C09C4CFD800B25A18 /* MainMenu.xib */; };
		61B5F93009C4CFDC00B25A18 /* main.m in Sources */ = {isa = PBXBuildFile; fileRef = 61B5F92409C4CFC900B25A18 /* main.m */; };
		61B5FBB709C4FAFF00B25A18 /* SUAppcast.m in Sources */ = {isa = PBXBuildFile; fileRef = 61B5FB9509C4F04600B25A18 /* SUAppcast.m */; };
		61B5FC0D09C4FC8200B25A18 /* SUAppcast.h in Headers */ = {isa = PBXBuildFile; fileRef = 61B5FB9409C4F04600B25A18 /* SUAppcast.h */; settings = {ATTRIBUTES = (Public, ); }; };
		61B5FC4C09C4FD5E00B25A18 /* WebKit.framework in Frameworks */ = {isa = PBXBuildFile; fileRef = 61B5FC3F09C4FD4000B25A18 /* WebKit.framework */; };
		61B5FC6F09C51F4900B25A18 /* SUAppcastItem.m in Sources */ = {isa = PBXBuildFile; fileRef = 61B5FC5409C5182000B25A18 /* SUAppcastItem.m */; };
		61B5FC7009C51F4A00B25A18 /* SUAppcastItem.h in Headers */ = {isa = PBXBuildFile; fileRef = 61B5FC5309C5182000B25A18 /* SUAppcastItem.h */; settings = {ATTRIBUTES = (Public, ); }; };
		61B5FCDE09C52A9F00B25A18 /* SUUpdateAlert.m in Sources */ = {isa = PBXBuildFile; fileRef = 61B5FCA109C5228F00B25A18 /* SUUpdateAlert.m */; };
		61B5FCDF09C52A9F00B25A18 /* SUUpdateAlert.h in Headers */ = {isa = PBXBuildFile; fileRef = 61B5FCA009C5228F00B25A18 /* SUUpdateAlert.h */; settings = {ATTRIBUTES = (); }; };
		61EF67560E25B58D00F754E0 /* SUHost.m in Sources */ = {isa = PBXBuildFile; fileRef = 61EF67550E25B58D00F754E0 /* SUHost.m */; };
		61EF67590E25C5B400F754E0 /* SUHost.h in Headers */ = {isa = PBXBuildFile; fileRef = 61EF67580E25C5B400F754E0 /* SUHost.h */; };
		61FA52880E2D9EA400EF58AD /* Sparkle.framework in Frameworks */ = {isa = PBXBuildFile; fileRef = 8DC2EF5B0486A6940098B216 /* Sparkle.framework */; settings = {ATTRIBUTES = (Required, ); }; };
		720B16451C66433D006985FB /* SUTestApplicationTest.swift in Sources */ = {isa = PBXBuildFile; fileRef = 720B16431C66433D006985FB /* SUTestApplicationTest.swift */; };
		720E217B1D0D00BF003A311C /* SPUUpdaterCycle.h in Headers */ = {isa = PBXBuildFile; fileRef = 720E21791D0D00BF003A311C /* SPUUpdaterCycle.h */; };
		720E217C1D0D00BF003A311C /* SPUUpdaterCycle.m in Sources */ = {isa = PBXBuildFile; fileRef = 720E217A1D0D00BF003A311C /* SPUUpdaterCycle.m */; };
		7210C7681B9A9A1500EB90AC /* SUUnarchiverTest.swift in Sources */ = {isa = PBXBuildFile; fileRef = 7210C7671B9A9A1500EB90AC /* SUUnarchiverTest.swift */; };
		7214B8811D456A8500CB5CED /* SPUBundleIcon.h in Headers */ = {isa = PBXBuildFile; fileRef = 7214B87F1D456A8500CB5CED /* SPUBundleIcon.h */; };
		7214B8821D456A8500CB5CED /* SPUBundleIcon.m in Sources */ = {isa = PBXBuildFile; fileRef = 7214B8801D456A8500CB5CED /* SPUBundleIcon.m */; };
		7214B8831D456C2400CB5CED /* SPUBundleIcon.m in Sources */ = {isa = PBXBuildFile; fileRef = 7214B8801D456A8500CB5CED /* SPUBundleIcon.m */; };
		7214B8841D456C9500CB5CED /* SPUBundleIcon.m in Sources */ = {isa = PBXBuildFile; fileRef = 7214B8801D456A8500CB5CED /* SPUBundleIcon.m */; };
		72162B061C82C8B30013C1C5 /* SUParameterAssert.h in Headers */ = {isa = PBXBuildFile; fileRef = 72162B051C82C8B30013C1C5 /* SUParameterAssert.h */; };
		72162B081C82C9600013C1C5 /* SULocalizations.h in Headers */ = {isa = PBXBuildFile; fileRef = 72162B071C82C9600013C1C5 /* SULocalizations.h */; };
		721652621D3C44A100FD13D8 /* SPUSystemAuthorization.m in Sources */ = {isa = PBXBuildFile; fileRef = 724BB3AC1D347EDE005D534A /* SPUSystemAuthorization.m */; };
		721BC20E1D1CDE55002BC71E /* SPULocalCacheDirectory.h in Headers */ = {isa = PBXBuildFile; fileRef = 721BC20C1D1CDE55002BC71E /* SPULocalCacheDirectory.h */; };
		721BC20F1D1CDE55002BC71E /* SPULocalCacheDirectory.m in Sources */ = {isa = PBXBuildFile; fileRef = 721BC20D1D1CDE55002BC71E /* SPULocalCacheDirectory.m */; };
		721BC2101D1CDE55002BC71E /* SPULocalCacheDirectory.m in Sources */ = {isa = PBXBuildFile; fileRef = 721BC20D1D1CDE55002BC71E /* SPULocalCacheDirectory.m */; };
		721C245A1CB75756005440CB /* Cocoa.framework in Frameworks */ = {isa = PBXBuildFile; fileRef = 525A278F133D6AE900FD8D70 /* Cocoa.framework */; };
		721C245C1CB7576E005440CB /* SUStatusController.m in Sources */ = {isa = PBXBuildFile; fileRef = 6196CFE409C71ADE000DC222 /* SUStatusController.m */; };
		721C245D1CB757C4005440CB /* SPUApplicationInfo.m in Sources */ = {isa = PBXBuildFile; fileRef = 725602D41C83551C00DAA70E /* SPUApplicationInfo.m */; };
		721C245E1CB757DE005440CB /* SUConstants.m in Sources */ = {isa = PBXBuildFile; fileRef = 61299A5F09CA6EB100B7442F /* SUConstants.m */; };
		721C24611CB75C5D005440CB /* SUHost.m in Sources */ = {isa = PBXBuildFile; fileRef = 61EF67550E25B58D00F754E0 /* SUHost.m */; };
		721C24621CB75C68005440CB /* SULog.m in Sources */ = {isa = PBXBuildFile; fileRef = 55C14F05136EF6DB00649790 /* SULog.m */; };
		721CF1A71AD7643600D9AC09 /* bsdiff.c in Sources */ = {isa = PBXBuildFile; fileRef = 5D06E8DB0FD68CB9005AE3F6 /* bsdiff.c */; settings = {COMPILER_FLAGS = "-w"; }; };
		721CF1A81AD7644100D9AC09 /* bspatch.c in Sources */ = {isa = PBXBuildFile; fileRef = 5D06E8DC0FD68CB9005AE3F6 /* bspatch.c */; settings = {COMPILER_FLAGS = "-w"; }; };
		721CF1A91AD7644C00D9AC09 /* sais.c in Sources */ = {isa = PBXBuildFile; fileRef = 7223E7611AD1AEFF008E3161 /* sais.c */; settings = {COMPILER_FLAGS = "-w"; }; };
		721CF1AA1AD7647000D9AC09 /* libxar.1.dylib in Frameworks */ = {isa = PBXBuildFile; fileRef = 5D1AF5890FD7678C0065DB48 /* libxar.1.dylib */; };
		721CF1AB1AD764EB00D9AC09 /* libbz2.dylib in Frameworks */ = {isa = PBXBuildFile; fileRef = 5D06E8FB0FD68D61005AE3F6 /* libbz2.dylib */; };
		721D8A611D48413B0032E472 /* Security.framework in Frameworks */ = {isa = PBXBuildFile; fileRef = 61B5F8F609C4CEB300B25A18 /* Security.framework */; };
		721D8A721D4950B80032E472 /* Autoupdate in Copy Tools */ = {isa = PBXBuildFile; fileRef = 72B398D21D3D879300EE297F /* Autoupdate */; settings = {ATTRIBUTES = (CodeSignOnCopy, ); }; };
		721D8A7B1D4963190032E472 /* SPULocalCacheDirectory.m in Sources */ = {isa = PBXBuildFile; fileRef = 721BC20D1D1CDE55002BC71E /* SPULocalCacheDirectory.m */; };
		721D8A811D498B9B0032E472 /* Updater.app in Copy Tools */ = {isa = PBXBuildFile; fileRef = 721C24451CB753E6005440CB /* Updater.app */; settings = {ATTRIBUTES = (RemoveHeadersOnCopy, ); }; };
		721D8A861D4ADFEB0032E472 /* SPULocalCacheDirectory.m in Sources */ = {isa = PBXBuildFile; fileRef = 721BC20D1D1CDE55002BC71E /* SPULocalCacheDirectory.m */; };
		721D8A871D4C5BF10032E472 /* SULog.m in Sources */ = {isa = PBXBuildFile; fileRef = 55C14F05136EF6DB00649790 /* SULog.m */; };
		721D8A8C1D4D3A6F0032E472 /* SPUInstallerValidation.m in Sources */ = {isa = PBXBuildFile; fileRef = 721D8A8B1D4D3A6F0032E472 /* SPUInstallerValidation.m */; };
		7223E7631AD1AEFF008E3161 /* sais.c in Sources */ = {isa = PBXBuildFile; fileRef = 7223E7611AD1AEFF008E3161 /* sais.c */; };
		7229E1B61C97C91100CB50D0 /* SUUpdateDriver.h in Headers */ = {isa = PBXBuildFile; fileRef = 7229E1B51C97C91100CB50D0 /* SUUpdateDriver.h */; };
		7229E1B91C97CC4D00CB50D0 /* SUScheduledUpdateDriver.h in Headers */ = {isa = PBXBuildFile; fileRef = 7229E1B71C97CC4D00CB50D0 /* SUScheduledUpdateDriver.h */; };
		7229E1BA1C97CC4D00CB50D0 /* SUScheduledUpdateDriver.m in Sources */ = {isa = PBXBuildFile; fileRef = 7229E1B81C97CC4D00CB50D0 /* SUScheduledUpdateDriver.m */; };
		7229E1BD1C98EFF200CB50D0 /* SUDownloadDriver.h in Headers */ = {isa = PBXBuildFile; fileRef = 7229E1BB1C98EFF200CB50D0 /* SUDownloadDriver.h */; };
		7229E1BE1C98EFF200CB50D0 /* SUDownloadDriver.m in Sources */ = {isa = PBXBuildFile; fileRef = 7229E1BC1C98EFF200CB50D0 /* SUDownloadDriver.m */; };
		723B252A1CEA7F3B00909873 /* bscommon.c in Sources */ = {isa = PBXBuildFile; fileRef = 72B09CE91CEA18900052EF9E /* bscommon.c */; };
		723B5DA71CF7AB0100365F95 /* main.m in Sources */ = {isa = PBXBuildFile; fileRef = 723B5DA01CF7AB0100365F95 /* main.m */; };
		723B5DA91CF7AB0100365F95 /* SPUDownloader.m in Sources */ = {isa = PBXBuildFile; fileRef = 723B5DA31CF7AB0100365F95 /* SPUDownloader.m */; };
		723B5DAA1CF7AB6A00365F95 /* SPUDownloader.m in Sources */ = {isa = PBXBuildFile; fileRef = 723B5DA31CF7AB0100365F95 /* SPUDownloader.m */; };
		7246E0A31C83B685003B4E75 /* SPUStandardUpdaterController.h in Headers */ = {isa = PBXBuildFile; fileRef = 7246E0A11C83B685003B4E75 /* SPUStandardUpdaterController.h */; settings = {ATTRIBUTES = (Public, ); }; };
		7246E0A41C83B685003B4E75 /* SPUStandardUpdaterController.m in Sources */ = {isa = PBXBuildFile; fileRef = 7246E0A21C83B685003B4E75 /* SPUStandardUpdaterController.m */; };
		724BB3711D31D0B7005D534A /* SUInstallerConnection.m in Sources */ = {isa = PBXBuildFile; fileRef = 724BB3701D31D0B7005D534A /* SUInstallerConnection.m */; };
		724BB3731D31D0B7005D534A /* main.m in Sources */ = {isa = PBXBuildFile; fileRef = 724BB3721D31D0B7005D534A /* main.m */; };
		724BB3841D3203BA005D534A /* org.sparkle-project.InstallerConnection.xpc in Embed XPC Services */ = {isa = PBXBuildFile; fileRef = 724BB36C1D31D0B7005D534A /* org.sparkle-project.InstallerConnection.xpc */; settings = {ATTRIBUTES = (RemoveHeadersOnCopy, ); }; };
		724BB3871D32A167005D534A /* SUXPCInstallerConnection.h in Headers */ = {isa = PBXBuildFile; fileRef = 724BB3851D32A167005D534A /* SUXPCInstallerConnection.h */; };
		724BB3881D32A167005D534A /* SUXPCInstallerConnection.m in Sources */ = {isa = PBXBuildFile; fileRef = 724BB3861D32A167005D534A /* SUXPCInstallerConnection.m */; };
		724BB3891D32B915005D534A /* SUInstallerConnection.m in Sources */ = {isa = PBXBuildFile; fileRef = 724BB3701D31D0B7005D534A /* SUInstallerConnection.m */; };
		724BB3981D333832005D534A /* SUInstallerStatus.m in Sources */ = {isa = PBXBuildFile; fileRef = 724BB3971D333832005D534A /* SUInstallerStatus.m */; };
		724BB39A1D333832005D534A /* main.m in Sources */ = {isa = PBXBuildFile; fileRef = 724BB3991D333832005D534A /* main.m */; };
		724BB39E1D333832005D534A /* org.sparkle-project.InstallerStatus.xpc in Embed XPC Services */ = {isa = PBXBuildFile; fileRef = 724BB3931D333832005D534A /* org.sparkle-project.InstallerStatus.xpc */; settings = {ATTRIBUTES = (RemoveHeadersOnCopy, ); }; };
		724BB3A81D33461B005D534A /* SUXPCInstallerStatus.h in Headers */ = {isa = PBXBuildFile; fileRef = 724BB3A61D33461B005D534A /* SUXPCInstallerStatus.h */; };
		724BB3A91D33461B005D534A /* SUXPCInstallerStatus.m in Sources */ = {isa = PBXBuildFile; fileRef = 724BB3A71D33461B005D534A /* SUXPCInstallerStatus.m */; };
		724BB3AA1D3347C2005D534A /* SUInstallerStatus.m in Sources */ = {isa = PBXBuildFile; fileRef = 724BB3971D333832005D534A /* SUInstallerStatus.m */; };
		724BB3AF1D34828A005D534A /* SPUSystemAuthorization.m in Sources */ = {isa = PBXBuildFile; fileRef = 724BB3AC1D347EDE005D534A /* SPUSystemAuthorization.m */; };
		724BB3B01D3482BA005D534A /* SPUSystemAuthorization.m in Sources */ = {isa = PBXBuildFile; fileRef = 724BB3AC1D347EDE005D534A /* SPUSystemAuthorization.m */; };
		724BB3B11D3484B2005D534A /* SPUSystemAuthorization.m in Sources */ = {isa = PBXBuildFile; fileRef = 724BB3AC1D347EDE005D534A /* SPUSystemAuthorization.m */; };
		724BB3B21D34862A005D534A /* SPUSystemAuthorization.m in Sources */ = {isa = PBXBuildFile; fileRef = 724BB3AC1D347EDE005D534A /* SPUSystemAuthorization.m */; };
		724BB3B71D35ABA8005D534A /* Security.framework in Frameworks */ = {isa = PBXBuildFile; fileRef = 61B5F8F609C4CEB300B25A18 /* Security.framework */; };
		725264A91D5FBD9100CD6400 /* Sparkle.strings in Resources */ = {isa = PBXBuildFile; fileRef = 61AAE8220A321A7F00D8810D /* Sparkle.strings */; };
		725602D51C83551C00DAA70E /* SPUApplicationInfo.h in Headers */ = {isa = PBXBuildFile; fileRef = 725602D31C83551C00DAA70E /* SPUApplicationInfo.h */; };
		725602D61C83551C00DAA70E /* SPUApplicationInfo.m in Sources */ = {isa = PBXBuildFile; fileRef = 725602D41C83551C00DAA70E /* SPUApplicationInfo.m */; };
		725CB9571C7120410064365A /* SPUUserDriver.h in Headers */ = {isa = PBXBuildFile; fileRef = 725CB9561C7120410064365A /* SPUUserDriver.h */; settings = {ATTRIBUTES = (Public, ); }; };
		725CB95A1C7121830064365A /* SPUStandardUserDriver.h in Headers */ = {isa = PBXBuildFile; fileRef = 725CB9581C7121830064365A /* SPUStandardUserDriver.h */; settings = {ATTRIBUTES = (Public, ); }; };
		725CB95B1C7121830064365A /* SPUStandardUserDriver.m in Sources */ = {isa = PBXBuildFile; fileRef = 725CB9591C7121830064365A /* SPUStandardUserDriver.m */; };
		725F97771C8A62F500265BE4 /* SUAdHocCodeSigning.m in Sources */ = {isa = PBXBuildFile; fileRef = 725F97751C8A62F500265BE4 /* SUAdHocCodeSigning.m */; };
		725F97781C8A65AC00265BE4 /* SUAdHocCodeSigning.m in Sources */ = {isa = PBXBuildFile; fileRef = 725F97751C8A62F500265BE4 /* SUAdHocCodeSigning.m */; };
		725F977B1C8A896F00265BE4 /* SPUUserDriverCoreComponent.h in Headers */ = {isa = PBXBuildFile; fileRef = 725F97791C8A896F00265BE4 /* SPUUserDriverCoreComponent.h */; settings = {ATTRIBUTES = (Public, ); }; };
		725F977C1C8A896F00265BE4 /* SPUUserDriverCoreComponent.m in Sources */ = {isa = PBXBuildFile; fileRef = 725F977A1C8A896F00265BE4 /* SPUUserDriverCoreComponent.m */; };
		725F97841C8AA90000265BE4 /* SUPopUpTitlebarUserDriver.m in Sources */ = {isa = PBXBuildFile; fileRef = 725F97831C8AA90000265BE4 /* SUPopUpTitlebarUserDriver.m */; };
		725F97A51C8B304D00265BE4 /* SUInstallUpdateViewController.m in Sources */ = {isa = PBXBuildFile; fileRef = 725F97A31C8B304D00265BE4 /* SUInstallUpdateViewController.m */; };
		725F97A61C8B304D00265BE4 /* SUInstallUpdateViewController.xib in Resources */ = {isa = PBXBuildFile; fileRef = 725F97A41C8B304D00265BE4 /* SUInstallUpdateViewController.xib */; };
		725F97A81C8B42D700265BE4 /* SPUStandardUserDriverProtocol.h in Headers */ = {isa = PBXBuildFile; fileRef = 725F97A71C8B42D700265BE4 /* SPUStandardUserDriverProtocol.h */; settings = {ATTRIBUTES = (Public, ); }; };
		7267E5751D3D895B00D1BF90 /* SUBinaryDeltaApply.m in Sources */ = {isa = PBXBuildFile; fileRef = 7267E56F1D3D895B00D1BF90 /* SUBinaryDeltaApply.m */; };
		7267E5761D3D895B00D1BF90 /* SUBinaryDeltaApply.m in Sources */ = {isa = PBXBuildFile; fileRef = 7267E56F1D3D895B00D1BF90 /* SUBinaryDeltaApply.m */; };
		7267E5771D3D895B00D1BF90 /* SUBinaryDeltaCommon.m in Sources */ = {isa = PBXBuildFile; fileRef = 7267E5711D3D895B00D1BF90 /* SUBinaryDeltaCommon.m */; };
		7267E5781D3D895B00D1BF90 /* SUBinaryDeltaCommon.m in Sources */ = {isa = PBXBuildFile; fileRef = 7267E5711D3D895B00D1BF90 /* SUBinaryDeltaCommon.m */; };
		7267E5791D3D895B00D1BF90 /* SUBinaryDeltaCreate.m in Sources */ = {isa = PBXBuildFile; fileRef = 7267E5731D3D895B00D1BF90 /* SUBinaryDeltaCreate.m */; };
		7267E57A1D3D895B00D1BF90 /* SUBinaryDeltaCreate.m in Sources */ = {isa = PBXBuildFile; fileRef = 7267E5731D3D895B00D1BF90 /* SUBinaryDeltaCreate.m */; };
		7267E57C1D3D895B00D1BF90 /* SUBinaryDeltaTool.m in Sources */ = {isa = PBXBuildFile; fileRef = 7267E5741D3D895B00D1BF90 /* SUBinaryDeltaTool.m */; };
		7267E57F1D3D896700D1BF90 /* SUBinaryDeltaUnarchiver.m in Sources */ = {isa = PBXBuildFile; fileRef = 7267E57E1D3D896700D1BF90 /* SUBinaryDeltaUnarchiver.m */; };
		7267E5861D3D89B300D1BF90 /* SUDiskImageUnarchiver.m in Sources */ = {isa = PBXBuildFile; fileRef = 7267E5811D3D89B300D1BF90 /* SUDiskImageUnarchiver.m */; };
		7267E5871D3D89B300D1BF90 /* SUPipedUnarchiver.m in Sources */ = {isa = PBXBuildFile; fileRef = 7267E5831D3D89B300D1BF90 /* SUPipedUnarchiver.m */; };
		7267E5881D3D89B300D1BF90 /* SUUnarchiver.m in Sources */ = {isa = PBXBuildFile; fileRef = 7267E5851D3D89B300D1BF90 /* SUUnarchiver.m */; };
		7267E59C1D3D8A5A00D1BF90 /* SUCodeSigningVerifier.m in Sources */ = {isa = PBXBuildFile; fileRef = 7267E5991D3D8A5A00D1BF90 /* SUCodeSigningVerifier.m */; };
		7267E59D1D3D8A5A00D1BF90 /* SUDSAVerifier.m in Sources */ = {isa = PBXBuildFile; fileRef = 7267E59B1D3D8A5A00D1BF90 /* SUDSAVerifier.m */; };
		7267E59F1D3D8A6F00D1BF90 /* main.m in Sources */ = {isa = PBXBuildFile; fileRef = 7267E59E1D3D8A6F00D1BF90 /* main.m */; };
		7267E5A21D3D8A7E00D1BF90 /* AppInstaller.m in Sources */ = {isa = PBXBuildFile; fileRef = 7267E5A11D3D8A7E00D1BF90 /* AppInstaller.m */; };
		7267E5A81D3D8A9900D1BF90 /* AgentConnection.m in Sources */ = {isa = PBXBuildFile; fileRef = 7267E5A71D3D8A9900D1BF90 /* AgentConnection.m */; };
		7267E5AB1D3D8AA800D1BF90 /* TerminationListener.m in Sources */ = {isa = PBXBuildFile; fileRef = 7267E5AA1D3D8AA800D1BF90 /* TerminationListener.m */; };
		7267E5AE1D3D8AB700D1BF90 /* SPUInstallationInputData.m in Sources */ = {isa = PBXBuildFile; fileRef = 7267E5AD1D3D8AB700D1BF90 /* SPUInstallationInputData.m */; };
		7267E5B11D3D8AD500D1BF90 /* SPUMessageTypes.h in Headers */ = {isa = PBXBuildFile; fileRef = 7267E5AF1D3D8AD500D1BF90 /* SPUMessageTypes.h */; };
		7267E5B21D3D8AD500D1BF90 /* SPUMessageTypes.m in Sources */ = {isa = PBXBuildFile; fileRef = 7267E5B01D3D8AD500D1BF90 /* SPUMessageTypes.m */; };
		7267E5B31D3D8AD500D1BF90 /* SPUMessageTypes.m in Sources */ = {isa = PBXBuildFile; fileRef = 7267E5B01D3D8AD500D1BF90 /* SPUMessageTypes.m */; };
		7267E5B61D3D8AEE00D1BF90 /* SPUInstallationInfo.h in Headers */ = {isa = PBXBuildFile; fileRef = 7267E5B41D3D8AEE00D1BF90 /* SPUInstallationInfo.h */; };
		7267E5B71D3D8AEE00D1BF90 /* SPUInstallationInfo.m in Sources */ = {isa = PBXBuildFile; fileRef = 7267E5B51D3D8AEE00D1BF90 /* SPUInstallationInfo.m */; };
		7267E5B81D3D8AEE00D1BF90 /* SPUInstallationInfo.m in Sources */ = {isa = PBXBuildFile; fileRef = 7267E5B51D3D8AEE00D1BF90 /* SPUInstallationInfo.m */; };
		7267E5C21D3D8B2700D1BF90 /* SUGuidedPackageInstaller.m in Sources */ = {isa = PBXBuildFile; fileRef = 7267E5BB1D3D8B2700D1BF90 /* SUGuidedPackageInstaller.m */; };
		7267E5C31D3D8B2700D1BF90 /* SUInstaller.m in Sources */ = {isa = PBXBuildFile; fileRef = 7267E5BD1D3D8B2700D1BF90 /* SUInstaller.m */; };
		7267E5C41D3D8B2700D1BF90 /* SUPackageInstaller.m in Sources */ = {isa = PBXBuildFile; fileRef = 7267E5BF1D3D8B2700D1BF90 /* SUPackageInstaller.m */; };
		7267E5C51D3D8B2700D1BF90 /* SUPlainInstaller.m in Sources */ = {isa = PBXBuildFile; fileRef = 7267E5C11D3D8B2700D1BF90 /* SUPlainInstaller.m */; };
		7267E5C91D3D8C4300D1BF90 /* CoreServices.framework in Frameworks */ = {isa = PBXBuildFile; fileRef = 721BC20A1D17A5AD002BC71E /* CoreServices.framework */; };
		7267E5CA1D3D8C4800D1BF90 /* Foundation.framework in Frameworks */ = {isa = PBXBuildFile; fileRef = 0867D69BFE84028FC02AAC07 /* Foundation.framework */; };
		7267E5CB1D3D8C6400D1BF90 /* SUAppcastItem.m in Sources */ = {isa = PBXBuildFile; fileRef = 61B5FC5409C5182000B25A18 /* SUAppcastItem.m */; };
		7267E5CC1D3D8C6B00D1BF90 /* SUConstants.m in Sources */ = {isa = PBXBuildFile; fileRef = 61299A5F09CA6EB100B7442F /* SUConstants.m */; };
		7267E5CD1D3D8C7200D1BF90 /* SPUSecureCoding.m in Sources */ = {isa = PBXBuildFile; fileRef = 726E075B1CA3A6D6001A286B /* SPUSecureCoding.m */; };
		7267E5CE1D3D8C7500D1BF90 /* SULog.m in Sources */ = {isa = PBXBuildFile; fileRef = 55C14F05136EF6DB00649790 /* SULog.m */; };
		7267E5D21D3D8CE800D1BF90 /* bsdiff.c in Sources */ = {isa = PBXBuildFile; fileRef = 5D06E8DB0FD68CB9005AE3F6 /* bsdiff.c */; };
		7267E5D31D3D8CF200D1BF90 /* bscommon.c in Sources */ = {isa = PBXBuildFile; fileRef = 72B09CE91CEA18900052EF9E /* bscommon.c */; };
		7267E5D41D3D8CF200D1BF90 /* bspatch.c in Sources */ = {isa = PBXBuildFile; fileRef = 5D06E8DC0FD68CB9005AE3F6 /* bspatch.c */; };
		7267E5D51D3D8D2800D1BF90 /* libxar.tbd in Frameworks */ = {isa = PBXBuildFile; fileRef = 726E07681CA616A4001A286B /* libxar.tbd */; };
		7267E5D61D3D8D3500D1BF90 /* libbz2.tbd in Frameworks */ = {isa = PBXBuildFile; fileRef = 726E076A1CA616B3001A286B /* libbz2.tbd */; };
		7267E5D71D3D8D3F00D1BF90 /* SUHost.m in Sources */ = {isa = PBXBuildFile; fileRef = 61EF67550E25B58D00F754E0 /* SUHost.m */; };
		7267E5D81D3D8D4400D1BF90 /* SUStandardVersionComparator.m in Sources */ = {isa = PBXBuildFile; fileRef = 61A225A30D1C4AC000430CCD /* SUStandardVersionComparator.m */; };
		7267E5D91D3D8D4B00D1BF90 /* sais.c in Sources */ = {isa = PBXBuildFile; fileRef = 7223E7611AD1AEFF008E3161 /* sais.c */; };
		7267E5DC1D3D8F1E00D1BF90 /* SPUMessageTypes.m in Sources */ = {isa = PBXBuildFile; fileRef = 7267E5B01D3D8AD500D1BF90 /* SPUMessageTypes.m */; };
		7267E5DF1D3D8FFA00D1BF90 /* SPUInstallationInputData.m in Sources */ = {isa = PBXBuildFile; fileRef = 7267E5AD1D3D8AB700D1BF90 /* SPUInstallationInputData.m */; };
		7267E5E11D3D901600D1BF90 /* SPUMessageTypes.m in Sources */ = {isa = PBXBuildFile; fileRef = 7267E5B01D3D8AD500D1BF90 /* SPUMessageTypes.m */; };
		7267E5E51D3D90AA00D1BF90 /* SUFileManager.h in Headers */ = {isa = PBXBuildFile; fileRef = 7267E5E31D3D90AA00D1BF90 /* SUFileManager.h */; };
		7267E5E61D3D90AA00D1BF90 /* SUFileManager.m in Sources */ = {isa = PBXBuildFile; fileRef = 7267E5E41D3D90AA00D1BF90 /* SUFileManager.m */; };
		7267E5E71D3D90AA00D1BF90 /* SUFileManager.m in Sources */ = {isa = PBXBuildFile; fileRef = 7267E5E41D3D90AA00D1BF90 /* SUFileManager.m */; };
		7267E5E81D3D90AA00D1BF90 /* SUFileManager.m in Sources */ = {isa = PBXBuildFile; fileRef = 7267E5E41D3D90AA00D1BF90 /* SUFileManager.m */; };
		7267E5E91D3D90AA00D1BF90 /* SUFileManager.m in Sources */ = {isa = PBXBuildFile; fileRef = 7267E5E41D3D90AA00D1BF90 /* SUFileManager.m */; };
		7267E5EA1D3D90AA00D1BF90 /* SUFileManager.m in Sources */ = {isa = PBXBuildFile; fileRef = 7267E5E41D3D90AA00D1BF90 /* SUFileManager.m */; };
		7267E5EB1D3D90C200D1BF90 /* SUFileManager.m in Sources */ = {isa = PBXBuildFile; fileRef = 7267E5E41D3D90AA00D1BF90 /* SUFileManager.m */; };
		7267E5EC1D3D912900D1BF90 /* SUInstaller.m in Sources */ = {isa = PBXBuildFile; fileRef = 7267E5BD1D3D8B2700D1BF90 /* SUInstaller.m */; };
		7267E5ED1D3D912E00D1BF90 /* SUUnarchiver.m in Sources */ = {isa = PBXBuildFile; fileRef = 7267E5851D3D89B300D1BF90 /* SUUnarchiver.m */; };
		7267E5EE1D3D915900D1BF90 /* SUBinaryDeltaApply.m in Sources */ = {isa = PBXBuildFile; fileRef = 7267E56F1D3D895B00D1BF90 /* SUBinaryDeltaApply.m */; };
		7267E5EF1D3D915900D1BF90 /* SUBinaryDeltaCommon.m in Sources */ = {isa = PBXBuildFile; fileRef = 7267E5711D3D895B00D1BF90 /* SUBinaryDeltaCommon.m */; };
		7267E5F01D3D915900D1BF90 /* SUBinaryDeltaCreate.m in Sources */ = {isa = PBXBuildFile; fileRef = 7267E5731D3D895B00D1BF90 /* SUBinaryDeltaCreate.m */; };
		7267E5F11D3D917A00D1BF90 /* SUBinaryDeltaUnarchiver.m in Sources */ = {isa = PBXBuildFile; fileRef = 7267E57E1D3D896700D1BF90 /* SUBinaryDeltaUnarchiver.m */; };
		7267E5F21D3D918000D1BF90 /* SUDSAVerifier.m in Sources */ = {isa = PBXBuildFile; fileRef = 7267E59B1D3D8A5A00D1BF90 /* SUDSAVerifier.m */; };
		7267E5F31D3D918500D1BF90 /* SUCodeSigningVerifier.m in Sources */ = {isa = PBXBuildFile; fileRef = 7267E5991D3D8A5A00D1BF90 /* SUCodeSigningVerifier.m */; };
		7267E5F41D3D918B00D1BF90 /* SUGuidedPackageInstaller.m in Sources */ = {isa = PBXBuildFile; fileRef = 7267E5BB1D3D8B2700D1BF90 /* SUGuidedPackageInstaller.m */; };
		7267E5F51D3D918B00D1BF90 /* SUPackageInstaller.m in Sources */ = {isa = PBXBuildFile; fileRef = 7267E5BF1D3D8B2700D1BF90 /* SUPackageInstaller.m */; };
		7267E5F61D3D919000D1BF90 /* SUDiskImageUnarchiver.m in Sources */ = {isa = PBXBuildFile; fileRef = 7267E5811D3D89B300D1BF90 /* SUDiskImageUnarchiver.m */; };
		7267E5F71D3D919600D1BF90 /* SUPlainInstaller.m in Sources */ = {isa = PBXBuildFile; fileRef = 7267E5C11D3D8B2700D1BF90 /* SUPlainInstaller.m */; };
		7267E5F81D3D91A800D1BF90 /* SUPipedUnarchiver.m in Sources */ = {isa = PBXBuildFile; fileRef = 7267E5831D3D89B300D1BF90 /* SUPipedUnarchiver.m */; };
		7267E5F91D3D92DA00D1BF90 /* Autoupdate in CopyFiles */ = {isa = PBXBuildFile; fileRef = 72B398D21D3D879300EE297F /* Autoupdate */; };
		7267E5FA1D3DAC3600D1BF90 /* StatusInfo.m in Sources */ = {isa = PBXBuildFile; fileRef = 7267E5A41D3D8A8A00D1BF90 /* StatusInfo.m */; };
		7267E5FD1D3DD1B700D1BF90 /* SUDownloadedUpdate.h in Headers */ = {isa = PBXBuildFile; fileRef = 7267E5FB1D3DD1B700D1BF90 /* SUDownloadedUpdate.h */; };
		7267E5FE1D3DD1B700D1BF90 /* SUDownloadedUpdate.m in Sources */ = {isa = PBXBuildFile; fileRef = 7267E5FC1D3DD1B700D1BF90 /* SUDownloadedUpdate.m */; };
		7267E5FF1D3DD1B700D1BF90 /* SUDownloadedUpdate.m in Sources */ = {isa = PBXBuildFile; fileRef = 7267E5FC1D3DD1B700D1BF90 /* SUDownloadedUpdate.m */; };
		7267E6001D3DD1B700D1BF90 /* SUDownloadedUpdate.m in Sources */ = {isa = PBXBuildFile; fileRef = 7267E5FC1D3DD1B700D1BF90 /* SUDownloadedUpdate.m */; };
		726DF88E1C84277600188804 /* SPUStatusCompletionResults.h in Headers */ = {isa = PBXBuildFile; fileRef = 726DF88D1C84277500188804 /* SPUStatusCompletionResults.h */; settings = {ATTRIBUTES = (Public, ); }; };
		726E075C1CA3A6D6001A286B /* SPUSecureCoding.h in Headers */ = {isa = PBXBuildFile; fileRef = 726E075A1CA3A6D6001A286B /* SPUSecureCoding.h */; };
		726E075D1CA3A6D6001A286B /* SPUSecureCoding.m in Sources */ = {isa = PBXBuildFile; fileRef = 726E075B1CA3A6D6001A286B /* SPUSecureCoding.m */; };
		726E078D1CA891E9001A286B /* SPUUpdaterSettings.h in Headers */ = {isa = PBXBuildFile; fileRef = 726E078B1CA891E9001A286B /* SPUUpdaterSettings.h */; settings = {ATTRIBUTES = (Public, ); }; };
		726E078E1CA891E9001A286B /* SPUUpdaterSettings.m in Sources */ = {isa = PBXBuildFile; fileRef = 726E078C1CA891E9001A286B /* SPUUpdaterSettings.m */; };
		726E07B21CAF08D6001A286B /* SUInstallerLauncher.m in Sources */ = {isa = PBXBuildFile; fileRef = 726E07B11CAF08D6001A286B /* SUInstallerLauncher.m */; };
		726E07B41CAF08D6001A286B /* main.m in Sources */ = {isa = PBXBuildFile; fileRef = 726E07B31CAF08D6001A286B /* main.m */; };
		726E07BF1CAF0C6C001A286B /* SUConstants.m in Sources */ = {isa = PBXBuildFile; fileRef = 61299A5F09CA6EB100B7442F /* SUConstants.m */; };
		726E07C01CAF15B7001A286B /* SULog.m in Sources */ = {isa = PBXBuildFile; fileRef = 55C14F05136EF6DB00649790 /* SULog.m */; };
		726E4A1B1C86C88F00C57C6A /* TestAppHelper.m in Sources */ = {isa = PBXBuildFile; fileRef = 726E4A1A1C86C88F00C57C6A /* TestAppHelper.m */; };
		726E4A1D1C86C88F00C57C6A /* main.m in Sources */ = {isa = PBXBuildFile; fileRef = 726E4A1C1C86C88F00C57C6A /* main.m */; };
		726E4A211C86C88F00C57C6A /* TestAppHelper.xpc in Embed XPC Services */ = {isa = PBXBuildFile; fileRef = 726E4A161C86C88F00C57C6A /* TestAppHelper.xpc */; settings = {ATTRIBUTES = (RemoveHeadersOnCopy, ); }; };
		726E4A2B1C87D56200C57C6A /* SUTestWebServer.m in Sources */ = {isa = PBXBuildFile; fileRef = A5BF4F1C1BC7668B007A052A /* SUTestWebServer.m */; };
		726E4A301C87DC1700C57C6A /* Sparkle.framework in Frameworks */ = {isa = PBXBuildFile; fileRef = 8DC2EF5B0486A6940098B216 /* Sparkle.framework */; };
		726E4A371C89116000C57C6A /* SPUStandardUserDriverDelegate.h in Headers */ = {isa = PBXBuildFile; fileRef = 726E4A361C89116000C57C6A /* SPUStandardUserDriverDelegate.h */; settings = {ATTRIBUTES = (Public, ); }; };
		726F2CE51BC9C33D001971A4 /* SUOperatingSystem.h in Headers */ = {isa = PBXBuildFile; fileRef = 726F2CE31BC9C33D001971A4 /* SUOperatingSystem.h */; };
		726F2CE61BC9C33D001971A4 /* SUOperatingSystem.m in Sources */ = {isa = PBXBuildFile; fileRef = 726F2CE41BC9C33D001971A4 /* SUOperatingSystem.m */; };
		726F2CE81BC9C48F001971A4 /* SUConstants.m in Sources */ = {isa = PBXBuildFile; fileRef = 61299A5F09CA6EB100B7442F /* SUConstants.m */; };
		726F2CE91BC9C499001971A4 /* SUOperatingSystem.m in Sources */ = {isa = PBXBuildFile; fileRef = 726F2CE41BC9C33D001971A4 /* SUOperatingSystem.m */; };
		726F2CEB1BC9C733001971A4 /* SUConstants.m in Sources */ = {isa = PBXBuildFile; fileRef = 61299A5F09CA6EB100B7442F /* SUConstants.m */; };
		728337A61C9E6FF40085AA99 /* SUProbeInstallStatus.h in Headers */ = {isa = PBXBuildFile; fileRef = 728337A41C9E6FF40085AA99 /* SUProbeInstallStatus.h */; };
		728337A71C9E6FF40085AA99 /* SUProbeInstallStatus.m in Sources */ = {isa = PBXBuildFile; fileRef = 728337A51C9E6FF40085AA99 /* SUProbeInstallStatus.m */; };
		728638ED1CAF50CE00783084 /* SUConstants.m in Sources */ = {isa = PBXBuildFile; fileRef = 61299A5F09CA6EB100B7442F /* SUConstants.m */; };
		7293A1AE1CEE933800B957A7 /* SPUURLRequest.h in Headers */ = {isa = PBXBuildFile; fileRef = 7293A1AC1CEE933800B957A7 /* SPUURLRequest.h */; };
		7293A1AF1CEE933800B957A7 /* SPUURLRequest.m in Sources */ = {isa = PBXBuildFile; fileRef = 7293A1AD1CEE933800B957A7 /* SPUURLRequest.m */; };
		7293A1B11CEE9B9F00B957A7 /* SPUURLRequest.m in Sources */ = {isa = PBXBuildFile; fileRef = 7293A1AD1CEE933800B957A7 /* SPUURLRequest.m */; };
		72A1C2631CD6849C004CD282 /* SPUUpdatePermissionPrompt.h in Headers */ = {isa = PBXBuildFile; fileRef = 612DCBAD0D488BC60015DBEA /* SPUUpdatePermissionPrompt.h */; };
		72A450531C69A68900D67EEA /* SPUUpdatePermissionResponse.h in Headers */ = {isa = PBXBuildFile; fileRef = 72A450511C69A68900D67EEA /* SPUUpdatePermissionResponse.h */; settings = {ATTRIBUTES = (Public, ); }; };
		72A450541C69A68900D67EEA /* SPUUpdatePermissionResponse.m in Sources */ = {isa = PBXBuildFile; fileRef = 72A450521C69A68900D67EEA /* SPUUpdatePermissionResponse.m */; };
		72A4A2401BB6567D00E7820D /* SUFileManagerTest.swift in Sources */ = {isa = PBXBuildFile; fileRef = 72A4A23F1BB6567D00E7820D /* SUFileManagerTest.swift */; };
		72A5D5A61D6928630009E5AC /* Foundation.framework in Frameworks */ = {isa = PBXBuildFile; fileRef = 0867D69BFE84028FC02AAC07 /* Foundation.framework */; };
		72A5D5AD1D6929F80009E5AC /* SPUXPCServiceInfo.m in Sources */ = {isa = PBXBuildFile; fileRef = 72F94F571CC44DE1002DEE68 /* SPUXPCServiceInfo.m */; };
		72A5D5AE1D6929F80009E5AC /* SUInstallerLauncher.m in Sources */ = {isa = PBXBuildFile; fileRef = 726E07B11CAF08D6001A286B /* SUInstallerLauncher.m */; };
		72A5D5AF1D6929F80009E5AC /* SPUDownloader.m in Sources */ = {isa = PBXBuildFile; fileRef = 723B5DA31CF7AB0100365F95 /* SPUDownloader.m */; };
		72A5D5B01D6929F80009E5AC /* SUInstallerConnection.m in Sources */ = {isa = PBXBuildFile; fileRef = 724BB3701D31D0B7005D534A /* SUInstallerConnection.m */; };
		72A5D5B11D6929F80009E5AC /* SUXPCInstallerConnection.m in Sources */ = {isa = PBXBuildFile; fileRef = 724BB3861D32A167005D534A /* SUXPCInstallerConnection.m */; };
		72A5D5B21D6929F80009E5AC /* SUInstallerStatus.m in Sources */ = {isa = PBXBuildFile; fileRef = 724BB3971D333832005D534A /* SUInstallerStatus.m */; };
		72A5D5B31D6929F80009E5AC /* SUXPCInstallerStatus.m in Sources */ = {isa = PBXBuildFile; fileRef = 724BB3A71D33461B005D534A /* SUXPCInstallerStatus.m */; };
		72A5D5B41D6929F80009E5AC /* SPUInstallationInputData.m in Sources */ = {isa = PBXBuildFile; fileRef = 7267E5AD1D3D8AB700D1BF90 /* SPUInstallationInputData.m */; };
		72A5D5B51D6929F80009E5AC /* SPUMessageTypes.m in Sources */ = {isa = PBXBuildFile; fileRef = 7267E5B01D3D8AD500D1BF90 /* SPUMessageTypes.m */; };
		72A5D5B61D6929F80009E5AC /* SPUSecureCoding.m in Sources */ = {isa = PBXBuildFile; fileRef = 726E075B1CA3A6D6001A286B /* SPUSecureCoding.m */; };
		72A5D5B71D6929F80009E5AC /* SPUInstallationInfo.m in Sources */ = {isa = PBXBuildFile; fileRef = 7267E5B51D3D8AEE00D1BF90 /* SPUInstallationInfo.m */; };
		72A5D5B81D6929F80009E5AC /* SPUSystemAuthorization.m in Sources */ = {isa = PBXBuildFile; fileRef = 724BB3AC1D347EDE005D534A /* SPUSystemAuthorization.m */; };
		72A5D5B91D6929F80009E5AC /* SUAppcast.m in Sources */ = {isa = PBXBuildFile; fileRef = 61B5FB9509C4F04600B25A18 /* SUAppcast.m */; };
		72A5D5BA1D6929F80009E5AC /* SUAppcastItem.m in Sources */ = {isa = PBXBuildFile; fileRef = 61B5FC5409C5182000B25A18 /* SUAppcastItem.m */; };
		72A5D5BB1D6929F80009E5AC /* SPUURLDownload.m in Sources */ = {isa = PBXBuildFile; fileRef = 72B09CE61CE6BCBD0052EF9E /* SPUURLDownload.m */; };
		72A5D5BC1D6929F80009E5AC /* SPUURLRequest.m in Sources */ = {isa = PBXBuildFile; fileRef = 7293A1AD1CEE933800B957A7 /* SPUURLRequest.m */; };
		72A5D5BD1D6929F80009E5AC /* SPUDownloadData.m in Sources */ = {isa = PBXBuildFile; fileRef = 72F9EC431D5E9ED8004AC8B6 /* SPUDownloadData.m */; };
		72A5D5BE1D6929F80009E5AC /* SUStandardVersionComparator.m in Sources */ = {isa = PBXBuildFile; fileRef = 61A225A30D1C4AC000430CCD /* SUStandardVersionComparator.m */; };
		72A5D5BF1D6929F80009E5AC /* SUSystemProfiler.m in Sources */ = {isa = PBXBuildFile; fileRef = 61A2279B0D1CEE7600430CCD /* SUSystemProfiler.m */; };
		72A5D5C01D6929F80009E5AC /* SUConstants.m in Sources */ = {isa = PBXBuildFile; fileRef = 61299A5F09CA6EB100B7442F /* SUConstants.m */; };
		72A5D5C11D6929F80009E5AC /* SUHost.m in Sources */ = {isa = PBXBuildFile; fileRef = 61EF67550E25B58D00F754E0 /* SUHost.m */; };
		72A5D5C21D6929F80009E5AC /* SUFileManager.m in Sources */ = {isa = PBXBuildFile; fileRef = 7267E5E41D3D90AA00D1BF90 /* SUFileManager.m */; };
		72A5D5C31D6929F80009E5AC /* SPULocalCacheDirectory.m in Sources */ = {isa = PBXBuildFile; fileRef = 721BC20D1D1CDE55002BC71E /* SPULocalCacheDirectory.m */; };
		72A5D5C51D6929F80009E5AC /* SULog.m in Sources */ = {isa = PBXBuildFile; fileRef = 55C14F05136EF6DB00649790 /* SULog.m */; };
		72A5D5C61D6929F80009E5AC /* SUOperatingSystem.m in Sources */ = {isa = PBXBuildFile; fileRef = 726F2CE41BC9C33D001971A4 /* SUOperatingSystem.m */; };
		72A5D5C81D6929F80009E5AC /* SUUserInitiatedUpdateDriver.m in Sources */ = {isa = PBXBuildFile; fileRef = 72B767DD1C9CDB9700A07552 /* SUUserInitiatedUpdateDriver.m */; };
		72A5D5C91D6929F80009E5AC /* SUScheduledUpdateDriver.m in Sources */ = {isa = PBXBuildFile; fileRef = 7229E1B81C97CC4D00CB50D0 /* SUScheduledUpdateDriver.m */; };
		72A5D5CA1D6929F80009E5AC /* SUProbingUpdateDriver.m in Sources */ = {isa = PBXBuildFile; fileRef = 72B767D11C9C7B9300A07552 /* SUProbingUpdateDriver.m */; };
		72A5D5CB1D6929F80009E5AC /* SUAutomaticUpdateDriver.m in Sources */ = {isa = PBXBuildFile; fileRef = 72B767E51C9CFD7200A07552 /* SUAutomaticUpdateDriver.m */; };
		72A5D5CC1D6929F80009E5AC /* SUUIBasedUpdateDriver.m in Sources */ = {isa = PBXBuildFile; fileRef = 72B767D91C9CD2E400A07552 /* SUUIBasedUpdateDriver.m */; };
		72A5D5CD1D6929F80009E5AC /* SUCoreBasedUpdateDriver.m in Sources */ = {isa = PBXBuildFile; fileRef = 72B767E11C9CE90A00A07552 /* SUCoreBasedUpdateDriver.m */; };
		72A5D5CE1D6929F80009E5AC /* SUBasicUpdateDriver.m in Sources */ = {isa = PBXBuildFile; fileRef = 72B767D51C9C8B5C00A07552 /* SUBasicUpdateDriver.m */; };
		72A5D5CF1D6929F80009E5AC /* SUInstallerDriver.m in Sources */ = {isa = PBXBuildFile; fileRef = 72B767CD1C9B924900A07552 /* SUInstallerDriver.m */; };
		72A5D5D01D6929F80009E5AC /* SUDownloadDriver.m in Sources */ = {isa = PBXBuildFile; fileRef = 7229E1BC1C98EFF200CB50D0 /* SUDownloadDriver.m */; };
		72A5D5D11D6929F80009E5AC /* SUAppcastDriver.m in Sources */ = {isa = PBXBuildFile; fileRef = 72B767C91C9B707000A07552 /* SUAppcastDriver.m */; };
		72A5D5D21D6929F80009E5AC /* SUProbeInstallStatus.m in Sources */ = {isa = PBXBuildFile; fileRef = 728337A51C9E6FF40085AA99 /* SUProbeInstallStatus.m */; };
		72A5D5D31D6929F80009E5AC /* SUDownloadedUpdate.m in Sources */ = {isa = PBXBuildFile; fileRef = 7267E5FC1D3DD1B700D1BF90 /* SUDownloadedUpdate.m */; };
		72A5D5D41D6929F80009E5AC /* SPUUpdater.m in Sources */ = {isa = PBXBuildFile; fileRef = 61B5F8E409C4CE3C00B25A18 /* SPUUpdater.m */; };
		72A5D5D51D6929F80009E5AC /* SPUUpdaterSettings.m in Sources */ = {isa = PBXBuildFile; fileRef = 726E078C1CA891E9001A286B /* SPUUpdaterSettings.m */; };
		72A5D5D61D6929F80009E5AC /* SPUUpdatePermissionRequest.m in Sources */ = {isa = PBXBuildFile; fileRef = 72DBA37C1D60CC34002594A8 /* SPUUpdatePermissionRequest.m */; };
		72A5D5D71D6929F80009E5AC /* SPUUpdatePermissionResponse.m in Sources */ = {isa = PBXBuildFile; fileRef = 72A450521C69A68900D67EEA /* SPUUpdatePermissionResponse.m */; };
		72A5D5D81D6929F80009E5AC /* SPUUpdaterCycle.m in Sources */ = {isa = PBXBuildFile; fileRef = 720E217A1D0D00BF003A311C /* SPUUpdaterCycle.m */; };
		72A5D5D91D6929F90009E5AC /* SPUUpdaterTimer.m in Sources */ = {isa = PBXBuildFile; fileRef = 72F9EC3E1D5E823F004AC8B6 /* SPUUpdaterTimer.m */; };
		72A5D5DA1D6929F90009E5AC /* SPUUserDriverCoreComponent.m in Sources */ = {isa = PBXBuildFile; fileRef = 725F977A1C8A896F00265BE4 /* SPUUserDriverCoreComponent.m */; };
		72A5D5DC1D692A4E0009E5AC /* SUCodeSigningVerifier.m in Sources */ = {isa = PBXBuildFile; fileRef = 7267E5991D3D8A5A00D1BF90 /* SUCodeSigningVerifier.m */; };
		72A5D5DE1D692ACC0009E5AC /* SparkleCore.h in Headers */ = {isa = PBXBuildFile; fileRef = 72A5D5DD1D692ACC0009E5AC /* SparkleCore.h */; settings = {ATTRIBUTES = (Public, ); }; };
		72A5D5DF1D692B570009E5AC /* SUAppcast.h in Headers */ = {isa = PBXBuildFile; fileRef = 61B5FB9409C4F04600B25A18 /* SUAppcast.h */; settings = {ATTRIBUTES = (Public, ); }; };
		72A5D5E01D692B570009E5AC /* SUAppcastItem.h in Headers */ = {isa = PBXBuildFile; fileRef = 61B5FC5309C5182000B25A18 /* SUAppcastItem.h */; settings = {ATTRIBUTES = (Public, ); }; };
		72A5D5E11D692B660009E5AC /* SUStandardVersionComparator.h in Headers */ = {isa = PBXBuildFile; fileRef = 61A225A20D1C4AC000430CCD /* SUStandardVersionComparator.h */; settings = {ATTRIBUTES = (Public, ); }; };
		72A5D5E21D692B770009E5AC /* SPUUpdater.h in Headers */ = {isa = PBXBuildFile; fileRef = 61B5F8E309C4CE3C00B25A18 /* SPUUpdater.h */; settings = {ATTRIBUTES = (Public, ); }; };
		72A5D5E31D692B770009E5AC /* SPUUpdaterSettings.h in Headers */ = {isa = PBXBuildFile; fileRef = 726E078B1CA891E9001A286B /* SPUUpdaterSettings.h */; settings = {ATTRIBUTES = (Public, ); }; };
		72A5D5E41D692B770009E5AC /* SPUUpdaterDelegate.h in Headers */ = {isa = PBXBuildFile; fileRef = 72F9EC471D5EA7D3004AC8B6 /* SPUUpdaterDelegate.h */; settings = {ATTRIBUTES = (Public, ); }; };
		72A5D5E51D692B8C0009E5AC /* SUVersionComparisonProtocol.h in Headers */ = {isa = PBXBuildFile; fileRef = 61A2259C0D1C495D00430CCD /* SUVersionComparisonProtocol.h */; settings = {ATTRIBUTES = (Public, ); }; };
		72A5D5E61D692BA20009E5AC /* SUErrors.h in Headers */ = {isa = PBXBuildFile; fileRef = 55E6F33219EC9F6C00005E76 /* SUErrors.h */; settings = {ATTRIBUTES = (Public, ); }; };
		72A5D5E71D692BB00009E5AC /* SPUUpdatePermissionRequest.h in Headers */ = {isa = PBXBuildFile; fileRef = 72DBA37B1D60CC34002594A8 /* SPUUpdatePermissionRequest.h */; settings = {ATTRIBUTES = (Public, ); }; };
		72A5D5E81D692BBB0009E5AC /* SPUUpdatePermissionResponse.h in Headers */ = {isa = PBXBuildFile; fileRef = 72A450511C69A68900D67EEA /* SPUUpdatePermissionResponse.h */; settings = {ATTRIBUTES = (Public, ); }; };
		72A5D5E91D692BC80009E5AC /* SPUUserDriver.h in Headers */ = {isa = PBXBuildFile; fileRef = 725CB9561C7120410064365A /* SPUUserDriver.h */; settings = {ATTRIBUTES = (Public, ); }; };
		72A5D5EA1D692BC80009E5AC /* SPUUserDriverCoreComponent.h in Headers */ = {isa = PBXBuildFile; fileRef = 725F97791C8A896F00265BE4 /* SPUUserDriverCoreComponent.h */; settings = {ATTRIBUTES = (Public, ); }; };
		72A5D5EB1D692BD40009E5AC /* SPUDownloadData.h in Headers */ = {isa = PBXBuildFile; fileRef = 72F9EC421D5E9ED8004AC8B6 /* SPUDownloadData.h */; settings = {ATTRIBUTES = (Public, ); }; };
		72A5D5EF1D692C440009E5AC /* Autoupdate in CopyFiles */ = {isa = PBXBuildFile; fileRef = 72B398D21D3D879300EE297F /* Autoupdate */; };
		72A5D5F01D692C4B0009E5AC /* Updater.app in CopyFiles */ = {isa = PBXBuildFile; fileRef = 721C24451CB753E6005440CB /* Updater.app */; settings = {ATTRIBUTES = (RemoveHeadersOnCopy, ); }; };
		72A5D5F41D692CF50009E5AC /* SparkleCore.framework in Frameworks */ = {isa = PBXBuildFile; fileRef = 72A5D59C1D6927730009E5AC /* SparkleCore.framework */; };
		72A5D5F51D692CFE0009E5AC /* SparkleCore.framework in Copy Sparkle */ = {isa = PBXBuildFile; fileRef = 72A5D59C1D6927730009E5AC /* SparkleCore.framework */; settings = {ATTRIBUTES = (CodeSignOnCopy, RemoveHeadersOnCopy, ); }; };
		72A5D5F71D692D900009E5AC /* SPUApplicationInfo.m in Sources */ = {isa = PBXBuildFile; fileRef = 725602D41C83551C00DAA70E /* SPUApplicationInfo.m */; };
		72A5D5F81D692F2B0009E5AC /* SUExport.h in Headers */ = {isa = PBXBuildFile; fileRef = 14652F8319A9759F00959E44 /* SUExport.h */; settings = {ATTRIBUTES = (Public, ); }; };
		72A5D5F91D692F4C0009E5AC /* SPUStatusCompletionResults.h in Headers */ = {isa = PBXBuildFile; fileRef = 726DF88D1C84277500188804 /* SPUStatusCompletionResults.h */; settings = {ATTRIBUTES = (Public, ); }; };
		72A5D5FB1D69312F0009E5AC /* SPUBundleIcon.m in Sources */ = {isa = PBXBuildFile; fileRef = 7214B8801D456A8500CB5CED /* SPUBundleIcon.m */; };
		72A5D5FE1D6931880009E5AC /* SPUApplicationIcon.h in Headers */ = {isa = PBXBuildFile; fileRef = 72A5D5FC1D6931880009E5AC /* SPUApplicationIcon.h */; };
		72A5D5FF1D6931880009E5AC /* SPUApplicationIcon.m in Sources */ = {isa = PBXBuildFile; fileRef = 72A5D5FD1D6931880009E5AC /* SPUApplicationIcon.m */; };
		72A5D6001D6932540009E5AC /* SPUApplicationIcon.m in Sources */ = {isa = PBXBuildFile; fileRef = 72A5D5FD1D6931880009E5AC /* SPUApplicationIcon.m */; };
		72A6F98A1C94E2D6005F404C /* SUUpdaterDelegate.h in Headers */ = {isa = PBXBuildFile; fileRef = 72A6F9891C94E2D6005F404C /* SUUpdaterDelegate.h */; settings = {ATTRIBUTES = (Public, ); }; };
		72AC6B261B9AAC8800F62325 /* SparkleTestCodeSignApp.tar.gz in Resources */ = {isa = PBXBuildFile; fileRef = 72AC6B251B9AAC8800F62325 /* SparkleTestCodeSignApp.tar.gz */; };
		72AC6B281B9AAD6700F62325 /* SparkleTestCodeSignApp.tar in Resources */ = {isa = PBXBuildFile; fileRef = 72AC6B271B9AAD6700F62325 /* SparkleTestCodeSignApp.tar */; };
		72AC6B2A1B9AAF3A00F62325 /* SparkleTestCodeSignApp.tar.bz2 in Resources */ = {isa = PBXBuildFile; fileRef = 72AC6B291B9AAF3A00F62325 /* SparkleTestCodeSignApp.tar.bz2 */; };
		72AC6B2C1B9AB0EE00F62325 /* SparkleTestCodeSignApp.tar.xz in Resources */ = {isa = PBXBuildFile; fileRef = 72AC6B2B1B9AB0EE00F62325 /* SparkleTestCodeSignApp.tar.xz */; };
		72AC6B2E1B9B218C00F62325 /* SparkleTestCodeSignApp.dmg in Resources */ = {isa = PBXBuildFile; fileRef = 72AC6B2D1B9B218C00F62325 /* SparkleTestCodeSignApp.dmg */; };
		72B09CE71CE6BCBD0052EF9E /* SPUURLDownload.h in Headers */ = {isa = PBXBuildFile; fileRef = 72B09CE51CE6BCBD0052EF9E /* SPUURLDownload.h */; };
		72B09CE81CE6BCBD0052EF9E /* SPUURLDownload.m in Sources */ = {isa = PBXBuildFile; fileRef = 72B09CE61CE6BCBD0052EF9E /* SPUURLDownload.m */; };
		72B09CEC1CEA18900052EF9E /* bscommon.c in Sources */ = {isa = PBXBuildFile; fileRef = 72B09CE91CEA18900052EF9E /* bscommon.c */; };
		72B767CA1C9B707000A07552 /* SUAppcastDriver.h in Headers */ = {isa = PBXBuildFile; fileRef = 72B767C81C9B707000A07552 /* SUAppcastDriver.h */; };
		72B767CB1C9B707000A07552 /* SUAppcastDriver.m in Sources */ = {isa = PBXBuildFile; fileRef = 72B767C91C9B707000A07552 /* SUAppcastDriver.m */; };
		72B767CE1C9B924900A07552 /* SUInstallerDriver.h in Headers */ = {isa = PBXBuildFile; fileRef = 72B767CC1C9B924900A07552 /* SUInstallerDriver.h */; };
		72B767CF1C9B924900A07552 /* SUInstallerDriver.m in Sources */ = {isa = PBXBuildFile; fileRef = 72B767CD1C9B924900A07552 /* SUInstallerDriver.m */; };
		72B767D21C9C7B9300A07552 /* SUProbingUpdateDriver.h in Headers */ = {isa = PBXBuildFile; fileRef = 72B767D01C9C7B9300A07552 /* SUProbingUpdateDriver.h */; };
		72B767D31C9C7B9300A07552 /* SUProbingUpdateDriver.m in Sources */ = {isa = PBXBuildFile; fileRef = 72B767D11C9C7B9300A07552 /* SUProbingUpdateDriver.m */; };
		72B767D61C9C8B5C00A07552 /* SUBasicUpdateDriver.h in Headers */ = {isa = PBXBuildFile; fileRef = 72B767D41C9C8B5C00A07552 /* SUBasicUpdateDriver.h */; };
		72B767D71C9C8B5C00A07552 /* SUBasicUpdateDriver.m in Sources */ = {isa = PBXBuildFile; fileRef = 72B767D51C9C8B5C00A07552 /* SUBasicUpdateDriver.m */; };
		72B767DA1C9CD2E400A07552 /* SUUIBasedUpdateDriver.h in Headers */ = {isa = PBXBuildFile; fileRef = 72B767D81C9CD2E400A07552 /* SUUIBasedUpdateDriver.h */; };
		72B767DB1C9CD2E400A07552 /* SUUIBasedUpdateDriver.m in Sources */ = {isa = PBXBuildFile; fileRef = 72B767D91C9CD2E400A07552 /* SUUIBasedUpdateDriver.m */; };
		72B767DE1C9CDB9700A07552 /* SUUserInitiatedUpdateDriver.h in Headers */ = {isa = PBXBuildFile; fileRef = 72B767DC1C9CDB9700A07552 /* SUUserInitiatedUpdateDriver.h */; };
		72B767DF1C9CDB9700A07552 /* SUUserInitiatedUpdateDriver.m in Sources */ = {isa = PBXBuildFile; fileRef = 72B767DD1C9CDB9700A07552 /* SUUserInitiatedUpdateDriver.m */; };
		72B767E21C9CE90A00A07552 /* SUCoreBasedUpdateDriver.h in Headers */ = {isa = PBXBuildFile; fileRef = 72B767E01C9CE90A00A07552 /* SUCoreBasedUpdateDriver.h */; };
		72B767E31C9CE90A00A07552 /* SUCoreBasedUpdateDriver.m in Sources */ = {isa = PBXBuildFile; fileRef = 72B767E11C9CE90A00A07552 /* SUCoreBasedUpdateDriver.m */; };
		72B767E61C9CFD7200A07552 /* SUAutomaticUpdateDriver.h in Headers */ = {isa = PBXBuildFile; fileRef = 72B767E41C9CFD7200A07552 /* SUAutomaticUpdateDriver.h */; };
		72B767E71C9CFD7200A07552 /* SUAutomaticUpdateDriver.m in Sources */ = {isa = PBXBuildFile; fileRef = 72B767E51C9CFD7200A07552 /* SUAutomaticUpdateDriver.m */; };
		72D954811CBACC35006F28BD /* InstallerProgressAppController.m in Sources */ = {isa = PBXBuildFile; fileRef = 72D954801CBACC35006F28BD /* InstallerProgressAppController.m */; };
		72D954831CBAD34F006F28BD /* main.m in Sources */ = {isa = PBXBuildFile; fileRef = 72D954821CBAD34F006F28BD /* main.m */; };
		72D954861CBB179D006F28BD /* Images.xcassets in Resources */ = {isa = PBXBuildFile; fileRef = 1420DF4F196247F900203BB0 /* Images.xcassets */; };
		72D954A21CBB415C006F28BD /* SPUCommandLineDriver.m in Sources */ = {isa = PBXBuildFile; fileRef = 72D954A11CBB415C006F28BD /* SPUCommandLineDriver.m */; };
		72D954A51CBB415C006F28BD /* main.m in Sources */ = {isa = PBXBuildFile; fileRef = 72D954A41CBB415C006F28BD /* main.m */; };
		72D954B81CBB467F006F28BD /* SPUCommandLineUserDriver.m in Sources */ = {isa = PBXBuildFile; fileRef = 72D954B71CBB467F006F28BD /* SPUCommandLineUserDriver.m */; };
		72DBA37D1D60CC34002594A8 /* SPUUpdatePermissionRequest.h in Headers */ = {isa = PBXBuildFile; fileRef = 72DBA37B1D60CC34002594A8 /* SPUUpdatePermissionRequest.h */; settings = {ATTRIBUTES = (Public, ); }; };
		72DBA37E1D60CC34002594A8 /* SPUUpdatePermissionRequest.m in Sources */ = {isa = PBXBuildFile; fileRef = 72DBA37C1D60CC34002594A8 /* SPUUpdatePermissionRequest.m */; };
		72DBA37F1D62C23E002594A8 /* SUCodeSigningVerifier.m in Sources */ = {isa = PBXBuildFile; fileRef = 7267E5991D3D8A5A00D1BF90 /* SUCodeSigningVerifier.m */; };
		72E45CF31B640CDD005C701A /* SUTestApplicationDelegate.m in Sources */ = {isa = PBXBuildFile; fileRef = 72E45CF21B640CDD005C701A /* SUTestApplicationDelegate.m */; };
		72E45CF71B640DAE005C701A /* SUUpdateSettingsWindowController.m in Sources */ = {isa = PBXBuildFile; fileRef = 72E45CF51B640DAE005C701A /* SUUpdateSettingsWindowController.m */; };
		72E45CF81B640DAE005C701A /* SUUpdateSettingsWindowController.xib in Resources */ = {isa = PBXBuildFile; fileRef = 72E45CF61B640DAE005C701A /* SUUpdateSettingsWindowController.xib */; };
		72E45CFC1B641961005C701A /* sparkletestcast.xml in Resources */ = {isa = PBXBuildFile; fileRef = 72E45CFB1B641961005C701A /* sparkletestcast.xml */; };
		72E45CFE1B641D0D005C701A /* test_app_only_dsa_priv_dont_ever_do_this_for_real.pem in Resources */ = {isa = PBXBuildFile; fileRef = 72E45CFD1B641D0D005C701A /* test_app_only_dsa_priv_dont_ever_do_this_for_real.pem */; };
		72E45DDD1B65C3BD005C701A /* sign_update in Resources */ = {isa = PBXBuildFile; fileRef = 72E45DDC1B65C3BD005C701A /* sign_update */; };
		72E539121D68C3FA0092CE5E /* SPUDownloadData.m in Sources */ = {isa = PBXBuildFile; fileRef = 72F9EC431D5E9ED8004AC8B6 /* SPUDownloadData.m */; };
		72EB87EA1CB8798800C37F42 /* ShowInstallerProgress.m in Sources */ = {isa = PBXBuildFile; fileRef = 72EB87E91CB8798800C37F42 /* ShowInstallerProgress.m */; };
		72EB87EB1CB8859100C37F42 /* Updater.app in CopyFiles */ = {isa = PBXBuildFile; fileRef = 721C24451CB753E6005440CB /* Updater.app */; settings = {ATTRIBUTES = (RemoveHeadersOnCopy, ); }; };
		72EB87EC1CB8887E00C37F42 /* SUStatus.xib in Resources */ = {isa = PBXBuildFile; fileRef = 55C14BD8136EF00C00649790 /* SUStatus.xib */; };
		72F94F581CC44DE1002DEE68 /* SPUXPCServiceInfo.h in Headers */ = {isa = PBXBuildFile; fileRef = 72F94F561CC44DE1002DEE68 /* SPUXPCServiceInfo.h */; };
		72F94F591CC44DE1002DEE68 /* SPUXPCServiceInfo.m in Sources */ = {isa = PBXBuildFile; fileRef = 72F94F571CC44DE1002DEE68 /* SPUXPCServiceInfo.m */; };
		72F94F5A1CC450DE002DEE68 /* SUInstallerLauncher.m in Sources */ = {isa = PBXBuildFile; fileRef = 726E07B11CAF08D6001A286B /* SUInstallerLauncher.m */; };
		72F94F5D1CC455B4002DEE68 /* org.sparkle-project.InstallerLauncher.xpc in Embed XPC Services */ = {isa = PBXBuildFile; fileRef = 726E07AD1CAF08D6001A286B /* org.sparkle-project.InstallerLauncher.xpc */; settings = {ATTRIBUTES = (RemoveHeadersOnCopy, ); }; };
		72F94F5E1CC455B4002DEE68 /* org.sparkle-project.Downloader.xpc in Embed XPC Services */ = {isa = PBXBuildFile; fileRef = 726E07EF1CAF37BD001A286B /* org.sparkle-project.Downloader.xpc */; settings = {ATTRIBUTES = (RemoveHeadersOnCopy, ); }; };
		72F9EBE21D517E2F004AC8B6 /* SUUpdater.h in Headers */ = {isa = PBXBuildFile; fileRef = 72F9EBE01D517E2F004AC8B6 /* SUUpdater.h */; settings = {ATTRIBUTES = (Public, ); }; };
		72F9EBE31D517E2F004AC8B6 /* SUUpdater.m in Sources */ = {isa = PBXBuildFile; fileRef = 72F9EBE11D517E2F004AC8B6 /* SUUpdater.m */; };
		72F9EC341D5BF542004AC8B6 /* SUFileManager.m in Sources */ = {isa = PBXBuildFile; fileRef = 7267E5E41D3D90AA00D1BF90 /* SUFileManager.m */; };
		72F9EC351D5BF54E004AC8B6 /* SUFileManager.m in Sources */ = {isa = PBXBuildFile; fileRef = 7267E5E41D3D90AA00D1BF90 /* SUFileManager.m */; };
		72F9EC3F1D5E823F004AC8B6 /* SPUUpdaterTimer.h in Headers */ = {isa = PBXBuildFile; fileRef = 72F9EC3D1D5E823F004AC8B6 /* SPUUpdaterTimer.h */; };
		72F9EC401D5E823F004AC8B6 /* SPUUpdaterTimer.m in Sources */ = {isa = PBXBuildFile; fileRef = 72F9EC3E1D5E823F004AC8B6 /* SPUUpdaterTimer.m */; };
		72F9EC441D5E9ED8004AC8B6 /* SPUDownloadData.h in Headers */ = {isa = PBXBuildFile; fileRef = 72F9EC421D5E9ED8004AC8B6 /* SPUDownloadData.h */; settings = {ATTRIBUTES = (Public, ); }; };
		72F9EC451D5E9ED8004AC8B6 /* SPUDownloadData.m in Sources */ = {isa = PBXBuildFile; fileRef = 72F9EC431D5E9ED8004AC8B6 /* SPUDownloadData.m */; };
		72F9EC481D5EA904004AC8B6 /* SPUUpdaterDelegate.h in Headers */ = {isa = PBXBuildFile; fileRef = 72F9EC471D5EA7D3004AC8B6 /* SPUUpdaterDelegate.h */; settings = {ATTRIBUTES = (Public, ); }; };
		72F9EC4B1D5F53A7004AC8B6 /* SPUUserDriverUIComponent.h in Headers */ = {isa = PBXBuildFile; fileRef = 72F9EC491D5F53A7004AC8B6 /* SPUUserDriverUIComponent.h */; settings = {ATTRIBUTES = (Public, ); }; };
		72F9EC4C1D5F53A7004AC8B6 /* SPUUserDriverUIComponent.m in Sources */ = {isa = PBXBuildFile; fileRef = 72F9EC4A1D5F53A7004AC8B6 /* SPUUserDriverUIComponent.m */; };
		C23E885B1BE7B24F0050BB73 /* SparkleTestCodeSignApp.enc.dmg in Resources */ = {isa = PBXBuildFile; fileRef = C23E88591BE7AF890050BB73 /* SparkleTestCodeSignApp.enc.dmg */; };
		F8761EB11ADC5068000C9034 /* SUCodeSigningVerifierTest.m in Sources */ = {isa = PBXBuildFile; fileRef = F8761EB01ADC5068000C9034 /* SUCodeSigningVerifierTest.m */; };
		F8761EB31ADC50EB000C9034 /* SparkleTestCodeSignApp.zip in Resources */ = {isa = PBXBuildFile; fileRef = F8761EB21ADC50EB000C9034 /* SparkleTestCodeSignApp.zip */; };
/* End PBXBuildFile section */

/* Begin PBXContainerItemProxy section */
		1454BA1519637EDB00344E57 /* PBXContainerItemProxy */ = {
			isa = PBXContainerItemProxy;
			containerPortal = 0867D690FE84028FC02AAC07 /* Project object */;
			proxyType = 1;
			remoteGlobalIDString = 61B5F90109C4CEE200B25A18;
			remoteInfo = "Sparkle Test App";
		};
		1454BA1719637EE900344E57 /* PBXContainerItemProxy */ = {
			isa = PBXContainerItemProxy;
			containerPortal = 0867D690FE84028FC02AAC07 /* Project object */;
			proxyType = 1;
			remoteGlobalIDString = 1420DF491962329200203BB0;
			remoteInfo = Documentation;
		};
		14732BCA1960F73500593899 /* PBXContainerItemProxy */ = {
			isa = PBXContainerItemProxy;
			containerPortal = 0867D690FE84028FC02AAC07 /* Project object */;
			proxyType = 1;
			remoteGlobalIDString = 8DC2EF4F0486A6940098B216;
			remoteInfo = Sparkle;
		};
		14732BCE1960F73500593899 /* PBXContainerItemProxy */ = {
			isa = PBXContainerItemProxy;
			containerPortal = 0867D690FE84028FC02AAC07 /* Project object */;
			proxyType = 1;
			remoteGlobalIDString = 5D06E8CF0FD68C7C005AE3F6;
			remoteInfo = BinaryDelta;
		};
		14950063195FB8A600BC5B5B /* PBXContainerItemProxy */ = {
			isa = PBXContainerItemProxy;
			containerPortal = 0867D690FE84028FC02AAC07 /* Project object */;
			proxyType = 1;
			remoteGlobalIDString = 8DC2EF4F0486A6940098B216;
			remoteInfo = Sparkle;
		};
		14950065195FB8A600BC5B5B /* PBXContainerItemProxy */ = {
			isa = PBXContainerItemProxy;
			containerPortal = 0867D690FE84028FC02AAC07 /* Project object */;
			proxyType = 1;
			remoteGlobalIDString = 61B5F90109C4CEE200B25A18;
			remoteInfo = "Sparkle Test App";
		};
		14950067195FB8A600BC5B5B /* PBXContainerItemProxy */ = {
			isa = PBXContainerItemProxy;
			containerPortal = 0867D690FE84028FC02AAC07 /* Project object */;
			proxyType = 1;
			remoteGlobalIDString = 612279D80DB5470200AB99EA;
			remoteInfo = "Sparkle Unit Tests";
		};
		14950069195FB8A600BC5B5B /* PBXContainerItemProxy */ = {
			isa = PBXContainerItemProxy;
			containerPortal = 0867D690FE84028FC02AAC07 /* Project object */;
			proxyType = 1;
			remoteGlobalIDString = 5D06E8CF0FD68C7C005AE3F6;
			remoteInfo = BinaryDelta;
		};
		61B5F91B09C4CF7200B25A18 /* PBXContainerItemProxy */ = {
			isa = PBXContainerItemProxy;
			containerPortal = 0867D690FE84028FC02AAC07 /* Project object */;
			proxyType = 1;
			remoteGlobalIDString = 8DC2EF4F0486A6940098B216;
			remoteInfo = Sparkle;
		};
		61FA528C0E2D9EB200EF58AD /* PBXContainerItemProxy */ = {
			isa = PBXContainerItemProxy;
			containerPortal = 0867D690FE84028FC02AAC07 /* Project object */;
			proxyType = 1;
			remoteGlobalIDString = 8DC2EF4F0486A6940098B216;
			remoteInfo = Sparkle;
		};
		721D8A771D4952B60032E472 /* PBXContainerItemProxy */ = {
			isa = PBXContainerItemProxy;
			containerPortal = 0867D690FE84028FC02AAC07 /* Project object */;
			proxyType = 1;
			remoteGlobalIDString = 72B398D11D3D879300EE297F;
			remoteInfo = Autoupdate;
		};
		721D8A791D4952B60032E472 /* PBXContainerItemProxy */ = {
			isa = PBXContainerItemProxy;
			containerPortal = 0867D690FE84028FC02AAC07 /* Project object */;
			proxyType = 1;
			remoteGlobalIDString = 721C24441CB753E6005440CB;
			remoteInfo = "Installer Progress";
		};
		724BB3821D3203A9005D534A /* PBXContainerItemProxy */ = {
			isa = PBXContainerItemProxy;
			containerPortal = 0867D690FE84028FC02AAC07 /* Project object */;
			proxyType = 1;
			remoteGlobalIDString = 724BB36B1D31D0B7005D534A;
			remoteInfo = SparkleInstallerConnection;
		};
		724BB39C1D333832005D534A /* PBXContainerItemProxy */ = {
			isa = PBXContainerItemProxy;
			containerPortal = 0867D690FE84028FC02AAC07 /* Project object */;
			proxyType = 1;
			remoteGlobalIDString = 724BB3921D333832005D534A;
			remoteInfo = InstallerStatus;
		};
		726B2B621C645FC900388755 /* PBXContainerItemProxy */ = {
			isa = PBXContainerItemProxy;
			containerPortal = 0867D690FE84028FC02AAC07 /* Project object */;
			proxyType = 1;
			remoteGlobalIDString = 61B5F90109C4CEE200B25A18;
			remoteInfo = "Sparkle Test App";
		};
		726E4A1F1C86C88F00C57C6A /* PBXContainerItemProxy */ = {
			isa = PBXContainerItemProxy;
			containerPortal = 0867D690FE84028FC02AAC07 /* Project object */;
			proxyType = 1;
			remoteGlobalIDString = 726E4A151C86C88F00C57C6A;
			remoteInfo = TestAppHelper;
		};
		72A5D5A71D6929170009E5AC /* PBXContainerItemProxy */ = {
			isa = PBXContainerItemProxy;
			containerPortal = 0867D690FE84028FC02AAC07 /* Project object */;
			proxyType = 1;
			remoteGlobalIDString = 721C24441CB753E6005440CB;
			remoteInfo = "Installer Progress";
		};
		72A5D5A91D69291F0009E5AC /* PBXContainerItemProxy */ = {
			isa = PBXContainerItemProxy;
			containerPortal = 0867D690FE84028FC02AAC07 /* Project object */;
			proxyType = 1;
			remoteGlobalIDString = 72B398D11D3D879300EE297F;
			remoteInfo = Autoupdate;
		};
		72A5D5AB1D6929260009E5AC /* PBXContainerItemProxy */ = {
			isa = PBXContainerItemProxy;
			containerPortal = 0867D690FE84028FC02AAC07 /* Project object */;
			proxyType = 1;
			remoteGlobalIDString = 72B398D11D3D879300EE297F;
			remoteInfo = Autoupdate;
		};
		72A5D5EC1D692C100009E5AC /* PBXContainerItemProxy */ = {
			isa = PBXContainerItemProxy;
			containerPortal = 0867D690FE84028FC02AAC07 /* Project object */;
			proxyType = 1;
			remoteGlobalIDString = 72A5D59B1D6927730009E5AC;
			remoteInfo = SparkleCore;
		};
		72D954B91CBB6E27006F28BD /* PBXContainerItemProxy */ = {
			isa = PBXContainerItemProxy;
			containerPortal = 0867D690FE84028FC02AAC07 /* Project object */;
			proxyType = 1;
			remoteGlobalIDString = 721C24441CB753E6005440CB;
			remoteInfo = "Installer Progress";
		};
		72DBA3791D5FDE95002594A8 /* PBXContainerItemProxy */ = {
			isa = PBXContainerItemProxy;
			containerPortal = 0867D690FE84028FC02AAC07 /* Project object */;
			proxyType = 1;
			remoteGlobalIDString = 72D9549D1CBB415B006F28BD;
			remoteInfo = "sparkle-cli";
		};
		72F94F611CC48669002DEE68 /* PBXContainerItemProxy */ = {
			isa = PBXContainerItemProxy;
			containerPortal = 0867D690FE84028FC02AAC07 /* Project object */;
			proxyType = 1;
			remoteGlobalIDString = 726E07AC1CAF08D6001A286B;
			remoteInfo = SparkleInstallerLauncher;
		};
		72F94F631CC48669002DEE68 /* PBXContainerItemProxy */ = {
			isa = PBXContainerItemProxy;
			containerPortal = 0867D690FE84028FC02AAC07 /* Project object */;
			proxyType = 1;
			remoteGlobalIDString = 726E07EE1CAF37BD001A286B;
			remoteInfo = SparkleUpdateDownloader;
		};
		72F94F6A1CC4A0C8002DEE68 /* PBXContainerItemProxy */ = {
			isa = PBXContainerItemProxy;
			containerPortal = 0867D690FE84028FC02AAC07 /* Project object */;
			proxyType = 1;
			remoteGlobalIDString = 726E07AC1CAF08D6001A286B;
			remoteInfo = SparkleInstallerLauncher;
		};
		72F94F6C1CC4A0C8002DEE68 /* PBXContainerItemProxy */ = {
			isa = PBXContainerItemProxy;
			containerPortal = 0867D690FE84028FC02AAC07 /* Project object */;
			proxyType = 1;
			remoteGlobalIDString = 726E07EE1CAF37BD001A286B;
			remoteInfo = SparkleUpdateDownloader;
		};
/* End PBXContainerItemProxy section */

/* Begin PBXCopyFilesBuildPhase section */
		142E0E0119A6A13300E4312B /* Copy Files */ = {
			isa = PBXCopyFilesBuildPhase;
			buildActionMask = 2147483647;
			dstPath = "";
			dstSubfolderSpec = 10;
			files = (
				142E0E0219A6A14700E4312B /* Sparkle.framework in Copy Files */,
			);
			name = "Copy Files";
			runOnlyForDeploymentPostprocessing = 0;
		};
		142E0E0319A6A24100E4312B /* CopyFiles */ = {
			isa = PBXCopyFilesBuildPhase;
			buildActionMask = 2147483647;
			dstPath = "";
			dstSubfolderSpec = 12;
			files = (
				7267E5F91D3D92DA00D1BF90 /* Autoupdate in CopyFiles */,
				72EB87EB1CB8859100C37F42 /* Updater.app in CopyFiles */,
			);
			runOnlyForDeploymentPostprocessing = 0;
		};
		61B5FB4D09C4E9FA00B25A18 /* Copy Frameworks */ = {
			isa = PBXCopyFilesBuildPhase;
			buildActionMask = 2147483647;
			dstPath = "";
			dstSubfolderSpec = 10;
			files = (
				142E0E0019A6954400E4312B /* Sparkle.framework in Copy Frameworks */,
			);
			name = "Copy Frameworks";
			runOnlyForDeploymentPostprocessing = 0;
		};
		721D8A711D4950910032E472 /* Copy Tools */ = {
			isa = PBXCopyFilesBuildPhase;
			buildActionMask = 2147483647;
			dstPath = "";
			dstSubfolderSpec = 6;
			files = (
				721D8A811D498B9B0032E472 /* Updater.app in Copy Tools */,
				721D8A721D4950B80032E472 /* Autoupdate in Copy Tools */,
			);
			name = "Copy Tools";
			runOnlyForDeploymentPostprocessing = 0;
		};
		726E4A261C86C88F00C57C6A /* Embed XPC Services */ = {
			isa = PBXCopyFilesBuildPhase;
			buildActionMask = 2147483647;
			dstPath = "$(CONTENTS_FOLDER_PATH)/XPCServices";
			dstSubfolderSpec = 16;
			files = (
				724BB39E1D333832005D534A /* org.sparkle-project.InstallerStatus.xpc in Embed XPC Services */,
				724BB3841D3203BA005D534A /* org.sparkle-project.InstallerConnection.xpc in Embed XPC Services */,
				72F94F5D1CC455B4002DEE68 /* org.sparkle-project.InstallerLauncher.xpc in Embed XPC Services */,
				72F94F5E1CC455B4002DEE68 /* org.sparkle-project.Downloader.xpc in Embed XPC Services */,
				726E4A211C86C88F00C57C6A /* TestAppHelper.xpc in Embed XPC Services */,
			);
			name = "Embed XPC Services";
			runOnlyForDeploymentPostprocessing = 0;
		};
		72A5D5EE1D692C360009E5AC /* CopyFiles */ = {
			isa = PBXCopyFilesBuildPhase;
			buildActionMask = 2147483647;
			dstPath = "";
			dstSubfolderSpec = 12;
			files = (
				72A5D5F01D692C4B0009E5AC /* Updater.app in CopyFiles */,
				72A5D5EF1D692C440009E5AC /* Autoupdate in CopyFiles */,
			);
			runOnlyForDeploymentPostprocessing = 0;
		};
		72B398D01D3D879300EE297F /* CopyFiles */ = {
			isa = PBXCopyFilesBuildPhase;
			buildActionMask = 2147483647;
			dstPath = /usr/share/man/man1/;
			dstSubfolderSpec = 0;
			files = (
			);
			runOnlyForDeploymentPostprocessing = 1;
		};
		72D954B41CBB4469006F28BD /* Copy Sparkle */ = {
			isa = PBXCopyFilesBuildPhase;
			buildActionMask = 2147483647;
			dstPath = "";
			dstSubfolderSpec = 10;
			files = (
				72A5D5F51D692CFE0009E5AC /* SparkleCore.framework in Copy Sparkle */,
			);
			name = "Copy Sparkle";
			runOnlyForDeploymentPostprocessing = 0;
		};
/* End PBXCopyFilesBuildPhase section */

/* Begin PBXFileReference section */
		004A8652192A492B00C9730D /* ro */ = {isa = PBXFileReference; lastKnownFileType = text.plist.strings; name = ro; path = ro.lproj/Sparkle.strings; sourceTree = "<group>"; };
		004A8654192A492B00C9730D /* ro */ = {isa = PBXFileReference; lastKnownFileType = file.xib; name = ro; path = ro.lproj/SUUpdateAlert.xib; sourceTree = "<group>"; };
		004A8655192A492B00C9730D /* ro */ = {isa = PBXFileReference; lastKnownFileType = file.xib; name = ro; path = ro.lproj/SPUUpdatePermissionPrompt.xib; sourceTree = "<group>"; };
		0263187214FEBB31005EBF43 /* uk */ = {isa = PBXFileReference; fileEncoding = 4; lastKnownFileType = text.plist.strings; name = uk; path = uk.lproj/Sparkle.strings; sourceTree = "<group>"; };
		0263187614FEBB42005EBF43 /* uk */ = {isa = PBXFileReference; lastKnownFileType = file.xib; name = uk; path = uk.lproj/SUUpdateAlert.xib; sourceTree = "<group>"; };
		0263187714FEBB42005EBF43 /* uk */ = {isa = PBXFileReference; lastKnownFileType = file.xib; name = uk; path = uk.lproj/SPUUpdatePermissionPrompt.xib; sourceTree = "<group>"; };
		0867D69BFE84028FC02AAC07 /* Foundation.framework */ = {isa = PBXFileReference; lastKnownFileType = wrapper.framework; name = Foundation.framework; path = System/Library/Frameworks/Foundation.framework; sourceTree = SDKROOT; };
		0867D6A5FE840307C02AAC07 /* AppKit.framework */ = {isa = PBXFileReference; lastKnownFileType = wrapper.framework; name = AppKit.framework; path = System/Library/Frameworks/AppKit.framework; sourceTree = SDKROOT; };
		1420DF4D196247B500203BB0 /* build-docs.sh */ = {isa = PBXFileReference; lastKnownFileType = text.script.sh; path = "build-docs.sh"; sourceTree = "<group>"; };
		1420DF4E196247B500203BB0 /* Doxyfile */ = {isa = PBXFileReference; lastKnownFileType = text; path = Doxyfile; sourceTree = "<group>"; };
		1420DF4F196247F900203BB0 /* Images.xcassets */ = {isa = PBXFileReference; lastKnownFileType = folder.assetcatalog; path = Images.xcassets; sourceTree = "<group>"; };
		142E0E0819A83AAC00E4312B /* SUBinaryDeltaTest.m */ = {isa = PBXFileReference; fileEncoding = 4; lastKnownFileType = sourcecode.c.objc; path = SUBinaryDeltaTest.m; sourceTree = "<group>"; };
		14652F7919A93E5F00959E44 /* set-git-version-info.sh */ = {isa = PBXFileReference; lastKnownFileType = text.script.sh; path = "set-git-version-info.sh"; sourceTree = "<group>"; };
		14652F8319A9759F00959E44 /* SUExport.h */ = {isa = PBXFileReference; lastKnownFileType = sourcecode.c.h; path = SUExport.h; sourceTree = "<group>"; };
		146EC84E19A68CF8004A50C5 /* Sparkle.podspec */ = {isa = PBXFileReference; lastKnownFileType = text; path = Sparkle.podspec; sourceTree = SOURCE_ROOT; };
		14732BB1195FF6B700593899 /* .clang-format */ = {isa = PBXFileReference; lastKnownFileType = text; path = ".clang-format"; sourceTree = SOURCE_ROOT; };
		14732BB91960EEEE00593899 /* SampleAppcast.xml */ = {isa = PBXFileReference; lastKnownFileType = text.xml; path = SampleAppcast.xml; sourceTree = "<group>"; };
		14732BBA1960EF7100593899 /* CHANGELOG */ = {isa = PBXFileReference; fileEncoding = 4; lastKnownFileType = text; path = CHANGELOG; sourceTree = SOURCE_ROOT; };
		14732BBC1960EFB500593899 /* README.markdown */ = {isa = PBXFileReference; lastKnownFileType = text; path = README.markdown; sourceTree = SOURCE_ROOT; };
		14732BBF1960F0AC00593899 /* test_app_only_dsa_pub.pem */ = {isa = PBXFileReference; lastKnownFileType = text; path = test_app_only_dsa_pub.pem; sourceTree = "<group>"; };
		14732BC11960F3B200593899 /* Makefile */ = {isa = PBXFileReference; lastKnownFileType = sourcecode.make; path = Makefile; sourceTree = SOURCE_ROOT; usesTabs = 1; };
		14732BC31960F3FF00593899 /* generate_keys */ = {isa = PBXFileReference; lastKnownFileType = text.script.sh; path = generate_keys; sourceTree = "<group>"; };
		14732BC41960F3FF00593899 /* sign_update */ = {isa = PBXFileReference; lastKnownFileType = text.script.sh; path = sign_update; sourceTree = "<group>"; };
		14732BC91960F70A00593899 /* make-release-package.sh */ = {isa = PBXFileReference; lastKnownFileType = text.script.sh; path = "make-release-package.sh"; sourceTree = "<group>"; };
		14732BD219610A1800593899 /* XCTest.framework */ = {isa = PBXFileReference; lastKnownFileType = wrapper.framework; name = XCTest.framework; path = Library/Frameworks/XCTest.framework; sourceTree = DEVELOPER_DIR; };
		147D6D9E1B66DC3C006607AB /* CheckLocalizations.swift */ = {isa = PBXFileReference; lastKnownFileType = sourcecode.swift; name = CheckLocalizations.swift; path = Sparkle/CheckLocalizations.swift; sourceTree = SOURCE_ROOT; };
		147D6DA71B66EC1C006607AB /* ca */ = {isa = PBXFileReference; lastKnownFileType = text.plist.strings; name = ca; path = ca.lproj/Sparkle.strings; sourceTree = "<group>"; };
		147D6DA91B66EC22006607AB /* fi */ = {isa = PBXFileReference; lastKnownFileType = text.plist.strings; name = fi; path = fi.lproj/Sparkle.strings; sourceTree = "<group>"; };
		147D6DAA1B66EC25006607AB /* he */ = {isa = PBXFileReference; lastKnownFileType = text.plist.strings; name = he; path = he.lproj/Sparkle.strings; sourceTree = "<group>"; };
		14950074195FDF5900BC5B5B /* SUUpdaterTest.m */ = {isa = PBXFileReference; fileEncoding = 4; lastKnownFileType = sourcecode.c.objc; path = SUUpdaterTest.m; sourceTree = "<group>"; usesTabs = 0; };
		14958C6B19AEBC530061B14F /* signed-test-file.txt */ = {isa = PBXFileReference; fileEncoding = 4; lastKnownFileType = text; path = "signed-test-file.txt"; sourceTree = "<group>"; };
		14958C6C19AEBC610061B14F /* test-pubkey.pem */ = {isa = PBXFileReference; fileEncoding = 4; lastKnownFileType = text; path = "test-pubkey.pem"; sourceTree = "<group>"; };
		149B78631B7D3A0C00D7D62C /* ConfigCommonCoverage.xcconfig */ = {isa = PBXFileReference; lastKnownFileType = text.xcconfig; path = ConfigCommonCoverage.xcconfig; sourceTree = "<group>"; };
		149B78641B7D3A4800D7D62C /* ConfigUnitTestCoverage.xcconfig */ = {isa = PBXFileReference; lastKnownFileType = text.xcconfig; path = ConfigUnitTestCoverage.xcconfig; sourceTree = "<group>"; };
		1A985A321C5C329C0001163A /* ja */ = {isa = PBXFileReference; lastKnownFileType = text.plist.strings; name = ja; path = ja.lproj/InfoPlist.strings; sourceTree = "<group>"; };
		1A985A331C5C329D0001163A /* fr */ = {isa = PBXFileReference; lastKnownFileType = text.plist.strings; name = fr; path = fr.lproj/InfoPlist.strings; sourceTree = "<group>"; };
		1A985A341C5C329E0001163A /* de */ = {isa = PBXFileReference; lastKnownFileType = text.plist.strings; name = de; path = de.lproj/InfoPlist.strings; sourceTree = "<group>"; };
		1A985A351C5C329E0001163A /* zh-Hant */ = {isa = PBXFileReference; lastKnownFileType = text.plist.strings; name = "zh-Hant"; path = "zh-Hant.lproj/InfoPlist.strings"; sourceTree = "<group>"; };
		1A985A361C5C32A20001163A /* it */ = {isa = PBXFileReference; lastKnownFileType = text.plist.strings; name = it; path = it.lproj/InfoPlist.strings; sourceTree = "<group>"; };
		1A985A371C5C32A30001163A /* ca */ = {isa = PBXFileReference; lastKnownFileType = text.plist.strings; name = ca; path = ca.lproj/InfoPlist.strings; sourceTree = "<group>"; };
		1A985A381C5C32A40001163A /* cs */ = {isa = PBXFileReference; lastKnownFileType = text.plist.strings; name = cs; path = cs.lproj/InfoPlist.strings; sourceTree = "<group>"; };
		1A985A391C5C32A40001163A /* cy */ = {isa = PBXFileReference; lastKnownFileType = text.plist.strings; name = cy; path = cy.lproj/InfoPlist.strings; sourceTree = "<group>"; };
		1A985A3A1C5C32A50001163A /* da */ = {isa = PBXFileReference; lastKnownFileType = text.plist.strings; name = da; path = da.lproj/InfoPlist.strings; sourceTree = "<group>"; };
		1A985A3B1C5C32A60001163A /* es */ = {isa = PBXFileReference; lastKnownFileType = text.plist.strings; name = es; path = es.lproj/InfoPlist.strings; sourceTree = "<group>"; };
		1A985A3C1C5C32A70001163A /* fi */ = {isa = PBXFileReference; lastKnownFileType = text.plist.strings; name = fi; path = fi.lproj/InfoPlist.strings; sourceTree = "<group>"; };
		1A985A3D1C5C32A80001163A /* he */ = {isa = PBXFileReference; lastKnownFileType = text.plist.strings; name = he; path = he.lproj/InfoPlist.strings; sourceTree = "<group>"; };
		1A985A3E1C5C32A90001163A /* hu */ = {isa = PBXFileReference; lastKnownFileType = text.plist.strings; name = hu; path = hu.lproj/InfoPlist.strings; sourceTree = "<group>"; };
		1A985A3F1C5C32AA0001163A /* id */ = {isa = PBXFileReference; lastKnownFileType = text.plist.strings; name = id; path = id.lproj/InfoPlist.strings; sourceTree = "<group>"; };
		1A985A401C5C32AA0001163A /* is */ = {isa = PBXFileReference; lastKnownFileType = text.plist.strings; name = is; path = is.lproj/InfoPlist.strings; sourceTree = "<group>"; };
		1A985A411C5C32AB0001163A /* ko */ = {isa = PBXFileReference; lastKnownFileType = text.plist.strings; name = ko; path = ko.lproj/InfoPlist.strings; sourceTree = "<group>"; };
		1A985A421C5C32AC0001163A /* nb */ = {isa = PBXFileReference; lastKnownFileType = text.plist.strings; name = nb; path = nb.lproj/InfoPlist.strings; sourceTree = "<group>"; };
		1A985A431C5C32AD0001163A /* nl */ = {isa = PBXFileReference; lastKnownFileType = text.plist.strings; name = nl; path = nl.lproj/InfoPlist.strings; sourceTree = "<group>"; };
		1A985A441C5C32AE0001163A /* pl */ = {isa = PBXFileReference; lastKnownFileType = text.plist.strings; name = pl; path = pl.lproj/InfoPlist.strings; sourceTree = "<group>"; };
		1A985A451C5C32AF0001163A /* ru */ = {isa = PBXFileReference; lastKnownFileType = text.plist.strings; name = ru; path = ru.lproj/InfoPlist.strings; sourceTree = "<group>"; };
		1A985A461C5C32B00001163A /* sk */ = {isa = PBXFileReference; lastKnownFileType = text.plist.strings; name = sk; path = sk.lproj/InfoPlist.strings; sourceTree = "<group>"; };
		1A985A471C5C32B10001163A /* sv */ = {isa = PBXFileReference; lastKnownFileType = text.plist.strings; name = sv; path = sv.lproj/InfoPlist.strings; sourceTree = "<group>"; };
		1A985A481C5C32B10001163A /* th */ = {isa = PBXFileReference; lastKnownFileType = text.plist.strings; name = th; path = th.lproj/InfoPlist.strings; sourceTree = "<group>"; };
		1A985A491C5C32B20001163A /* tr */ = {isa = PBXFileReference; lastKnownFileType = text.plist.strings; name = tr; path = tr.lproj/InfoPlist.strings; sourceTree = "<group>"; };
		1A985A4A1C5C32B50001163A /* zh-Hans */ = {isa = PBXFileReference; lastKnownFileType = text.plist.strings; name = "zh-Hans"; path = "zh-Hans.lproj/InfoPlist.strings"; sourceTree = "<group>"; };
		1A985A4B1C5C32B60001163A /* fr-CA */ = {isa = PBXFileReference; lastKnownFileType = text.plist.strings; name = "fr-CA"; path = "fr-CA.lproj/InfoPlist.strings"; sourceTree = "<group>"; };
		1A985A4C1C5C32B70001163A /* pt-PT */ = {isa = PBXFileReference; lastKnownFileType = text.plist.strings; name = "pt-PT"; path = "pt-PT.lproj/InfoPlist.strings"; sourceTree = "<group>"; };
		1A985A4D1C5C32B70001163A /* pt-BR */ = {isa = PBXFileReference; lastKnownFileType = text.plist.strings; name = "pt-BR"; path = "pt-BR.lproj/InfoPlist.strings"; sourceTree = "<group>"; };
		1A985A4E1C5C32B80001163A /* pt */ = {isa = PBXFileReference; lastKnownFileType = text.plist.strings; name = pt; path = pt.lproj/InfoPlist.strings; sourceTree = "<group>"; };
		1A985A4F1C5C32B90001163A /* sl */ = {isa = PBXFileReference; lastKnownFileType = text.plist.strings; name = sl; path = sl.lproj/InfoPlist.strings; sourceTree = "<group>"; };
		1A985A501C5C32BA0001163A /* ro */ = {isa = PBXFileReference; lastKnownFileType = text.plist.strings; name = ro; path = ro.lproj/InfoPlist.strings; sourceTree = "<group>"; };
		1A985A511C5C32BB0001163A /* uk */ = {isa = PBXFileReference; lastKnownFileType = text.plist.strings; name = uk; path = uk.lproj/InfoPlist.strings; sourceTree = "<group>"; };
		1A985A521C5C32BC0001163A /* ar */ = {isa = PBXFileReference; lastKnownFileType = text.plist.strings; name = ar; path = ar.lproj/InfoPlist.strings; sourceTree = "<group>"; };
		1A985A531C5C32BD0001163A /* el */ = {isa = PBXFileReference; lastKnownFileType = text.plist.strings; name = el; path = el.lproj/InfoPlist.strings; sourceTree = "<group>"; };
		3772FEA813DE0B6B00F79537 /* SUVersionDisplayProtocol.h */ = {isa = PBXFileReference; fileEncoding = 4; lastKnownFileType = sourcecode.c.h; path = SUVersionDisplayProtocol.h; sourceTree = "<group>"; };
		4607BEA21948443800EF8DA4 /* nb */ = {isa = PBXFileReference; lastKnownFileType = text.plist.strings; name = nb; path = nb.lproj/Sparkle.strings; sourceTree = "<group>"; };
		4607BEA41948443800EF8DA4 /* nb */ = {isa = PBXFileReference; lastKnownFileType = file.xib; name = nb; path = nb.lproj/SUUpdateAlert.xib; sourceTree = "<group>"; };
		4607BEA51948443800EF8DA4 /* nb */ = {isa = PBXFileReference; lastKnownFileType = file.xib; name = nb; path = nb.lproj/SPUUpdatePermissionPrompt.xib; sourceTree = "<group>"; };
		525A278F133D6AE900FD8D70 /* Cocoa.framework */ = {isa = PBXFileReference; lastKnownFileType = wrapper.framework; name = Cocoa.framework; path = System/Library/Frameworks/Cocoa.framework; sourceTree = SDKROOT; };
		555CF29A196C52330000B31E /* el */ = {isa = PBXFileReference; lastKnownFileType = text.plist.strings; name = el; path = el.lproj/Sparkle.strings; sourceTree = "<group>"; };
		555CF29C196C52460000B31E /* el */ = {isa = PBXFileReference; lastKnownFileType = file.xib; name = el; path = el.lproj/SUUpdateAlert.xib; sourceTree = "<group>"; };
		555CF29D196C524C0000B31E /* el */ = {isa = PBXFileReference; lastKnownFileType = file.xib; name = el; path = el.lproj/SPUUpdatePermissionPrompt.xib; sourceTree = "<group>"; };
		55C14BD8136EF00C00649790 /* SUStatus.xib */ = {isa = PBXFileReference; fileEncoding = 4; lastKnownFileType = file.xib; path = SUStatus.xib; sourceTree = "<group>"; };
		55C14BF1136EF26100649790 /* cs */ = {isa = PBXFileReference; lastKnownFileType = file.xib; name = cs; path = cs.lproj/SUUpdateAlert.xib; sourceTree = "<group>"; };
		55C14BF2136EF26100649790 /* da */ = {isa = PBXFileReference; lastKnownFileType = file.xib; name = da; path = da.lproj/SUUpdateAlert.xib; sourceTree = "<group>"; };
		55C14BF3136EF26100649790 /* de */ = {isa = PBXFileReference; lastKnownFileType = file.xib; name = de; path = de.lproj/SUUpdateAlert.xib; sourceTree = "<group>"; };
		55C14BF4136EF26100649790 /* en */ = {isa = PBXFileReference; lastKnownFileType = file.xib; name = en; path = en.lproj/SUUpdateAlert.xib; sourceTree = "<group>"; };
		55C14BF5136EF26100649790 /* es */ = {isa = PBXFileReference; lastKnownFileType = file.xib; name = es; path = es.lproj/SUUpdateAlert.xib; sourceTree = "<group>"; };
		55C14BF6136EF26100649790 /* fr */ = {isa = PBXFileReference; lastKnownFileType = file.xib; name = fr; path = fr.lproj/SUUpdateAlert.xib; sourceTree = "<group>"; };
		55C14BF7136EF26100649790 /* is */ = {isa = PBXFileReference; lastKnownFileType = file.xib; name = is; path = is.lproj/SUUpdateAlert.xib; sourceTree = "<group>"; };
		55C14BF8136EF26100649790 /* it */ = {isa = PBXFileReference; lastKnownFileType = file.xib; name = it; path = it.lproj/SUUpdateAlert.xib; sourceTree = "<group>"; };
		55C14BF9136EF26100649790 /* ja */ = {isa = PBXFileReference; lastKnownFileType = file.xib; name = ja; path = ja.lproj/SUUpdateAlert.xib; sourceTree = "<group>"; };
		55C14BFA136EF26100649790 /* ko */ = {isa = PBXFileReference; lastKnownFileType = file.xib; name = ko; path = ko.lproj/SUUpdateAlert.xib; sourceTree = "<group>"; };
		55C14BFB136EF26100649790 /* nl */ = {isa = PBXFileReference; lastKnownFileType = file.xib; name = nl; path = nl.lproj/SUUpdateAlert.xib; sourceTree = "<group>"; };
		55C14BFC136EF26100649790 /* pl */ = {isa = PBXFileReference; lastKnownFileType = file.xib; name = pl; path = pl.lproj/SUUpdateAlert.xib; sourceTree = "<group>"; };
		55C14BFD136EF26100649790 /* pt_BR */ = {isa = PBXFileReference; lastKnownFileType = file.xib; name = pt_BR; path = pt_BR.lproj/SUUpdateAlert.xib; sourceTree = "<group>"; };
		55C14BFF136EF26100649790 /* ru */ = {isa = PBXFileReference; lastKnownFileType = file.xib; name = ru; path = ru.lproj/SUUpdateAlert.xib; sourceTree = "<group>"; };
		55C14C00136EF26100649790 /* sk */ = {isa = PBXFileReference; lastKnownFileType = file.xib; name = sk; path = sk.lproj/SUUpdateAlert.xib; sourceTree = "<group>"; };
		55C14C01136EF26100649790 /* sv */ = {isa = PBXFileReference; lastKnownFileType = file.xib; name = sv; path = sv.lproj/SUUpdateAlert.xib; sourceTree = "<group>"; };
		55C14C02136EF26100649790 /* zh_CN */ = {isa = PBXFileReference; lastKnownFileType = file.xib; name = zh_CN; path = zh_CN.lproj/SUUpdateAlert.xib; sourceTree = "<group>"; };
		55C14C03136EF26100649790 /* zh_TW */ = {isa = PBXFileReference; lastKnownFileType = file.xib; name = zh_TW; path = zh_TW.lproj/SUUpdateAlert.xib; sourceTree = "<group>"; };
		55C14C06136EF2C700649790 /* cs */ = {isa = PBXFileReference; lastKnownFileType = file.xib; name = cs; path = cs.lproj/SPUUpdatePermissionPrompt.xib; sourceTree = "<group>"; };
		55C14C07136EF2C700649790 /* da */ = {isa = PBXFileReference; lastKnownFileType = file.xib; name = da; path = da.lproj/SPUUpdatePermissionPrompt.xib; sourceTree = "<group>"; };
		55C14C08136EF2C700649790 /* de */ = {isa = PBXFileReference; lastKnownFileType = file.xib; name = de; path = de.lproj/SPUUpdatePermissionPrompt.xib; sourceTree = "<group>"; };
		55C14C09136EF2C700649790 /* en */ = {isa = PBXFileReference; lastKnownFileType = file.xib; name = en; path = en.lproj/SPUUpdatePermissionPrompt.xib; sourceTree = "<group>"; };
		55C14C0A136EF2C700649790 /* es */ = {isa = PBXFileReference; lastKnownFileType = file.xib; name = es; path = es.lproj/SPUUpdatePermissionPrompt.xib; sourceTree = "<group>"; };
		55C14C0B136EF2C700649790 /* fr */ = {isa = PBXFileReference; lastKnownFileType = file.xib; name = fr; path = fr.lproj/SPUUpdatePermissionPrompt.xib; sourceTree = "<group>"; };
		55C14C0C136EF2C700649790 /* is */ = {isa = PBXFileReference; lastKnownFileType = file.xib; name = is; path = is.lproj/SPUUpdatePermissionPrompt.xib; sourceTree = "<group>"; };
		55C14C0D136EF2C700649790 /* it */ = {isa = PBXFileReference; lastKnownFileType = file.xib; name = it; path = it.lproj/SPUUpdatePermissionPrompt.xib; sourceTree = "<group>"; };
		55C14C0E136EF2C700649790 /* ja */ = {isa = PBXFileReference; lastKnownFileType = file.xib; name = ja; path = ja.lproj/SPUUpdatePermissionPrompt.xib; sourceTree = "<group>"; };
		55C14C0F136EF2C700649790 /* ko */ = {isa = PBXFileReference; lastKnownFileType = file.xib; name = ko; path = ko.lproj/SPUUpdatePermissionPrompt.xib; sourceTree = "<group>"; };
		55C14C10136EF2C700649790 /* nl */ = {isa = PBXFileReference; lastKnownFileType = file.xib; name = nl; path = nl.lproj/SPUUpdatePermissionPrompt.xib; sourceTree = "<group>"; };
		55C14C11136EF2C700649790 /* pl */ = {isa = PBXFileReference; lastKnownFileType = file.xib; name = pl; path = pl.lproj/SPUUpdatePermissionPrompt.xib; sourceTree = "<group>"; };
		55C14C12136EF2C700649790 /* pt_BR */ = {isa = PBXFileReference; lastKnownFileType = file.xib; name = pt_BR; path = pt_BR.lproj/SPUUpdatePermissionPrompt.xib; sourceTree = "<group>"; };
		55C14C14136EF2C700649790 /* ru */ = {isa = PBXFileReference; lastKnownFileType = file.xib; name = ru; path = ru.lproj/SPUUpdatePermissionPrompt.xib; sourceTree = "<group>"; };
		55C14C15136EF2C700649790 /* sk */ = {isa = PBXFileReference; lastKnownFileType = file.xib; name = sk; path = sk.lproj/SPUUpdatePermissionPrompt.xib; sourceTree = "<group>"; };
		55C14C16136EF2C700649790 /* sv */ = {isa = PBXFileReference; lastKnownFileType = file.xib; name = sv; path = sv.lproj/SPUUpdatePermissionPrompt.xib; sourceTree = "<group>"; };
		55C14C17136EF2C700649790 /* zh_CN */ = {isa = PBXFileReference; lastKnownFileType = file.xib; name = zh_CN; path = zh_CN.lproj/SPUUpdatePermissionPrompt.xib; sourceTree = "<group>"; };
		55C14C18136EF2C700649790 /* zh_TW */ = {isa = PBXFileReference; lastKnownFileType = file.xib; name = zh_TW; path = zh_TW.lproj/SPUUpdatePermissionPrompt.xib; sourceTree = "<group>"; };
		55C14F04136EF6DB00649790 /* SULog.h */ = {isa = PBXFileReference; fileEncoding = 4; lastKnownFileType = sourcecode.c.h; path = SULog.h; sourceTree = "<group>"; };
		55C14F05136EF6DB00649790 /* SULog.m */ = {isa = PBXFileReference; fileEncoding = 4; lastKnownFileType = sourcecode.c.objc; path = SULog.m; sourceTree = "<group>"; };
		55C14F31136EFC2400649790 /* SystemConfiguration.framework */ = {isa = PBXFileReference; lastKnownFileType = wrapper.framework; name = SystemConfiguration.framework; path = System/Library/Frameworks/SystemConfiguration.framework; sourceTree = SDKROOT; };
		55E6F33219EC9F6C00005E76 /* SUErrors.h */ = {isa = PBXFileReference; fileEncoding = 4; lastKnownFileType = sourcecode.c.h; path = SUErrors.h; sourceTree = "<group>"; };
		5AA4DCD01C73E5510078F128 /* SUAppcastTest.swift */ = {isa = PBXFileReference; fileEncoding = 4; lastKnownFileType = sourcecode.swift; path = SUAppcastTest.swift; sourceTree = "<group>"; };
		5AD0FA7E1C73F2E2004BCEFF /* testappcast.xml */ = {isa = PBXFileReference; fileEncoding = 4; lastKnownFileType = text.xml; path = testappcast.xml; sourceTree = "<group>"; };
		5AEF45D9189D1CC90030D7DC /* tr */ = {isa = PBXFileReference; lastKnownFileType = text.plist.strings; name = tr; path = tr.lproj/Sparkle.strings; sourceTree = "<group>"; };
		5AF6C74C1AEA40760014A3AB /* SUInstallerTest.m */ = {isa = PBXFileReference; fileEncoding = 4; lastKnownFileType = sourcecode.c.objc; path = SUInstallerTest.m; sourceTree = "<group>"; };
		5AF6C74E1AEA46D10014A3AB /* test.sparkle_guided.pkg */ = {isa = PBXFileReference; lastKnownFileType = file; path = test.sparkle_guided.pkg; sourceTree = "<group>"; };
		5AF9DC3B1981DBEE001EA135 /* SUDSAVerifierTest.m */ = {isa = PBXFileReference; fileEncoding = 4; lastKnownFileType = sourcecode.c.objc; path = SUDSAVerifierTest.m; sourceTree = "<group>"; };
		5D06E8D00FD68C7C005AE3F6 /* BinaryDelta */ = {isa = PBXFileReference; explicitFileType = "compiled.mach-o.executable"; includeInIndex = 0; path = BinaryDelta; sourceTree = BUILT_PRODUCTS_DIR; };
		5D06E8DB0FD68CB9005AE3F6 /* bsdiff.c */ = {isa = PBXFileReference; comments = "-Wno-shorten-64-to-32"; fileEncoding = 4; lastKnownFileType = sourcecode.c.c; path = bsdiff.c; sourceTree = "<group>"; };
		5D06E8DC0FD68CB9005AE3F6 /* bspatch.c */ = {isa = PBXFileReference; fileEncoding = 4; lastKnownFileType = sourcecode.c.c; path = bspatch.c; sourceTree = "<group>"; };
		5D06E8F10FD68D21005AE3F6 /* ConfigBinaryDelta.xcconfig */ = {isa = PBXFileReference; fileEncoding = 4; lastKnownFileType = text.xcconfig; path = ConfigBinaryDelta.xcconfig; sourceTree = "<group>"; };
		5D06E8FB0FD68D61005AE3F6 /* libbz2.dylib */ = {isa = PBXFileReference; lastKnownFileType = "compiled.mach-o.dylib"; name = libbz2.dylib; path = usr/lib/libbz2.dylib; sourceTree = SDKROOT; };
		5D1AF5890FD7678C0065DB48 /* libxar.1.dylib */ = {isa = PBXFileReference; lastKnownFileType = "compiled.mach-o.dylib"; name = libxar.1.dylib; path = usr/lib/libxar.1.dylib; sourceTree = SDKROOT; };
		5D1AF58F0FD767AD0065DB48 /* libxml2.dylib */ = {isa = PBXFileReference; lastKnownFileType = "compiled.mach-o.dylib"; name = libxml2.dylib; path = usr/lib/libxml2.dylib; sourceTree = SDKROOT; };
		5D1AF5990FD767E50065DB48 /* libz.dylib */ = {isa = PBXFileReference; lastKnownFileType = "compiled.mach-o.dylib"; name = libz.dylib; path = usr/lib/libz.dylib; sourceTree = SDKROOT; };
		5F1510A11C96E591006E1629 /* testnamespaces.xml */ = {isa = PBXFileReference; fileEncoding = 4; lastKnownFileType = text.xml; path = testnamespaces.xml; sourceTree = "<group>"; };
		611142E810FB1BE5009810AA /* bspatch.h */ = {isa = PBXFileReference; fileEncoding = 4; lastKnownFileType = sourcecode.c.h; path = bspatch.h; sourceTree = "<group>"; };
		61131A050F846CE600E97AF6 /* da */ = {isa = PBXFileReference; fileEncoding = 4; lastKnownFileType = text.plist.strings; name = da; path = da.lproj/Sparkle.strings; sourceTree = "<group>"; };
		61131A090F846D0A00E97AF6 /* zh_CN */ = {isa = PBXFileReference; fileEncoding = 4; lastKnownFileType = text.plist.strings; name = zh_CN; path = zh_CN.lproj/Sparkle.strings; sourceTree = "<group>"; };
		61131A0A0F846D1100E97AF6 /* zh_TW */ = {isa = PBXFileReference; fileEncoding = 4; lastKnownFileType = text.plist.strings; name = zh_TW; path = zh_TW.lproj/Sparkle.strings; sourceTree = "<group>"; };
		6117796E0D1112E000749C97 /* IOKit.framework */ = {isa = PBXFileReference; lastKnownFileType = wrapper.framework; name = IOKit.framework; path = System/Library/Frameworks/IOKit.framework; sourceTree = SDKROOT; };
		611A904210240DD300CC659E /* pl */ = {isa = PBXFileReference; fileEncoding = 4; lastKnownFileType = text.plist.strings; name = pl; path = pl.lproj/Sparkle.strings; sourceTree = "<group>"; };
		611A904610240DF700CC659E /* ja */ = {isa = PBXFileReference; fileEncoding = 4; lastKnownFileType = text.plist.strings; name = ja; path = ja.lproj/Sparkle.strings; sourceTree = "<group>"; };
		612279D90DB5470200AB99EA /* Sparkle Unit Tests.xctest */ = {isa = PBXFileReference; explicitFileType = wrapper.cfbundle; includeInIndex = 0; path = "Sparkle Unit Tests.xctest"; sourceTree = BUILT_PRODUCTS_DIR; };
		612279DA0DB5470200AB99EA /* SparkleTests-Info.plist */ = {isa = PBXFileReference; lastKnownFileType = text.plist.xml; path = "SparkleTests-Info.plist"; sourceTree = "<group>"; };
		61227A150DB548B800AB99EA /* SUVersionComparisonTest.m */ = {isa = PBXFileReference; fileEncoding = 4; lastKnownFileType = sourcecode.c.objc; path = SUVersionComparisonTest.m; sourceTree = "<group>"; };
		61299A5B09CA6D4500B7442F /* SUConstants.h */ = {isa = PBXFileReference; fileEncoding = 4; lastKnownFileType = sourcecode.c.h; path = SUConstants.h; sourceTree = "<group>"; };
		61299A5F09CA6EB100B7442F /* SUConstants.m */ = {isa = PBXFileReference; fileEncoding = 4; lastKnownFileType = sourcecode.c.objc; path = SUConstants.m; sourceTree = "<group>"; };
		61299B3509CB04E000B7442F /* Sparkle.h */ = {isa = PBXFileReference; fileEncoding = 4; lastKnownFileType = sourcecode.c.h; path = Sparkle.h; sourceTree = "<group>"; };
		612DCBAD0D488BC60015DBEA /* SPUUpdatePermissionPrompt.h */ = {isa = PBXFileReference; fileEncoding = 4; lastKnownFileType = sourcecode.c.h; path = SPUUpdatePermissionPrompt.h; sourceTree = "<group>"; };
		612DCBAE0D488BC60015DBEA /* SPUUpdatePermissionPrompt.m */ = {isa = PBXFileReference; fileEncoding = 4; lastKnownFileType = sourcecode.c.objc; path = SPUUpdatePermissionPrompt.m; sourceTree = "<group>"; };
		613151B20FB4946A000DCD59 /* is */ = {isa = PBXFileReference; fileEncoding = 4; lastKnownFileType = text.plist.strings; name = is; path = is.lproj/Sparkle.strings; sourceTree = "<group>"; };
		6149E6EA1601ABAC008A351E /* ar */ = {isa = PBXFileReference; fileEncoding = 4; lastKnownFileType = text.plist.strings; name = ar; path = ar.lproj/Sparkle.strings; sourceTree = "<group>"; };
		6149E6EF1601ABAC008A351E /* ar */ = {isa = PBXFileReference; lastKnownFileType = file.xib; name = ar; path = ar.lproj/SUUpdateAlert.xib; sourceTree = "<group>"; };
		6149E6F01601ABAC008A351E /* ar */ = {isa = PBXFileReference; lastKnownFileType = file.xib; name = ar; path = ar.lproj/SPUUpdatePermissionPrompt.xib; sourceTree = "<group>"; };
		615409C4103BBC4000125AF1 /* cs */ = {isa = PBXFileReference; fileEncoding = 4; lastKnownFileType = text.plist.strings; name = cs; path = cs.lproj/Sparkle.strings; sourceTree = "<group>"; };
		6158A1B81378F64700487EC1 /* pt_PT */ = {isa = PBXFileReference; lastKnownFileType = file.xib; name = pt_PT; path = pt_PT.lproj/SPUUpdatePermissionPrompt.xib; sourceTree = "<group>"; };
		6158A1BB1378F68100487EC1 /* pt_PT */ = {isa = PBXFileReference; lastKnownFileType = file.xib; name = pt_PT; path = pt_PT.lproj/SUUpdateAlert.xib; sourceTree = "<group>"; };
		6158A1BF1378F8BB00487EC1 /* tr */ = {isa = PBXFileReference; lastKnownFileType = file.xib; name = tr; path = tr.lproj/SUUpdateAlert.xib; sourceTree = "<group>"; };
		6158A1C01378F8BB00487EC1 /* tr */ = {isa = PBXFileReference; lastKnownFileType = file.xib; name = tr; path = tr.lproj/SPUUpdatePermissionPrompt.xib; sourceTree = "<group>"; };
		615AE3CF0D64DC40001CA7BD /* SUModelTranslation.plist */ = {isa = PBXFileReference; fileEncoding = 4; lastKnownFileType = text.plist.xml; path = SUModelTranslation.plist; sourceTree = "<group>"; };
		6186554310D7484E00B1E074 /* pt_PT */ = {isa = PBXFileReference; fileEncoding = 4; lastKnownFileType = text.plist.strings; name = pt_PT; path = pt_PT.lproj/Sparkle.strings; sourceTree = "<group>"; };
		618915730E35937600B5E981 /* sv */ = {isa = PBXFileReference; fileEncoding = 4; lastKnownFileType = text.plist.strings; name = sv; path = sv.lproj/Sparkle.strings; sourceTree = "<group>"; };
		6195D4920E404AD700D41A50 /* ru */ = {isa = PBXFileReference; fileEncoding = 4; lastKnownFileType = text.plist.strings; name = ru; path = ru.lproj/Sparkle.strings; sourceTree = "<group>"; };
		6196CFE309C71ADE000DC222 /* SUStatusController.h */ = {isa = PBXFileReference; fileEncoding = 4; lastKnownFileType = sourcecode.c.h; path = SUStatusController.h; sourceTree = "<group>"; };
		6196CFE409C71ADE000DC222 /* SUStatusController.m */ = {isa = PBXFileReference; fileEncoding = 4; lastKnownFileType = sourcecode.c.objc; path = SUStatusController.m; sourceTree = "<group>"; };
		619B17200E1E9D0800E72754 /* de */ = {isa = PBXFileReference; fileEncoding = 4; lastKnownFileType = text.plist.strings; name = de; path = de.lproj/Sparkle.strings; sourceTree = "<group>"; };
		61A2259C0D1C495D00430CCD /* SUVersionComparisonProtocol.h */ = {isa = PBXFileReference; fileEncoding = 4; lastKnownFileType = sourcecode.c.h; path = SUVersionComparisonProtocol.h; sourceTree = "<group>"; };
		61A225A20D1C4AC000430CCD /* SUStandardVersionComparator.h */ = {isa = PBXFileReference; fileEncoding = 4; lastKnownFileType = sourcecode.c.h; path = SUStandardVersionComparator.h; sourceTree = "<group>"; };
		61A225A30D1C4AC000430CCD /* SUStandardVersionComparator.m */ = {isa = PBXFileReference; fileEncoding = 4; lastKnownFileType = sourcecode.c.objc; path = SUStandardVersionComparator.m; sourceTree = "<group>"; };
		61A2279A0D1CEE7600430CCD /* SUSystemProfiler.h */ = {isa = PBXFileReference; fileEncoding = 4; lastKnownFileType = sourcecode.c.h; path = SUSystemProfiler.h; sourceTree = "<group>"; };
		61A2279B0D1CEE7600430CCD /* SUSystemProfiler.m */ = {isa = PBXFileReference; fileEncoding = 4; lastKnownFileType = sourcecode.c.objc; path = SUSystemProfiler.m; sourceTree = "<group>"; };
		61AAE8230A321A7F00D8810D /* en */ = {isa = PBXFileReference; fileEncoding = 4; lastKnownFileType = text.plist.strings; name = en; path = en.lproj/Sparkle.strings; sourceTree = "<group>"; };
		61AAE84F0A321AF700D8810D /* es */ = {isa = PBXFileReference; fileEncoding = 4; lastKnownFileType = text.plist.strings; name = es; path = es.lproj/Sparkle.strings; sourceTree = "<group>"; };
		61AAE8590A321B0400D8810D /* fr */ = {isa = PBXFileReference; fileEncoding = 4; lastKnownFileType = text.plist.strings; name = fr; path = fr.lproj/Sparkle.strings; sourceTree = "<group>"; };
		61AAE8710A321F7700D8810D /* nl */ = {isa = PBXFileReference; fileEncoding = 4; lastKnownFileType = text.plist.strings; name = nl; path = nl.lproj/Sparkle.strings; sourceTree = "<group>"; };
		61B5F8E309C4CE3C00B25A18 /* SPUUpdater.h */ = {isa = PBXFileReference; fileEncoding = 30; lastKnownFileType = sourcecode.c.h; path = SPUUpdater.h; sourceTree = "<group>"; };
		61B5F8E409C4CE3C00B25A18 /* SPUUpdater.m */ = {isa = PBXFileReference; fileEncoding = 30; lastKnownFileType = sourcecode.c.objc; path = SPUUpdater.m; sourceTree = "<group>"; };
		61B5F8F609C4CEB300B25A18 /* Security.framework */ = {isa = PBXFileReference; lastKnownFileType = wrapper.framework; name = Security.framework; path = System/Library/Frameworks/Security.framework; sourceTree = SDKROOT; };
		61B5F90209C4CEE200B25A18 /* Sparkle Test App.app */ = {isa = PBXFileReference; explicitFileType = wrapper.application; includeInIndex = 0; path = "Sparkle Test App.app"; sourceTree = BUILT_PRODUCTS_DIR; };
		61B5F90409C4CEE200B25A18 /* TestApplication-Info.plist */ = {isa = PBXFileReference; lastKnownFileType = text.plist.xml; path = "TestApplication-Info.plist"; sourceTree = "<group>"; };
		61B5F92409C4CFC900B25A18 /* main.m */ = {isa = PBXFileReference; fileEncoding = 30; lastKnownFileType = sourcecode.c.objc; path = main.m; sourceTree = "<group>"; };
		61B5F92B09C4CFD800B25A18 /* English */ = {isa = PBXFileReference; fileEncoding = 4; lastKnownFileType = text.plist.strings; name = English; path = English.lproj/InfoPlist.strings; sourceTree = "<group>"; };
		61B5F92D09C4CFD800B25A18 /* English */ = {isa = PBXFileReference; lastKnownFileType = file.xib; name = English; path = English.lproj/MainMenu.xib; sourceTree = "<group>"; };
		61B5FB9409C4F04600B25A18 /* SUAppcast.h */ = {isa = PBXFileReference; fileEncoding = 4; lastKnownFileType = sourcecode.c.h; path = SUAppcast.h; sourceTree = "<group>"; };
		61B5FB9509C4F04600B25A18 /* SUAppcast.m */ = {isa = PBXFileReference; fileEncoding = 4; lastKnownFileType = sourcecode.c.objc; path = SUAppcast.m; sourceTree = "<group>"; };
		61B5FC3F09C4FD4000B25A18 /* WebKit.framework */ = {isa = PBXFileReference; lastKnownFileType = wrapper.framework; name = WebKit.framework; path = System/Library/Frameworks/WebKit.framework; sourceTree = SDKROOT; };
		61B5FC5309C5182000B25A18 /* SUAppcastItem.h */ = {isa = PBXFileReference; fileEncoding = 4; lastKnownFileType = sourcecode.c.h; path = SUAppcastItem.h; sourceTree = "<group>"; };
		61B5FC5409C5182000B25A18 /* SUAppcastItem.m */ = {isa = PBXFileReference; fileEncoding = 4; lastKnownFileType = sourcecode.c.objc; path = SUAppcastItem.m; sourceTree = "<group>"; };
		61B5FCA009C5228F00B25A18 /* SUUpdateAlert.h */ = {isa = PBXFileReference; fileEncoding = 4; lastKnownFileType = sourcecode.c.h; path = SUUpdateAlert.h; sourceTree = "<group>"; };
		61B5FCA109C5228F00B25A18 /* SUUpdateAlert.m */ = {isa = PBXFileReference; fileEncoding = 4; lastKnownFileType = sourcecode.c.objc; path = SUUpdateAlert.m; sourceTree = "<group>"; };
		61BA66CC14BDFA0400D02D86 /* sl */ = {isa = PBXFileReference; lastKnownFileType = text.plist.strings; name = sl; path = sl.lproj/Sparkle.strings; sourceTree = "<group>"; };
		61BA66DB14BDFC5500D02D86 /* sl */ = {isa = PBXFileReference; lastKnownFileType = file.xib; name = sl; path = sl.lproj/SUUpdateAlert.xib; sourceTree = "<group>"; };
		61BA66DC14BDFC5500D02D86 /* sl */ = {isa = PBXFileReference; lastKnownFileType = file.xib; name = sl; path = sl.lproj/SPUUpdatePermissionPrompt.xib; sourceTree = "<group>"; };
		61C268090E2DB5D000175E6C /* LICENSE */ = {isa = PBXFileReference; fileEncoding = 4; lastKnownFileType = text; path = LICENSE; sourceTree = SOURCE_ROOT; };
		61E31A80103299500051D188 /* pt_BR */ = {isa = PBXFileReference; fileEncoding = 4; lastKnownFileType = text.plist.strings; name = pt_BR; path = pt_BR.lproj/Sparkle.strings; sourceTree = "<group>"; };
		61EF67550E25B58D00F754E0 /* SUHost.m */ = {isa = PBXFileReference; fileEncoding = 4; lastKnownFileType = sourcecode.c.objc; path = SUHost.m; sourceTree = "<group>"; };
		61EF67580E25C5B400F754E0 /* SUHost.h */ = {isa = PBXFileReference; fileEncoding = 4; lastKnownFileType = sourcecode.c.h; path = SUHost.h; sourceTree = "<group>"; };
		61F3AC1215C22D4A00260CA2 /* th */ = {isa = PBXFileReference; lastKnownFileType = text.plist.strings; name = th; path = th.lproj/Sparkle.strings; sourceTree = "<group>"; };
		61F3AC1615C22D5900260CA2 /* th */ = {isa = PBXFileReference; lastKnownFileType = file.xib; name = th; path = th.lproj/SUUpdateAlert.xib; sourceTree = "<group>"; };
		61F3AC1715C22D5900260CA2 /* th */ = {isa = PBXFileReference; lastKnownFileType = file.xib; name = th; path = th.lproj/SPUUpdatePermissionPrompt.xib; sourceTree = "<group>"; };
		61F614540E24A12D009F47E7 /* it */ = {isa = PBXFileReference; fileEncoding = 4; lastKnownFileType = text.plist.strings; name = it; path = it.lproj/Sparkle.strings; sourceTree = "<group>"; };
		720B16421C66433D006985FB /* UITests-Info.plist */ = {isa = PBXFileReference; fileEncoding = 4; lastKnownFileType = text.plist.xml; name = "UITests-Info.plist"; path = "UITests/UITests-Info.plist"; sourceTree = SOURCE_ROOT; };
		720B16431C66433D006985FB /* SUTestApplicationTest.swift */ = {isa = PBXFileReference; fileEncoding = 4; lastKnownFileType = sourcecode.swift; name = SUTestApplicationTest.swift; path = UITests/SUTestApplicationTest.swift; sourceTree = SOURCE_ROOT; };
		720E21791D0D00BF003A311C /* SPUUpdaterCycle.h */ = {isa = PBXFileReference; fileEncoding = 4; lastKnownFileType = sourcecode.c.h; path = SPUUpdaterCycle.h; sourceTree = "<group>"; };
		720E217A1D0D00BF003A311C /* SPUUpdaterCycle.m */ = {isa = PBXFileReference; fileEncoding = 4; lastKnownFileType = sourcecode.c.objc; path = SPUUpdaterCycle.m; sourceTree = "<group>"; };
		7210C7671B9A9A1500EB90AC /* SUUnarchiverTest.swift */ = {isa = PBXFileReference; fileEncoding = 4; lastKnownFileType = sourcecode.swift; path = SUUnarchiverTest.swift; sourceTree = "<group>"; };
		7214B87F1D456A8500CB5CED /* SPUBundleIcon.h */ = {isa = PBXFileReference; fileEncoding = 4; lastKnownFileType = sourcecode.c.h; path = SPUBundleIcon.h; sourceTree = "<group>"; };
		7214B8801D456A8500CB5CED /* SPUBundleIcon.m */ = {isa = PBXFileReference; fileEncoding = 4; lastKnownFileType = sourcecode.c.objc; path = SPUBundleIcon.m; sourceTree = "<group>"; };
		7214B8851D45AD9A00CB5CED /* SPUInstallationType.h */ = {isa = PBXFileReference; lastKnownFileType = sourcecode.c.h; path = SPUInstallationType.h; sourceTree = "<group>"; };
		72162B051C82C8B30013C1C5 /* SUParameterAssert.h */ = {isa = PBXFileReference; fileEncoding = 4; lastKnownFileType = sourcecode.c.h; path = SUParameterAssert.h; sourceTree = "<group>"; };
		72162B071C82C9600013C1C5 /* SULocalizations.h */ = {isa = PBXFileReference; fileEncoding = 4; lastKnownFileType = sourcecode.c.h; path = SULocalizations.h; sourceTree = "<group>"; };
		721652671D3C8FED00FD13D8 /* SUInstallerLauncherStatus.h */ = {isa = PBXFileReference; lastKnownFileType = sourcecode.c.h; name = SUInstallerLauncherStatus.h; path = InstallerLauncher/SUInstallerLauncherStatus.h; sourceTree = SOURCE_ROOT; };
		721BC2061D17A532002BC71E /* CoreFoundation.framework */ = {isa = PBXFileReference; lastKnownFileType = wrapper.framework; name = CoreFoundation.framework; path = System/Library/Frameworks/CoreFoundation.framework; sourceTree = SDKROOT; };
		721BC2081D17A553002BC71E /* Carbon.framework */ = {isa = PBXFileReference; lastKnownFileType = wrapper.framework; name = Carbon.framework; path = System/Library/Frameworks/Carbon.framework; sourceTree = SDKROOT; };
		721BC20A1D17A5AD002BC71E /* CoreServices.framework */ = {isa = PBXFileReference; lastKnownFileType = wrapper.framework; name = CoreServices.framework; path = System/Library/Frameworks/CoreServices.framework; sourceTree = SDKROOT; };
		721BC20C1D1CDE55002BC71E /* SPULocalCacheDirectory.h */ = {isa = PBXFileReference; fileEncoding = 4; lastKnownFileType = sourcecode.c.h; path = SPULocalCacheDirectory.h; sourceTree = "<group>"; };
		721BC20D1D1CDE55002BC71E /* SPULocalCacheDirectory.m */ = {isa = PBXFileReference; fileEncoding = 4; lastKnownFileType = sourcecode.c.objc; path = SPULocalCacheDirectory.m; sourceTree = "<group>"; };
		721C24451CB753E6005440CB /* Updater.app */ = {isa = PBXFileReference; explicitFileType = wrapper.application; includeInIndex = 0; path = Updater.app; sourceTree = BUILT_PRODUCTS_DIR; };
		721C24571CB754E8005440CB /* ConfigInstallerProgress.xcconfig */ = {isa = PBXFileReference; lastKnownFileType = text.xcconfig; path = ConfigInstallerProgress.xcconfig; sourceTree = "<group>"; };
		721C24581CB7567D005440CB /* InstallerProgress-Info.plist */ = {isa = PBXFileReference; fileEncoding = 4; lastKnownFileType = text.plist.xml; name = "InstallerProgress-Info.plist"; path = "Sparkle/InstallerProgress/InstallerProgress-Info.plist"; sourceTree = SOURCE_ROOT; };
		721D8A831D498F1D0032E472 /* set-agent-signing.sh */ = {isa = PBXFileReference; lastKnownFileType = text.script.sh; path = "set-agent-signing.sh"; sourceTree = "<group>"; };
		721D8A881D4D272E0032E472 /* Installation.md */ = {isa = PBXFileReference; lastKnownFileType = net.daringfireball.markdown; path = Installation.md; sourceTree = "<group>"; };
		721D8A8A1D4D3A6F0032E472 /* SPUInstallerValidation.h */ = {isa = PBXFileReference; fileEncoding = 4; lastKnownFileType = sourcecode.c.h; name = SPUInstallerValidation.h; path = Autoupdate/SPUInstallerValidation.h; sourceTree = SOURCE_ROOT; };
		721D8A8B1D4D3A6F0032E472 /* SPUInstallerValidation.m */ = {isa = PBXFileReference; fileEncoding = 4; lastKnownFileType = sourcecode.c.objc; name = SPUInstallerValidation.m; path = Autoupdate/SPUInstallerValidation.m; sourceTree = SOURCE_ROOT; };
		722194511D3BF987004C34FF /* SPUInstallerAgentProtocol.h */ = {isa = PBXFileReference; lastKnownFileType = sourcecode.c.h; name = SPUInstallerAgentProtocol.h; path = Sparkle/InstallerProgress/SPUInstallerAgentProtocol.h; sourceTree = SOURCE_ROOT; };
		722194521D3BFEB7004C34FF /* SUInstallerAgentInitiationProtocol.h */ = {isa = PBXFileReference; lastKnownFileType = sourcecode.c.h; name = SUInstallerAgentInitiationProtocol.h; path = Sparkle/InstallerProgress/SUInstallerAgentInitiationProtocol.h; sourceTree = SOURCE_ROOT; };
		7223E7611AD1AEFF008E3161 /* sais.c */ = {isa = PBXFileReference; fileEncoding = 4; lastKnownFileType = sourcecode.c.c; path = sais.c; sourceTree = "<group>"; };
		7223E7621AD1AEFF008E3161 /* sais.h */ = {isa = PBXFileReference; fileEncoding = 4; lastKnownFileType = sourcecode.c.h; path = sais.h; sourceTree = "<group>"; };
		7229E1B51C97C91100CB50D0 /* SUUpdateDriver.h */ = {isa = PBXFileReference; fileEncoding = 4; lastKnownFileType = sourcecode.c.h; path = SUUpdateDriver.h; sourceTree = "<group>"; };
		7229E1B71C97CC4D00CB50D0 /* SUScheduledUpdateDriver.h */ = {isa = PBXFileReference; fileEncoding = 4; lastKnownFileType = sourcecode.c.h; path = SUScheduledUpdateDriver.h; sourceTree = "<group>"; };
		7229E1B81C97CC4D00CB50D0 /* SUScheduledUpdateDriver.m */ = {isa = PBXFileReference; fileEncoding = 4; lastKnownFileType = sourcecode.c.objc; path = SUScheduledUpdateDriver.m; sourceTree = "<group>"; };
		7229E1BB1C98EFF200CB50D0 /* SUDownloadDriver.h */ = {isa = PBXFileReference; fileEncoding = 4; lastKnownFileType = sourcecode.c.h; path = SUDownloadDriver.h; sourceTree = "<group>"; };
		7229E1BC1C98EFF200CB50D0 /* SUDownloadDriver.m */ = {isa = PBXFileReference; fileEncoding = 4; lastKnownFileType = sourcecode.c.objc; path = SUDownloadDriver.m; sourceTree = "<group>"; };
		723B5D9F1CF7AB0100365F95 /* Info.plist */ = {isa = PBXFileReference; fileEncoding = 4; lastKnownFileType = text.plist.xml; name = Info.plist; path = Downloader/Info.plist; sourceTree = SOURCE_ROOT; };
		723B5DA01CF7AB0100365F95 /* main.m */ = {isa = PBXFileReference; fileEncoding = 4; lastKnownFileType = sourcecode.c.objc; name = main.m; path = Downloader/main.m; sourceTree = SOURCE_ROOT; };
		723B5DA21CF7AB0100365F95 /* SPUDownloader.h */ = {isa = PBXFileReference; fileEncoding = 4; lastKnownFileType = sourcecode.c.h; name = SPUDownloader.h; path = Downloader/SPUDownloader.h; sourceTree = SOURCE_ROOT; };
		723B5DA31CF7AB0100365F95 /* SPUDownloader.m */ = {isa = PBXFileReference; fileEncoding = 4; lastKnownFileType = sourcecode.c.objc; name = SPUDownloader.m; path = Downloader/SPUDownloader.m; sourceTree = SOURCE_ROOT; };
		723B5DA41CF7AB0100365F95 /* SPUDownloaderDelegate.h */ = {isa = PBXFileReference; fileEncoding = 4; lastKnownFileType = sourcecode.c.h; name = SPUDownloaderDelegate.h; path = Downloader/SPUDownloaderDelegate.h; sourceTree = SOURCE_ROOT; };
		723B5DA51CF7AB0100365F95 /* SPUDownloaderProtocol.h */ = {isa = PBXFileReference; fileEncoding = 4; lastKnownFileType = sourcecode.c.h; name = SPUDownloaderProtocol.h; path = Downloader/SPUDownloaderProtocol.h; sourceTree = SOURCE_ROOT; };
		7246E0A11C83B685003B4E75 /* SPUStandardUpdaterController.h */ = {isa = PBXFileReference; fileEncoding = 4; lastKnownFileType = sourcecode.c.h; path = SPUStandardUpdaterController.h; sourceTree = "<group>"; };
		7246E0A21C83B685003B4E75 /* SPUStandardUpdaterController.m */ = {isa = PBXFileReference; fileEncoding = 4; lastKnownFileType = sourcecode.c.objc; path = SPUStandardUpdaterController.m; sourceTree = "<group>"; };
		724BB36C1D31D0B7005D534A /* org.sparkle-project.InstallerConnection.xpc */ = {isa = PBXFileReference; explicitFileType = "wrapper.xpc-service"; includeInIndex = 0; path = "org.sparkle-project.InstallerConnection.xpc"; sourceTree = BUILT_PRODUCTS_DIR; };
		724BB36E1D31D0B7005D534A /* SUInstallerConnectionProtocol.h */ = {isa = PBXFileReference; lastKnownFileType = sourcecode.c.h; path = SUInstallerConnectionProtocol.h; sourceTree = "<group>"; };
		724BB36F1D31D0B7005D534A /* SUInstallerConnection.h */ = {isa = PBXFileReference; lastKnownFileType = sourcecode.c.h; path = SUInstallerConnection.h; sourceTree = "<group>"; };
		724BB3701D31D0B7005D534A /* SUInstallerConnection.m */ = {isa = PBXFileReference; lastKnownFileType = sourcecode.c.objc; path = SUInstallerConnection.m; sourceTree = "<group>"; };
		724BB3721D31D0B7005D534A /* main.m */ = {isa = PBXFileReference; lastKnownFileType = sourcecode.c.objc; path = main.m; sourceTree = "<group>"; };
		724BB3741D31D0B7005D534A /* Info.plist */ = {isa = PBXFileReference; lastKnownFileType = text.plist.xml; path = Info.plist; sourceTree = "<group>"; };
		724BB37E1D31D1EA005D534A /* ConfigInstallerConnection.xcconfig */ = {isa = PBXFileReference; lastKnownFileType = text.xcconfig; path = ConfigInstallerConnection.xcconfig; sourceTree = "<group>"; };
		724BB37F1D31D1EA005D534A /* ConfigInstallerConnectionDebug.xcconfig */ = {isa = PBXFileReference; lastKnownFileType = text.xcconfig; path = ConfigInstallerConnectionDebug.xcconfig; sourceTree = "<group>"; };
		724BB3801D31F186005D534A /* SUInstallerCommunicationProtocol.h */ = {isa = PBXFileReference; lastKnownFileType = sourcecode.c.h; path = SUInstallerCommunicationProtocol.h; sourceTree = "<group>"; };
		724BB3851D32A167005D534A /* SUXPCInstallerConnection.h */ = {isa = PBXFileReference; fileEncoding = 4; lastKnownFileType = sourcecode.c.h; path = SUXPCInstallerConnection.h; sourceTree = "<group>"; };
		724BB3861D32A167005D534A /* SUXPCInstallerConnection.m */ = {isa = PBXFileReference; fileEncoding = 4; lastKnownFileType = sourcecode.c.objc; path = SUXPCInstallerConnection.m; sourceTree = "<group>"; };
		724BB3931D333832005D534A /* org.sparkle-project.InstallerStatus.xpc */ = {isa = PBXFileReference; explicitFileType = "wrapper.xpc-service"; includeInIndex = 0; path = "org.sparkle-project.InstallerStatus.xpc"; sourceTree = BUILT_PRODUCTS_DIR; };
		724BB3951D333832005D534A /* SUInstallerStatusProtocol.h */ = {isa = PBXFileReference; lastKnownFileType = sourcecode.c.h; path = SUInstallerStatusProtocol.h; sourceTree = "<group>"; };
		724BB3961D333832005D534A /* SUInstallerStatus.h */ = {isa = PBXFileReference; lastKnownFileType = sourcecode.c.h; path = SUInstallerStatus.h; sourceTree = "<group>"; };
		724BB3971D333832005D534A /* SUInstallerStatus.m */ = {isa = PBXFileReference; lastKnownFileType = sourcecode.c.objc; path = SUInstallerStatus.m; sourceTree = "<group>"; };
		724BB3991D333832005D534A /* main.m */ = {isa = PBXFileReference; lastKnownFileType = sourcecode.c.objc; path = main.m; sourceTree = "<group>"; };
		724BB39B1D333832005D534A /* Info.plist */ = {isa = PBXFileReference; lastKnownFileType = text.plist.xml; path = Info.plist; sourceTree = "<group>"; };
		724BB3A41D3338C8005D534A /* ConfigInstallerStatus.xcconfig */ = {isa = PBXFileReference; lastKnownFileType = text.xcconfig; path = ConfigInstallerStatus.xcconfig; sourceTree = "<group>"; };
		724BB3A51D3338C8005D534A /* ConfigInstallerStatusDebug.xcconfig */ = {isa = PBXFileReference; lastKnownFileType = text.xcconfig; path = ConfigInstallerStatusDebug.xcconfig; sourceTree = "<group>"; };
		724BB3A61D33461B005D534A /* SUXPCInstallerStatus.h */ = {isa = PBXFileReference; fileEncoding = 4; lastKnownFileType = sourcecode.c.h; path = SUXPCInstallerStatus.h; sourceTree = "<group>"; };
		724BB3A71D33461B005D534A /* SUXPCInstallerStatus.m */ = {isa = PBXFileReference; fileEncoding = 4; lastKnownFileType = sourcecode.c.objc; path = SUXPCInstallerStatus.m; sourceTree = "<group>"; };
		724BB3AB1D347EDE005D534A /* SPUSystemAuthorization.h */ = {isa = PBXFileReference; fileEncoding = 4; lastKnownFileType = sourcecode.c.h; name = SPUSystemAuthorization.h; path = Sparkle/SPUSystemAuthorization.h; sourceTree = SOURCE_ROOT; };
		724BB3AC1D347EDE005D534A /* SPUSystemAuthorization.m */ = {isa = PBXFileReference; fileEncoding = 4; lastKnownFileType = sourcecode.c.objc; name = SPUSystemAuthorization.m; path = Sparkle/SPUSystemAuthorization.m; sourceTree = SOURCE_ROOT; };
		724BB3B51D35AAC3005D534A /* ServiceManagement.framework */ = {isa = PBXFileReference; lastKnownFileType = wrapper.framework; name = ServiceManagement.framework; path = System/Library/Frameworks/ServiceManagement.framework; sourceTree = SDKROOT; };
		725602D31C83551C00DAA70E /* SPUApplicationInfo.h */ = {isa = PBXFileReference; fileEncoding = 4; lastKnownFileType = sourcecode.c.h; path = SPUApplicationInfo.h; sourceTree = "<group>"; };
		725602D41C83551C00DAA70E /* SPUApplicationInfo.m */ = {isa = PBXFileReference; fileEncoding = 4; lastKnownFileType = sourcecode.c.objc; path = SPUApplicationInfo.m; sourceTree = "<group>"; };
		725CB9561C7120410064365A /* SPUUserDriver.h */ = {isa = PBXFileReference; fileEncoding = 4; lastKnownFileType = sourcecode.c.h; path = SPUUserDriver.h; sourceTree = "<group>"; };
		725CB9581C7121830064365A /* SPUStandardUserDriver.h */ = {isa = PBXFileReference; fileEncoding = 4; lastKnownFileType = sourcecode.c.h; path = SPUStandardUserDriver.h; sourceTree = "<group>"; };
		725CB9591C7121830064365A /* SPUStandardUserDriver.m */ = {isa = PBXFileReference; fileEncoding = 4; lastKnownFileType = sourcecode.c.objc; path = SPUStandardUserDriver.m; sourceTree = "<group>"; };
		725F97741C8A62F500265BE4 /* SUAdHocCodeSigning.h */ = {isa = PBXFileReference; fileEncoding = 4; lastKnownFileType = sourcecode.c.h; path = SUAdHocCodeSigning.h; sourceTree = "<group>"; };
		725F97751C8A62F500265BE4 /* SUAdHocCodeSigning.m */ = {isa = PBXFileReference; fileEncoding = 4; lastKnownFileType = sourcecode.c.objc; path = SUAdHocCodeSigning.m; sourceTree = "<group>"; };
		725F97791C8A896F00265BE4 /* SPUUserDriverCoreComponent.h */ = {isa = PBXFileReference; fileEncoding = 4; lastKnownFileType = sourcecode.c.h; path = SPUUserDriverCoreComponent.h; sourceTree = "<group>"; };
		725F977A1C8A896F00265BE4 /* SPUUserDriverCoreComponent.m */ = {isa = PBXFileReference; fileEncoding = 4; lastKnownFileType = sourcecode.c.objc; path = SPUUserDriverCoreComponent.m; sourceTree = "<group>"; };
		725F97821C8AA90000265BE4 /* SUPopUpTitlebarUserDriver.h */ = {isa = PBXFileReference; fileEncoding = 4; lastKnownFileType = sourcecode.c.h; path = SUPopUpTitlebarUserDriver.h; sourceTree = "<group>"; };
		725F97831C8AA90000265BE4 /* SUPopUpTitlebarUserDriver.m */ = {isa = PBXFileReference; fileEncoding = 4; lastKnownFileType = sourcecode.c.objc; path = SUPopUpTitlebarUserDriver.m; sourceTree = "<group>"; };
		725F97A21C8B304D00265BE4 /* SUInstallUpdateViewController.h */ = {isa = PBXFileReference; fileEncoding = 4; lastKnownFileType = sourcecode.c.h; path = SUInstallUpdateViewController.h; sourceTree = "<group>"; };
		725F97A31C8B304D00265BE4 /* SUInstallUpdateViewController.m */ = {isa = PBXFileReference; fileEncoding = 4; lastKnownFileType = sourcecode.c.objc; path = SUInstallUpdateViewController.m; sourceTree = "<group>"; };
		725F97A41C8B304D00265BE4 /* SUInstallUpdateViewController.xib */ = {isa = PBXFileReference; fileEncoding = 4; lastKnownFileType = file.xib; path = SUInstallUpdateViewController.xib; sourceTree = "<group>"; };
		725F97A71C8B42D700265BE4 /* SPUStandardUserDriverProtocol.h */ = {isa = PBXFileReference; fileEncoding = 4; lastKnownFileType = sourcecode.c.h; path = SPUStandardUserDriverProtocol.h; sourceTree = "<group>"; };
		7267E56E1D3D895B00D1BF90 /* SUBinaryDeltaApply.h */ = {isa = PBXFileReference; fileEncoding = 4; lastKnownFileType = sourcecode.c.h; name = SUBinaryDeltaApply.h; path = Autoupdate/SUBinaryDeltaApply.h; sourceTree = SOURCE_ROOT; };
		7267E56F1D3D895B00D1BF90 /* SUBinaryDeltaApply.m */ = {isa = PBXFileReference; fileEncoding = 4; lastKnownFileType = sourcecode.c.objc; name = SUBinaryDeltaApply.m; path = Autoupdate/SUBinaryDeltaApply.m; sourceTree = SOURCE_ROOT; };
		7267E5701D3D895B00D1BF90 /* SUBinaryDeltaCommon.h */ = {isa = PBXFileReference; fileEncoding = 4; lastKnownFileType = sourcecode.c.h; name = SUBinaryDeltaCommon.h; path = Autoupdate/SUBinaryDeltaCommon.h; sourceTree = SOURCE_ROOT; };
		7267E5711D3D895B00D1BF90 /* SUBinaryDeltaCommon.m */ = {isa = PBXFileReference; fileEncoding = 4; lastKnownFileType = sourcecode.c.objc; name = SUBinaryDeltaCommon.m; path = Autoupdate/SUBinaryDeltaCommon.m; sourceTree = SOURCE_ROOT; };
		7267E5721D3D895B00D1BF90 /* SUBinaryDeltaCreate.h */ = {isa = PBXFileReference; fileEncoding = 4; lastKnownFileType = sourcecode.c.h; name = SUBinaryDeltaCreate.h; path = Autoupdate/SUBinaryDeltaCreate.h; sourceTree = SOURCE_ROOT; };
		7267E5731D3D895B00D1BF90 /* SUBinaryDeltaCreate.m */ = {isa = PBXFileReference; fileEncoding = 4; lastKnownFileType = sourcecode.c.objc; name = SUBinaryDeltaCreate.m; path = Autoupdate/SUBinaryDeltaCreate.m; sourceTree = SOURCE_ROOT; };
		7267E5741D3D895B00D1BF90 /* SUBinaryDeltaTool.m */ = {isa = PBXFileReference; fileEncoding = 4; lastKnownFileType = sourcecode.c.objc; name = SUBinaryDeltaTool.m; path = Autoupdate/SUBinaryDeltaTool.m; sourceTree = SOURCE_ROOT; };
		7267E57D1D3D896700D1BF90 /* SUBinaryDeltaUnarchiver.h */ = {isa = PBXFileReference; fileEncoding = 4; lastKnownFileType = sourcecode.c.h; name = SUBinaryDeltaUnarchiver.h; path = Autoupdate/SUBinaryDeltaUnarchiver.h; sourceTree = SOURCE_ROOT; };
		7267E57E1D3D896700D1BF90 /* SUBinaryDeltaUnarchiver.m */ = {isa = PBXFileReference; fileEncoding = 4; lastKnownFileType = sourcecode.c.objc; name = SUBinaryDeltaUnarchiver.m; path = Autoupdate/SUBinaryDeltaUnarchiver.m; sourceTree = SOURCE_ROOT; };
		7267E5801D3D89B300D1BF90 /* SUDiskImageUnarchiver.h */ = {isa = PBXFileReference; fileEncoding = 4; lastKnownFileType = sourcecode.c.h; name = SUDiskImageUnarchiver.h; path = Autoupdate/SUDiskImageUnarchiver.h; sourceTree = SOURCE_ROOT; };
		7267E5811D3D89B300D1BF90 /* SUDiskImageUnarchiver.m */ = {isa = PBXFileReference; fileEncoding = 4; lastKnownFileType = sourcecode.c.objc; name = SUDiskImageUnarchiver.m; path = Autoupdate/SUDiskImageUnarchiver.m; sourceTree = SOURCE_ROOT; };
		7267E5821D3D89B300D1BF90 /* SUPipedUnarchiver.h */ = {isa = PBXFileReference; fileEncoding = 4; lastKnownFileType = sourcecode.c.h; name = SUPipedUnarchiver.h; path = Autoupdate/SUPipedUnarchiver.h; sourceTree = SOURCE_ROOT; };
		7267E5831D3D89B300D1BF90 /* SUPipedUnarchiver.m */ = {isa = PBXFileReference; fileEncoding = 4; lastKnownFileType = sourcecode.c.objc; name = SUPipedUnarchiver.m; path = Autoupdate/SUPipedUnarchiver.m; sourceTree = SOURCE_ROOT; };
		7267E5841D3D89B300D1BF90 /* SUUnarchiver.h */ = {isa = PBXFileReference; fileEncoding = 4; lastKnownFileType = sourcecode.c.h; name = SUUnarchiver.h; path = Autoupdate/SUUnarchiver.h; sourceTree = SOURCE_ROOT; };
		7267E5851D3D89B300D1BF90 /* SUUnarchiver.m */ = {isa = PBXFileReference; fileEncoding = 4; lastKnownFileType = sourcecode.c.objc; name = SUUnarchiver.m; path = Autoupdate/SUUnarchiver.m; sourceTree = SOURCE_ROOT; };
		7267E5891D3D89CA00D1BF90 /* SUUnarchiverProtocol.h */ = {isa = PBXFileReference; lastKnownFileType = sourcecode.c.h; name = SUUnarchiverProtocol.h; path = Autoupdate/SUUnarchiverProtocol.h; sourceTree = SOURCE_ROOT; };
		7267E5981D3D8A5A00D1BF90 /* SUCodeSigningVerifier.h */ = {isa = PBXFileReference; fileEncoding = 4; lastKnownFileType = sourcecode.c.h; name = SUCodeSigningVerifier.h; path = Autoupdate/SUCodeSigningVerifier.h; sourceTree = SOURCE_ROOT; };
		7267E5991D3D8A5A00D1BF90 /* SUCodeSigningVerifier.m */ = {isa = PBXFileReference; fileEncoding = 4; lastKnownFileType = sourcecode.c.objc; name = SUCodeSigningVerifier.m; path = Autoupdate/SUCodeSigningVerifier.m; sourceTree = SOURCE_ROOT; };
		7267E59A1D3D8A5A00D1BF90 /* SUDSAVerifier.h */ = {isa = PBXFileReference; fileEncoding = 4; lastKnownFileType = sourcecode.c.h; name = SUDSAVerifier.h; path = Autoupdate/SUDSAVerifier.h; sourceTree = SOURCE_ROOT; };
		7267E59B1D3D8A5A00D1BF90 /* SUDSAVerifier.m */ = {isa = PBXFileReference; fileEncoding = 4; lastKnownFileType = sourcecode.c.objc; name = SUDSAVerifier.m; path = Autoupdate/SUDSAVerifier.m; sourceTree = SOURCE_ROOT; };
		7267E59E1D3D8A6F00D1BF90 /* main.m */ = {isa = PBXFileReference; fileEncoding = 4; lastKnownFileType = sourcecode.c.objc; name = main.m; path = Autoupdate/main.m; sourceTree = SOURCE_ROOT; };
		7267E5A01D3D8A7E00D1BF90 /* AppInstaller.h */ = {isa = PBXFileReference; fileEncoding = 4; lastKnownFileType = sourcecode.c.h; name = AppInstaller.h; path = Autoupdate/AppInstaller.h; sourceTree = SOURCE_ROOT; };
		7267E5A11D3D8A7E00D1BF90 /* AppInstaller.m */ = {isa = PBXFileReference; fileEncoding = 4; lastKnownFileType = sourcecode.c.objc; name = AppInstaller.m; path = Autoupdate/AppInstaller.m; sourceTree = SOURCE_ROOT; };
		7267E5A31D3D8A8A00D1BF90 /* StatusInfo.h */ = {isa = PBXFileReference; fileEncoding = 4; lastKnownFileType = sourcecode.c.h; name = StatusInfo.h; path = Autoupdate/StatusInfo.h; sourceTree = SOURCE_ROOT; };
		7267E5A41D3D8A8A00D1BF90 /* StatusInfo.m */ = {isa = PBXFileReference; fileEncoding = 4; lastKnownFileType = sourcecode.c.objc; name = StatusInfo.m; path = Autoupdate/StatusInfo.m; sourceTree = SOURCE_ROOT; };
		7267E5A61D3D8A9900D1BF90 /* AgentConnection.h */ = {isa = PBXFileReference; fileEncoding = 4; lastKnownFileType = sourcecode.c.h; name = AgentConnection.h; path = Autoupdate/AgentConnection.h; sourceTree = SOURCE_ROOT; };
		7267E5A71D3D8A9900D1BF90 /* AgentConnection.m */ = {isa = PBXFileReference; fileEncoding = 4; lastKnownFileType = sourcecode.c.objc; name = AgentConnection.m; path = Autoupdate/AgentConnection.m; sourceTree = SOURCE_ROOT; };
		7267E5A91D3D8AA800D1BF90 /* TerminationListener.h */ = {isa = PBXFileReference; fileEncoding = 4; lastKnownFileType = sourcecode.c.h; name = TerminationListener.h; path = Autoupdate/TerminationListener.h; sourceTree = SOURCE_ROOT; };
		7267E5AA1D3D8AA800D1BF90 /* TerminationListener.m */ = {isa = PBXFileReference; fileEncoding = 4; lastKnownFileType = sourcecode.c.objc; name = TerminationListener.m; path = Autoupdate/TerminationListener.m; sourceTree = SOURCE_ROOT; };
		7267E5AC1D3D8AB700D1BF90 /* SPUInstallationInputData.h */ = {isa = PBXFileReference; fileEncoding = 4; lastKnownFileType = sourcecode.c.h; name = SPUInstallationInputData.h; path = Autoupdate/SPUInstallationInputData.h; sourceTree = SOURCE_ROOT; };
		7267E5AD1D3D8AB700D1BF90 /* SPUInstallationInputData.m */ = {isa = PBXFileReference; fileEncoding = 4; lastKnownFileType = sourcecode.c.objc; name = SPUInstallationInputData.m; path = Autoupdate/SPUInstallationInputData.m; sourceTree = SOURCE_ROOT; };
		7267E5AF1D3D8AD500D1BF90 /* SPUMessageTypes.h */ = {isa = PBXFileReference; fileEncoding = 4; lastKnownFileType = sourcecode.c.h; name = SPUMessageTypes.h; path = Autoupdate/SPUMessageTypes.h; sourceTree = SOURCE_ROOT; };
		7267E5B01D3D8AD500D1BF90 /* SPUMessageTypes.m */ = {isa = PBXFileReference; fileEncoding = 4; lastKnownFileType = sourcecode.c.objc; name = SPUMessageTypes.m; path = Autoupdate/SPUMessageTypes.m; sourceTree = SOURCE_ROOT; };
		7267E5B41D3D8AEE00D1BF90 /* SPUInstallationInfo.h */ = {isa = PBXFileReference; fileEncoding = 4; lastKnownFileType = sourcecode.c.h; name = SPUInstallationInfo.h; path = Autoupdate/SPUInstallationInfo.h; sourceTree = SOURCE_ROOT; };
		7267E5B51D3D8AEE00D1BF90 /* SPUInstallationInfo.m */ = {isa = PBXFileReference; fileEncoding = 4; lastKnownFileType = sourcecode.c.objc; name = SPUInstallationInfo.m; path = Autoupdate/SPUInstallationInfo.m; sourceTree = SOURCE_ROOT; };
		7267E5B91D3D8B0B00D1BF90 /* SPUInstallerProtocol.h */ = {isa = PBXFileReference; lastKnownFileType = sourcecode.c.h; name = SPUInstallerProtocol.h; path = Autoupdate/SPUInstallerProtocol.h; sourceTree = SOURCE_ROOT; };
		7267E5BA1D3D8B2700D1BF90 /* SUGuidedPackageInstaller.h */ = {isa = PBXFileReference; fileEncoding = 4; lastKnownFileType = sourcecode.c.h; name = SUGuidedPackageInstaller.h; path = Autoupdate/SUGuidedPackageInstaller.h; sourceTree = SOURCE_ROOT; };
		7267E5BB1D3D8B2700D1BF90 /* SUGuidedPackageInstaller.m */ = {isa = PBXFileReference; fileEncoding = 4; lastKnownFileType = sourcecode.c.objc; name = SUGuidedPackageInstaller.m; path = Autoupdate/SUGuidedPackageInstaller.m; sourceTree = SOURCE_ROOT; };
		7267E5BC1D3D8B2700D1BF90 /* SUInstaller.h */ = {isa = PBXFileReference; fileEncoding = 4; lastKnownFileType = sourcecode.c.h; name = SUInstaller.h; path = Autoupdate/SUInstaller.h; sourceTree = SOURCE_ROOT; };
		7267E5BD1D3D8B2700D1BF90 /* SUInstaller.m */ = {isa = PBXFileReference; fileEncoding = 4; lastKnownFileType = sourcecode.c.objc; name = SUInstaller.m; path = Autoupdate/SUInstaller.m; sourceTree = SOURCE_ROOT; };
		7267E5BE1D3D8B2700D1BF90 /* SUPackageInstaller.h */ = {isa = PBXFileReference; fileEncoding = 4; lastKnownFileType = sourcecode.c.h; name = SUPackageInstaller.h; path = Autoupdate/SUPackageInstaller.h; sourceTree = SOURCE_ROOT; };
		7267E5BF1D3D8B2700D1BF90 /* SUPackageInstaller.m */ = {isa = PBXFileReference; fileEncoding = 4; lastKnownFileType = sourcecode.c.objc; name = SUPackageInstaller.m; path = Autoupdate/SUPackageInstaller.m; sourceTree = SOURCE_ROOT; };
		7267E5C01D3D8B2700D1BF90 /* SUPlainInstaller.h */ = {isa = PBXFileReference; fileEncoding = 4; lastKnownFileType = sourcecode.c.h; name = SUPlainInstaller.h; path = Autoupdate/SUPlainInstaller.h; sourceTree = SOURCE_ROOT; };
		7267E5C11D3D8B2700D1BF90 /* SUPlainInstaller.m */ = {isa = PBXFileReference; fileEncoding = 4; lastKnownFileType = sourcecode.c.objc; name = SUPlainInstaller.m; path = Autoupdate/SUPlainInstaller.m; sourceTree = SOURCE_ROOT; };
		7267E5CF1D3D8C8500D1BF90 /* SecurityFoundation.framework */ = {isa = PBXFileReference; lastKnownFileType = wrapper.framework; name = SecurityFoundation.framework; path = System/Library/Frameworks/SecurityFoundation.framework; sourceTree = SDKROOT; };
		7267E5DD1D3D8F5A00D1BF90 /* SUStatusInfoProtocol.h */ = {isa = PBXFileReference; lastKnownFileType = sourcecode.c.h; name = SUStatusInfoProtocol.h; path = Autoupdate/SUStatusInfoProtocol.h; sourceTree = SOURCE_ROOT; };
		7267E5E31D3D90AA00D1BF90 /* SUFileManager.h */ = {isa = PBXFileReference; fileEncoding = 4; lastKnownFileType = sourcecode.c.h; path = SUFileManager.h; sourceTree = "<group>"; };
		7267E5E41D3D90AA00D1BF90 /* SUFileManager.m */ = {isa = PBXFileReference; fileEncoding = 4; lastKnownFileType = sourcecode.c.objc; path = SUFileManager.m; sourceTree = "<group>"; };
		7267E5FB1D3DD1B700D1BF90 /* SUDownloadedUpdate.h */ = {isa = PBXFileReference; fileEncoding = 4; lastKnownFileType = sourcecode.c.h; path = SUDownloadedUpdate.h; sourceTree = "<group>"; };
		7267E5FC1D3DD1B700D1BF90 /* SUDownloadedUpdate.m */ = {isa = PBXFileReference; fileEncoding = 4; lastKnownFileType = sourcecode.c.objc; path = SUDownloadedUpdate.m; sourceTree = "<group>"; };
		726B2B5D1C645FC900388755 /* UI Tests.xctest */ = {isa = PBXFileReference; explicitFileType = wrapper.cfbundle; includeInIndex = 0; path = "UI Tests.xctest"; sourceTree = BUILT_PRODUCTS_DIR; };
		726DF88D1C84277500188804 /* SPUStatusCompletionResults.h */ = {isa = PBXFileReference; fileEncoding = 4; lastKnownFileType = sourcecode.c.h; path = SPUStatusCompletionResults.h; sourceTree = "<group>"; };
		726E075A1CA3A6D6001A286B /* SPUSecureCoding.h */ = {isa = PBXFileReference; fileEncoding = 4; lastKnownFileType = sourcecode.c.h; name = SPUSecureCoding.h; path = Sparkle/SPUSecureCoding.h; sourceTree = SOURCE_ROOT; };
		726E075B1CA3A6D6001A286B /* SPUSecureCoding.m */ = {isa = PBXFileReference; fileEncoding = 4; lastKnownFileType = sourcecode.c.objc; name = SPUSecureCoding.m; path = Sparkle/SPUSecureCoding.m; sourceTree = SOURCE_ROOT; };
		726E07681CA616A4001A286B /* libxar.tbd */ = {isa = PBXFileReference; lastKnownFileType = "sourcecode.text-based-dylib-definition"; name = libxar.tbd; path = usr/lib/libxar.tbd; sourceTree = SDKROOT; };
		726E076A1CA616B3001A286B /* libbz2.tbd */ = {isa = PBXFileReference; lastKnownFileType = "sourcecode.text-based-dylib-definition"; name = libbz2.tbd; path = usr/lib/libbz2.tbd; sourceTree = SDKROOT; };
		726E078B1CA891E9001A286B /* SPUUpdaterSettings.h */ = {isa = PBXFileReference; fileEncoding = 4; lastKnownFileType = sourcecode.c.h; path = SPUUpdaterSettings.h; sourceTree = "<group>"; };
		726E078C1CA891E9001A286B /* SPUUpdaterSettings.m */ = {isa = PBXFileReference; fileEncoding = 4; lastKnownFileType = sourcecode.c.objc; path = SPUUpdaterSettings.m; sourceTree = "<group>"; };
		726E07AD1CAF08D6001A286B /* org.sparkle-project.InstallerLauncher.xpc */ = {isa = PBXFileReference; explicitFileType = "wrapper.xpc-service"; includeInIndex = 0; path = "org.sparkle-project.InstallerLauncher.xpc"; sourceTree = BUILT_PRODUCTS_DIR; };
		726E07AF1CAF08D6001A286B /* SUInstallerLauncherProtocol.h */ = {isa = PBXFileReference; lastKnownFileType = sourcecode.c.h; path = SUInstallerLauncherProtocol.h; sourceTree = "<group>"; };
		726E07B01CAF08D6001A286B /* SUInstallerLauncher.h */ = {isa = PBXFileReference; lastKnownFileType = sourcecode.c.h; path = SUInstallerLauncher.h; sourceTree = "<group>"; };
		726E07B11CAF08D6001A286B /* SUInstallerLauncher.m */ = {isa = PBXFileReference; lastKnownFileType = sourcecode.c.objc; path = SUInstallerLauncher.m; sourceTree = "<group>"; };
		726E07B31CAF08D6001A286B /* main.m */ = {isa = PBXFileReference; lastKnownFileType = sourcecode.c.objc; path = main.m; sourceTree = "<group>"; };
		726E07B51CAF08D6001A286B /* Info.plist */ = {isa = PBXFileReference; lastKnownFileType = text.plist.xml; path = Info.plist; sourceTree = "<group>"; };
		726E07C11CAF1E79001A286B /* ConfigInstallerLauncher.xcconfig */ = {isa = PBXFileReference; fileEncoding = 4; lastKnownFileType = text.xcconfig; path = ConfigInstallerLauncher.xcconfig; sourceTree = "<group>"; };
		726E07EF1CAF37BD001A286B /* org.sparkle-project.Downloader.xpc */ = {isa = PBXFileReference; explicitFileType = "wrapper.xpc-service"; includeInIndex = 0; path = "org.sparkle-project.Downloader.xpc"; sourceTree = BUILT_PRODUCTS_DIR; };
		726E4A111C86C44A00C57C6A /* Sparkle-Test-App.entitlements */ = {isa = PBXFileReference; lastKnownFileType = text.xml; path = "Sparkle-Test-App.entitlements"; sourceTree = "<group>"; };
		726E4A161C86C88F00C57C6A /* TestAppHelper.xpc */ = {isa = PBXFileReference; explicitFileType = "wrapper.xpc-service"; includeInIndex = 0; path = TestAppHelper.xpc; sourceTree = BUILT_PRODUCTS_DIR; };
		726E4A181C86C88F00C57C6A /* TestAppHelperProtocol.h */ = {isa = PBXFileReference; lastKnownFileType = sourcecode.c.h; path = TestAppHelperProtocol.h; sourceTree = "<group>"; };
		726E4A191C86C88F00C57C6A /* TestAppHelper.h */ = {isa = PBXFileReference; lastKnownFileType = sourcecode.c.h; path = TestAppHelper.h; sourceTree = "<group>"; };
		726E4A1A1C86C88F00C57C6A /* TestAppHelper.m */ = {isa = PBXFileReference; lastKnownFileType = sourcecode.c.objc; path = TestAppHelper.m; sourceTree = "<group>"; };
		726E4A1C1C86C88F00C57C6A /* main.m */ = {isa = PBXFileReference; lastKnownFileType = sourcecode.c.objc; path = main.m; sourceTree = "<group>"; };
		726E4A1E1C86C88F00C57C6A /* Info.plist */ = {isa = PBXFileReference; lastKnownFileType = text.plist.xml; path = Info.plist; sourceTree = "<group>"; };
		726E4A281C86CAB500C57C6A /* ConfigTestAppHelper.xcconfig */ = {isa = PBXFileReference; lastKnownFileType = text.xcconfig; path = ConfigTestAppHelper.xcconfig; sourceTree = "<group>"; };
		726E4A361C89116000C57C6A /* SPUStandardUserDriverDelegate.h */ = {isa = PBXFileReference; fileEncoding = 4; lastKnownFileType = sourcecode.c.h; path = SPUStandardUserDriverDelegate.h; sourceTree = "<group>"; };
		726F2CE31BC9C33D001971A4 /* SUOperatingSystem.h */ = {isa = PBXFileReference; fileEncoding = 4; lastKnownFileType = sourcecode.c.h; path = SUOperatingSystem.h; sourceTree = "<group>"; };
		726F2CE41BC9C33D001971A4 /* SUOperatingSystem.m */ = {isa = PBXFileReference; fileEncoding = 4; lastKnownFileType = sourcecode.c.objc; path = SUOperatingSystem.m; sourceTree = "<group>"; };
		728337A41C9E6FF40085AA99 /* SUProbeInstallStatus.h */ = {isa = PBXFileReference; fileEncoding = 4; lastKnownFileType = sourcecode.c.h; path = SUProbeInstallStatus.h; sourceTree = "<group>"; };
		728337A51C9E6FF40085AA99 /* SUProbeInstallStatus.m */ = {isa = PBXFileReference; fileEncoding = 4; lastKnownFileType = sourcecode.c.objc; path = SUProbeInstallStatus.m; sourceTree = "<group>"; };
		728638EE1CAF589C00783084 /* ConfigDownloader.xcconfig */ = {isa = PBXFileReference; lastKnownFileType = text.xcconfig; path = ConfigDownloader.xcconfig; sourceTree = "<group>"; };
		7293A1AC1CEE933800B957A7 /* SPUURLRequest.h */ = {isa = PBXFileReference; fileEncoding = 4; lastKnownFileType = sourcecode.c.h; path = SPUURLRequest.h; sourceTree = "<group>"; };
		7293A1AD1CEE933800B957A7 /* SPUURLRequest.m */ = {isa = PBXFileReference; fileEncoding = 4; lastKnownFileType = sourcecode.c.objc; path = SPUURLRequest.m; sourceTree = "<group>"; };
		729BB3CD1D503253007C4276 /* set-ats-exceptions-test-app.sh */ = {isa = PBXFileReference; lastKnownFileType = text.script.sh; path = "set-ats-exceptions-test-app.sh"; sourceTree = "<group>"; };
		729BB3CE1D50344A007C4276 /* set-ats-exceptions-downloader-service.sh */ = {isa = PBXFileReference; lastKnownFileType = text.script.sh; path = "set-ats-exceptions-downloader-service.sh"; sourceTree = "<group>"; };
		729BB3D11D503826007C4276 /* org.sparkle-project.Downloader.entitlements */ = {isa = PBXFileReference; lastKnownFileType = text.xml; name = "org.sparkle-project.Downloader.entitlements"; path = "Downloader/org.sparkle-project.Downloader.entitlements"; sourceTree = SOURCE_ROOT; };
		729F10FD1C65A9B500DFCCC5 /* ConfigUITest.xcconfig */ = {isa = PBXFileReference; lastKnownFileType = text.xcconfig; path = ConfigUITest.xcconfig; sourceTree = "<group>"; };
		729F10FE1C65A9B500DFCCC5 /* ConfigUITestCoverage.xcconfig */ = {isa = PBXFileReference; lastKnownFileType = text.xcconfig; path = ConfigUITestCoverage.xcconfig; sourceTree = "<group>"; };
		72A450511C69A68900D67EEA /* SPUUpdatePermissionResponse.h */ = {isa = PBXFileReference; fileEncoding = 4; lastKnownFileType = sourcecode.c.h; path = SPUUpdatePermissionResponse.h; sourceTree = "<group>"; };
		72A450521C69A68900D67EEA /* SPUUpdatePermissionResponse.m */ = {isa = PBXFileReference; fileEncoding = 4; lastKnownFileType = sourcecode.c.objc; path = SPUUpdatePermissionResponse.m; sourceTree = "<group>"; };
		72A4A23F1BB6567D00E7820D /* SUFileManagerTest.swift */ = {isa = PBXFileReference; fileEncoding = 4; lastKnownFileType = sourcecode.swift; path = SUFileManagerTest.swift; sourceTree = "<group>"; };
		72A5D59C1D6927730009E5AC /* SparkleCore.framework */ = {isa = PBXFileReference; explicitFileType = wrapper.framework; includeInIndex = 0; path = SparkleCore.framework; sourceTree = BUILT_PRODUCTS_DIR; };
		72A5D5DD1D692ACC0009E5AC /* SparkleCore.h */ = {isa = PBXFileReference; fileEncoding = 4; lastKnownFileType = sourcecode.c.h; path = SparkleCore.h; sourceTree = "<group>"; };
		72A5D5FC1D6931880009E5AC /* SPUApplicationIcon.h */ = {isa = PBXFileReference; fileEncoding = 4; lastKnownFileType = sourcecode.c.h; path = SPUApplicationIcon.h; sourceTree = "<group>"; };
		72A5D5FD1D6931880009E5AC /* SPUApplicationIcon.m */ = {isa = PBXFileReference; fileEncoding = 4; lastKnownFileType = sourcecode.c.objc; path = SPUApplicationIcon.m; sourceTree = "<group>"; };
		72A6F9891C94E2D6005F404C /* SUUpdaterDelegate.h */ = {isa = PBXFileReference; fileEncoding = 4; lastKnownFileType = sourcecode.c.h; path = SUUpdaterDelegate.h; sourceTree = "<group>"; };
		72AC6B251B9AAC8800F62325 /* SparkleTestCodeSignApp.tar.gz */ = {isa = PBXFileReference; lastKnownFileType = archive.gzip; path = SparkleTestCodeSignApp.tar.gz; sourceTree = "<group>"; };
		72AC6B271B9AAD6700F62325 /* SparkleTestCodeSignApp.tar */ = {isa = PBXFileReference; lastKnownFileType = archive.tar; path = SparkleTestCodeSignApp.tar; sourceTree = "<group>"; };
		72AC6B291B9AAF3A00F62325 /* SparkleTestCodeSignApp.tar.bz2 */ = {isa = PBXFileReference; lastKnownFileType = file; path = SparkleTestCodeSignApp.tar.bz2; sourceTree = "<group>"; };
		72AC6B2B1B9AB0EE00F62325 /* SparkleTestCodeSignApp.tar.xz */ = {isa = PBXFileReference; lastKnownFileType = file; path = SparkleTestCodeSignApp.tar.xz; sourceTree = "<group>"; };
		72AC6B2D1B9B218C00F62325 /* SparkleTestCodeSignApp.dmg */ = {isa = PBXFileReference; lastKnownFileType = file; path = SparkleTestCodeSignApp.dmg; sourceTree = "<group>"; };
		72AFC6121B9A944200F6B565 /* Sparkle Unit Tests-Bridging-Header.h */ = {isa = PBXFileReference; lastKnownFileType = sourcecode.c.h; path = "Sparkle Unit Tests-Bridging-Header.h"; sourceTree = "<group>"; };
		72B09CE51CE6BCBD0052EF9E /* SPUURLDownload.h */ = {isa = PBXFileReference; fileEncoding = 4; lastKnownFileType = sourcecode.c.h; path = SPUURLDownload.h; sourceTree = "<group>"; };
		72B09CE61CE6BCBD0052EF9E /* SPUURLDownload.m */ = {isa = PBXFileReference; fileEncoding = 4; lastKnownFileType = sourcecode.c.objc; path = SPUURLDownload.m; sourceTree = "<group>"; };
		72B09CE91CEA18900052EF9E /* bscommon.c */ = {isa = PBXFileReference; fileEncoding = 4; lastKnownFileType = sourcecode.c.c; path = bscommon.c; sourceTree = "<group>"; };
		72B09CEA1CEA18900052EF9E /* bscommon.h */ = {isa = PBXFileReference; fileEncoding = 4; lastKnownFileType = sourcecode.c.h; path = bscommon.h; sourceTree = "<group>"; };
		72B398D21D3D879300EE297F /* Autoupdate */ = {isa = PBXFileReference; explicitFileType = "compiled.mach-o.executable"; includeInIndex = 0; path = Autoupdate; sourceTree = BUILT_PRODUCTS_DIR; };
		72B767C81C9B707000A07552 /* SUAppcastDriver.h */ = {isa = PBXFileReference; fileEncoding = 4; lastKnownFileType = sourcecode.c.h; path = SUAppcastDriver.h; sourceTree = "<group>"; };
		72B767C91C9B707000A07552 /* SUAppcastDriver.m */ = {isa = PBXFileReference; fileEncoding = 4; lastKnownFileType = sourcecode.c.objc; path = SUAppcastDriver.m; sourceTree = "<group>"; };
		72B767CC1C9B924900A07552 /* SUInstallerDriver.h */ = {isa = PBXFileReference; fileEncoding = 4; lastKnownFileType = sourcecode.c.h; path = SUInstallerDriver.h; sourceTree = "<group>"; };
		72B767CD1C9B924900A07552 /* SUInstallerDriver.m */ = {isa = PBXFileReference; fileEncoding = 4; lastKnownFileType = sourcecode.c.objc; path = SUInstallerDriver.m; sourceTree = "<group>"; };
		72B767D01C9C7B9300A07552 /* SUProbingUpdateDriver.h */ = {isa = PBXFileReference; fileEncoding = 4; lastKnownFileType = sourcecode.c.h; path = SUProbingUpdateDriver.h; sourceTree = "<group>"; };
		72B767D11C9C7B9300A07552 /* SUProbingUpdateDriver.m */ = {isa = PBXFileReference; fileEncoding = 4; lastKnownFileType = sourcecode.c.objc; path = SUProbingUpdateDriver.m; sourceTree = "<group>"; };
		72B767D41C9C8B5C00A07552 /* SUBasicUpdateDriver.h */ = {isa = PBXFileReference; fileEncoding = 4; lastKnownFileType = sourcecode.c.h; path = SUBasicUpdateDriver.h; sourceTree = "<group>"; };
		72B767D51C9C8B5C00A07552 /* SUBasicUpdateDriver.m */ = {isa = PBXFileReference; fileEncoding = 4; lastKnownFileType = sourcecode.c.objc; path = SUBasicUpdateDriver.m; sourceTree = "<group>"; };
		72B767D81C9CD2E400A07552 /* SUUIBasedUpdateDriver.h */ = {isa = PBXFileReference; fileEncoding = 4; lastKnownFileType = sourcecode.c.h; path = SUUIBasedUpdateDriver.h; sourceTree = "<group>"; };
		72B767D91C9CD2E400A07552 /* SUUIBasedUpdateDriver.m */ = {isa = PBXFileReference; fileEncoding = 4; lastKnownFileType = sourcecode.c.objc; path = SUUIBasedUpdateDriver.m; sourceTree = "<group>"; };
		72B767DC1C9CDB9700A07552 /* SUUserInitiatedUpdateDriver.h */ = {isa = PBXFileReference; fileEncoding = 4; lastKnownFileType = sourcecode.c.h; path = SUUserInitiatedUpdateDriver.h; sourceTree = "<group>"; };
		72B767DD1C9CDB9700A07552 /* SUUserInitiatedUpdateDriver.m */ = {isa = PBXFileReference; fileEncoding = 4; lastKnownFileType = sourcecode.c.objc; path = SUUserInitiatedUpdateDriver.m; sourceTree = "<group>"; };
		72B767E01C9CE90A00A07552 /* SUCoreBasedUpdateDriver.h */ = {isa = PBXFileReference; fileEncoding = 4; lastKnownFileType = sourcecode.c.h; path = SUCoreBasedUpdateDriver.h; sourceTree = "<group>"; };
		72B767E11C9CE90A00A07552 /* SUCoreBasedUpdateDriver.m */ = {isa = PBXFileReference; fileEncoding = 4; lastKnownFileType = sourcecode.c.objc; path = SUCoreBasedUpdateDriver.m; sourceTree = "<group>"; };
		72B767E41C9CFD7200A07552 /* SUAutomaticUpdateDriver.h */ = {isa = PBXFileReference; fileEncoding = 4; lastKnownFileType = sourcecode.c.h; path = SUAutomaticUpdateDriver.h; sourceTree = "<group>"; };
		72B767E51C9CFD7200A07552 /* SUAutomaticUpdateDriver.m */ = {isa = PBXFileReference; fileEncoding = 4; lastKnownFileType = sourcecode.c.objc; path = SUAutomaticUpdateDriver.m; sourceTree = "<group>"; };
		72D9547F1CBACC35006F28BD /* InstallerProgressAppController.h */ = {isa = PBXFileReference; fileEncoding = 4; lastKnownFileType = sourcecode.c.h; name = InstallerProgressAppController.h; path = Sparkle/InstallerProgress/InstallerProgressAppController.h; sourceTree = SOURCE_ROOT; };
		72D954801CBACC35006F28BD /* InstallerProgressAppController.m */ = {isa = PBXFileReference; fileEncoding = 4; lastKnownFileType = sourcecode.c.objc; name = InstallerProgressAppController.m; path = Sparkle/InstallerProgress/InstallerProgressAppController.m; sourceTree = SOURCE_ROOT; };
		72D954821CBAD34F006F28BD /* main.m */ = {isa = PBXFileReference; fileEncoding = 4; lastKnownFileType = sourcecode.c.objc; name = main.m; path = Sparkle/InstallerProgress/main.m; sourceTree = SOURCE_ROOT; };
		72D954841CBAD418006F28BD /* ShowInstallerProgress.h */ = {isa = PBXFileReference; lastKnownFileType = sourcecode.c.h; name = ShowInstallerProgress.h; path = Sparkle/InstallerProgress/ShowInstallerProgress.h; sourceTree = SOURCE_ROOT; };
		72D954851CBAD4AE006F28BD /* InstallerProgressDelegate.h */ = {isa = PBXFileReference; lastKnownFileType = sourcecode.c.h; name = InstallerProgressDelegate.h; path = Sparkle/InstallerProgress/InstallerProgressDelegate.h; sourceTree = SOURCE_ROOT; };
		72D9549E1CBB415B006F28BD /* sparkle.app */ = {isa = PBXFileReference; explicitFileType = wrapper.application; includeInIndex = 0; path = sparkle.app; sourceTree = BUILT_PRODUCTS_DIR; };
		72D954A01CBB415C006F28BD /* SPUCommandLineDriver.h */ = {isa = PBXFileReference; lastKnownFileType = sourcecode.c.h; path = SPUCommandLineDriver.h; sourceTree = "<group>"; };
		72D954A11CBB415C006F28BD /* SPUCommandLineDriver.m */ = {isa = PBXFileReference; lastKnownFileType = sourcecode.c.objc; path = SPUCommandLineDriver.m; sourceTree = "<group>"; };
		72D954A41CBB415C006F28BD /* main.m */ = {isa = PBXFileReference; lastKnownFileType = sourcecode.c.objc; path = main.m; sourceTree = "<group>"; };
		72D954AB1CBB415C006F28BD /* Info.plist */ = {isa = PBXFileReference; lastKnownFileType = text.plist.xml; path = Info.plist; sourceTree = "<group>"; };
		72D954B01CBB41E2006F28BD /* ConfigSparkleTool.xcconfig */ = {isa = PBXFileReference; lastKnownFileType = text.xcconfig; path = ConfigSparkleTool.xcconfig; sourceTree = "<group>"; };
		72D954B61CBB467F006F28BD /* SPUCommandLineUserDriver.h */ = {isa = PBXFileReference; fileEncoding = 4; lastKnownFileType = sourcecode.c.h; path = SPUCommandLineUserDriver.h; sourceTree = "<group>"; };
		72D954B71CBB467F006F28BD /* SPUCommandLineUserDriver.m */ = {isa = PBXFileReference; fileEncoding = 4; lastKnownFileType = sourcecode.c.objc; path = SPUCommandLineUserDriver.m; sourceTree = "<group>"; };
		72DBA37B1D60CC34002594A8 /* SPUUpdatePermissionRequest.h */ = {isa = PBXFileReference; fileEncoding = 4; lastKnownFileType = sourcecode.c.h; path = SPUUpdatePermissionRequest.h; sourceTree = "<group>"; };
		72DBA37C1D60CC34002594A8 /* SPUUpdatePermissionRequest.m */ = {isa = PBXFileReference; fileEncoding = 4; lastKnownFileType = sourcecode.c.objc; path = SPUUpdatePermissionRequest.m; sourceTree = "<group>"; };
		72E45CF11B640CDD005C701A /* SUTestApplicationDelegate.h */ = {isa = PBXFileReference; fileEncoding = 4; lastKnownFileType = sourcecode.c.h; path = SUTestApplicationDelegate.h; sourceTree = "<group>"; };
		72E45CF21B640CDD005C701A /* SUTestApplicationDelegate.m */ = {isa = PBXFileReference; fileEncoding = 4; lastKnownFileType = sourcecode.c.objc; path = SUTestApplicationDelegate.m; sourceTree = "<group>"; };
		72E45CF41B640DAE005C701A /* SUUpdateSettingsWindowController.h */ = {isa = PBXFileReference; fileEncoding = 4; lastKnownFileType = sourcecode.c.h; path = SUUpdateSettingsWindowController.h; sourceTree = "<group>"; };
		72E45CF51B640DAE005C701A /* SUUpdateSettingsWindowController.m */ = {isa = PBXFileReference; fileEncoding = 4; lastKnownFileType = sourcecode.c.objc; path = SUUpdateSettingsWindowController.m; sourceTree = "<group>"; };
		72E45CF61B640DAE005C701A /* SUUpdateSettingsWindowController.xib */ = {isa = PBXFileReference; fileEncoding = 4; lastKnownFileType = file.xib; path = SUUpdateSettingsWindowController.xib; sourceTree = "<group>"; };
		72E45CFB1B641961005C701A /* sparkletestcast.xml */ = {isa = PBXFileReference; fileEncoding = 4; lastKnownFileType = text.xml; path = sparkletestcast.xml; sourceTree = "<group>"; };
		72E45CFD1B641D0D005C701A /* test_app_only_dsa_priv_dont_ever_do_this_for_real.pem */ = {isa = PBXFileReference; fileEncoding = 4; lastKnownFileType = text; path = test_app_only_dsa_priv_dont_ever_do_this_for_real.pem; sourceTree = "<group>"; };
		72E45DDC1B65C3BD005C701A /* sign_update */ = {isa = PBXFileReference; fileEncoding = 4; lastKnownFileType = text.script.sh; name = sign_update; path = bin/sign_update; sourceTree = SOURCE_ROOT; };
		72EB87E91CB8798800C37F42 /* ShowInstallerProgress.m */ = {isa = PBXFileReference; fileEncoding = 4; lastKnownFileType = sourcecode.c.objc; name = ShowInstallerProgress.m; path = Sparkle/InstallerProgress/ShowInstallerProgress.m; sourceTree = SOURCE_ROOT; };
		72F94ED51CC3441A002DEE68 /* ConfigInstallerLauncherDebug.xcconfig */ = {isa = PBXFileReference; lastKnownFileType = text.xcconfig; path = ConfigInstallerLauncherDebug.xcconfig; sourceTree = "<group>"; };
		72F94ED61CC344A7002DEE68 /* ConfigDownloaderDebug.xcconfig */ = {isa = PBXFileReference; lastKnownFileType = text.xcconfig; path = ConfigDownloaderDebug.xcconfig; sourceTree = "<group>"; };
		72F94EDA1CC36C37002DEE68 /* ConfigTestAppDebug.xcconfig */ = {isa = PBXFileReference; lastKnownFileType = text.xcconfig; path = ConfigTestAppDebug.xcconfig; sourceTree = "<group>"; };
		72F94EDB1CC36C6F002DEE68 /* ConfigTestAppHelperDebug.xcconfig */ = {isa = PBXFileReference; lastKnownFileType = text.xcconfig; path = ConfigTestAppHelperDebug.xcconfig; sourceTree = "<group>"; };
		72F94F561CC44DE1002DEE68 /* SPUXPCServiceInfo.h */ = {isa = PBXFileReference; fileEncoding = 4; lastKnownFileType = sourcecode.c.h; path = SPUXPCServiceInfo.h; sourceTree = "<group>"; };
		72F94F571CC44DE1002DEE68 /* SPUXPCServiceInfo.m */ = {isa = PBXFileReference; fileEncoding = 4; lastKnownFileType = sourcecode.c.objc; path = SPUXPCServiceInfo.m; sourceTree = "<group>"; };
		72F9EBE01D517E2F004AC8B6 /* SUUpdater.h */ = {isa = PBXFileReference; fileEncoding = 4; lastKnownFileType = sourcecode.c.h; path = SUUpdater.h; sourceTree = "<group>"; };
		72F9EBE11D517E2F004AC8B6 /* SUUpdater.m */ = {isa = PBXFileReference; fileEncoding = 4; lastKnownFileType = sourcecode.c.objc; path = SUUpdater.m; sourceTree = "<group>"; };
		72F9EC3D1D5E823F004AC8B6 /* SPUUpdaterTimer.h */ = {isa = PBXFileReference; fileEncoding = 4; lastKnownFileType = sourcecode.c.h; path = SPUUpdaterTimer.h; sourceTree = "<group>"; };
		72F9EC3E1D5E823F004AC8B6 /* SPUUpdaterTimer.m */ = {isa = PBXFileReference; fileEncoding = 4; lastKnownFileType = sourcecode.c.objc; path = SPUUpdaterTimer.m; sourceTree = "<group>"; };
		72F9EC421D5E9ED8004AC8B6 /* SPUDownloadData.h */ = {isa = PBXFileReference; fileEncoding = 4; lastKnownFileType = sourcecode.c.h; path = SPUDownloadData.h; sourceTree = "<group>"; };
		72F9EC431D5E9ED8004AC8B6 /* SPUDownloadData.m */ = {isa = PBXFileReference; fileEncoding = 4; lastKnownFileType = sourcecode.c.objc; path = SPUDownloadData.m; sourceTree = "<group>"; };
		72F9EC471D5EA7D3004AC8B6 /* SPUUpdaterDelegate.h */ = {isa = PBXFileReference; lastKnownFileType = sourcecode.c.h; path = SPUUpdaterDelegate.h; sourceTree = "<group>"; };
		72F9EC491D5F53A7004AC8B6 /* SPUUserDriverUIComponent.h */ = {isa = PBXFileReference; fileEncoding = 4; lastKnownFileType = sourcecode.c.h; path = SPUUserDriverUIComponent.h; sourceTree = "<group>"; };
		72F9EC4A1D5F53A7004AC8B6 /* SPUUserDriverUIComponent.m */ = {isa = PBXFileReference; fileEncoding = 4; lastKnownFileType = sourcecode.c.objc; path = SPUUserDriverUIComponent.m; sourceTree = "<group>"; };
		8DC2EF5A0486A6940098B216 /* Sparkle-Info.plist */ = {isa = PBXFileReference; fileEncoding = 4; lastKnownFileType = text.plist.xml; path = "Sparkle-Info.plist"; sourceTree = "<group>"; };
		8DC2EF5B0486A6940098B216 /* Sparkle.framework */ = {isa = PBXFileReference; explicitFileType = wrapper.framework; includeInIndex = 0; path = Sparkle.framework; sourceTree = BUILT_PRODUCTS_DIR; };
		A5BF4F1B1BC7668B007A052A /* SUTestWebServer.h */ = {isa = PBXFileReference; fileEncoding = 4; lastKnownFileType = sourcecode.c.h; path = SUTestWebServer.h; sourceTree = "<group>"; };
		A5BF4F1C1BC7668B007A052A /* SUTestWebServer.m */ = {isa = PBXFileReference; fileEncoding = 4; lastKnownFileType = sourcecode.c.objc; path = SUTestWebServer.m; sourceTree = "<group>"; };
		C23E88591BE7AF890050BB73 /* SparkleTestCodeSignApp.enc.dmg */ = {isa = PBXFileReference; lastKnownFileType = file; path = SparkleTestCodeSignApp.enc.dmg; sourceTree = "<group>"; };
		F8761EB01ADC5068000C9034 /* SUCodeSigningVerifierTest.m */ = {isa = PBXFileReference; fileEncoding = 4; lastKnownFileType = sourcecode.c.objc; path = SUCodeSigningVerifierTest.m; sourceTree = "<group>"; };
		F8761EB21ADC50EB000C9034 /* SparkleTestCodeSignApp.zip */ = {isa = PBXFileReference; lastKnownFileType = archive.zip; path = SparkleTestCodeSignApp.zip; sourceTree = "<group>"; };
		FA1941CA0D94A70100DD942E /* ConfigFrameworkDebug.xcconfig */ = {isa = PBXFileReference; fileEncoding = 4; lastKnownFileType = text.xcconfig; path = ConfigFrameworkDebug.xcconfig; sourceTree = "<group>"; };
		FA1941CC0D94A70100DD942E /* ConfigCommonRelease.xcconfig */ = {isa = PBXFileReference; fileEncoding = 4; lastKnownFileType = text.xcconfig; path = ConfigCommonRelease.xcconfig; sourceTree = "<group>"; };
		FA1941CD0D94A70100DD942E /* ConfigTestApp.xcconfig */ = {isa = PBXFileReference; fileEncoding = 4; lastKnownFileType = text.xcconfig; path = ConfigTestApp.xcconfig; sourceTree = "<group>"; };
		FA1941CE0D94A70100DD942E /* ConfigRelaunch.xcconfig */ = {isa = PBXFileReference; fileEncoding = 4; lastKnownFileType = text.xcconfig; path = ConfigRelaunch.xcconfig; sourceTree = "<group>"; };
		FA1941CF0D94A70100DD942E /* ConfigCommonDebug.xcconfig */ = {isa = PBXFileReference; fileEncoding = 4; lastKnownFileType = text.xcconfig; path = ConfigCommonDebug.xcconfig; sourceTree = "<group>"; };
		FA1941D00D94A70100DD942E /* ConfigCommon.xcconfig */ = {isa = PBXFileReference; fileEncoding = 4; lastKnownFileType = text.xcconfig; path = ConfigCommon.xcconfig; sourceTree = "<group>"; };
		FA1941D10D94A70100DD942E /* ConfigFramework.xcconfig */ = {isa = PBXFileReference; fileEncoding = 4; lastKnownFileType = text.xcconfig; path = ConfigFramework.xcconfig; sourceTree = "<group>"; };
		FA3AAF3B1050B273004B3130 /* ConfigUnitTest.xcconfig */ = {isa = PBXFileReference; fileEncoding = 4; lastKnownFileType = text.xcconfig; path = ConfigUnitTest.xcconfig; sourceTree = "<group>"; };
		FE5536F517A2C6A7007CB333 /* ko */ = {isa = PBXFileReference; lastKnownFileType = text.plist.strings; name = ko; path = ko.lproj/Sparkle.strings; sourceTree = "<group>"; };
		FE5536F617A2C6AB007CB333 /* sk */ = {isa = PBXFileReference; lastKnownFileType = text.plist.strings; name = sk; path = sk.lproj/Sparkle.strings; sourceTree = "<group>"; };
/* End PBXFileReference section */

/* Begin PBXFrameworksBuildPhase section */
		5D06E8CE0FD68C7C005AE3F6 /* Frameworks */ = {
			isa = PBXFrameworksBuildPhase;
			buildActionMask = 2147483647;
			files = (
				5D06E9050FD68D7D005AE3F6 /* Foundation.framework in Frameworks */,
				5D06E8FF0FD68D6D005AE3F6 /* libbz2.dylib in Frameworks */,
				5D1AF58B0FD7678C0065DB48 /* libxar.1.dylib in Frameworks */,
				5D1AF5900FD767AD0065DB48 /* libxml2.dylib in Frameworks */,
				5D1AF59A0FD767E50065DB48 /* libz.dylib in Frameworks */,
			);
			runOnlyForDeploymentPostprocessing = 0;
		};
		612279D60DB5470200AB99EA /* Frameworks */ = {
			isa = PBXFrameworksBuildPhase;
			buildActionMask = 2147483647;
			files = (
				14732BD119610A1200593899 /* AppKit.framework in Frameworks */,
				14732BD019610A0D00593899 /* Foundation.framework in Frameworks */,
				721CF1AB1AD764EB00D9AC09 /* libbz2.dylib in Frameworks */,
				721CF1AA1AD7647000D9AC09 /* libxar.1.dylib in Frameworks */,
				14652F8019A9740F00959E44 /* Security.framework in Frameworks */,
				61FA52880E2D9EA400EF58AD /* Sparkle.framework in Frameworks */,
				14732BD319610A1800593899 /* XCTest.framework in Frameworks */,
			);
			runOnlyForDeploymentPostprocessing = 0;
		};
		61B5F90009C4CEE200B25A18 /* Frameworks */ = {
			isa = PBXFrameworksBuildPhase;
			buildActionMask = 2147483647;
			files = (
				14950073195FCE4E00BC5B5B /* AppKit.framework in Frameworks */,
				14950072195FCE4B00BC5B5B /* Foundation.framework in Frameworks */,
				61B5F90F09C4CF3A00B25A18 /* Sparkle.framework in Frameworks */,
			);
			runOnlyForDeploymentPostprocessing = 0;
		};
		721C24421CB753E6005440CB /* Frameworks */ = {
			isa = PBXFrameworksBuildPhase;
			buildActionMask = 2147483647;
			files = (
				724BB3B71D35ABA8005D534A /* Security.framework in Frameworks */,
				721C245A1CB75756005440CB /* Cocoa.framework in Frameworks */,
			);
			runOnlyForDeploymentPostprocessing = 0;
		};
		724BB3691D31D0B7005D534A /* Frameworks */ = {
			isa = PBXFrameworksBuildPhase;
			buildActionMask = 2147483647;
			files = (
			);
			runOnlyForDeploymentPostprocessing = 0;
		};
		724BB3901D333832005D534A /* Frameworks */ = {
			isa = PBXFrameworksBuildPhase;
			buildActionMask = 2147483647;
			files = (
			);
			runOnlyForDeploymentPostprocessing = 0;
		};
		726B2B5A1C645FC900388755 /* Frameworks */ = {
			isa = PBXFrameworksBuildPhase;
			buildActionMask = 2147483647;
			files = (
			);
			runOnlyForDeploymentPostprocessing = 0;
		};
		726E07AA1CAF08D6001A286B /* Frameworks */ = {
			isa = PBXFrameworksBuildPhase;
			buildActionMask = 2147483647;
			files = (
			);
			runOnlyForDeploymentPostprocessing = 0;
		};
		726E07EC1CAF37BD001A286B /* Frameworks */ = {
			isa = PBXFrameworksBuildPhase;
			buildActionMask = 2147483647;
			files = (
			);
			runOnlyForDeploymentPostprocessing = 0;
		};
		726E4A131C86C88F00C57C6A /* Frameworks */ = {
			isa = PBXFrameworksBuildPhase;
			buildActionMask = 2147483647;
			files = (
				726E4A301C87DC1700C57C6A /* Sparkle.framework in Frameworks */,
			);
			runOnlyForDeploymentPostprocessing = 0;
		};
		72A5D5981D6927730009E5AC /* Frameworks */ = {
			isa = PBXFrameworksBuildPhase;
			buildActionMask = 2147483647;
			files = (
				72A5D5A61D6928630009E5AC /* Foundation.framework in Frameworks */,
			);
			runOnlyForDeploymentPostprocessing = 0;
		};
		72B398CF1D3D879300EE297F /* Frameworks */ = {
			isa = PBXFrameworksBuildPhase;
			buildActionMask = 2147483647;
			files = (
				721D8A611D48413B0032E472 /* Security.framework in Frameworks */,
				7267E5D61D3D8D3500D1BF90 /* libbz2.tbd in Frameworks */,
				7267E5D51D3D8D2800D1BF90 /* libxar.tbd in Frameworks */,
				7267E5CA1D3D8C4800D1BF90 /* Foundation.framework in Frameworks */,
				7267E5C91D3D8C4300D1BF90 /* CoreServices.framework in Frameworks */,
			);
			runOnlyForDeploymentPostprocessing = 0;
		};
		72D9549B1CBB415B006F28BD /* Frameworks */ = {
			isa = PBXFrameworksBuildPhase;
			buildActionMask = 2147483647;
			files = (
				72A5D5F41D692CF50009E5AC /* SparkleCore.framework in Frameworks */,
			);
			runOnlyForDeploymentPostprocessing = 0;
		};
		8DC2EF560486A6940098B216 /* Frameworks */ = {
			isa = PBXFrameworksBuildPhase;
			buildActionMask = 2147483647;
			files = (
				1495006E195FCE1100BC5B5B /* AppKit.framework in Frameworks */,
				1495006F195FCE1800BC5B5B /* Foundation.framework in Frameworks */,
				61B5FC4C09C4FD5E00B25A18 /* WebKit.framework in Frameworks */,
			);
			runOnlyForDeploymentPostprocessing = 0;
		};
/* End PBXFrameworksBuildPhase section */

/* Begin PBXGroup section */
		034768DFFF38A50411DB9C8B /* Products */ = {
			isa = PBXGroup;
			children = (
				5D06E8D00FD68C7C005AE3F6 /* BinaryDelta */,
				61B5F90209C4CEE200B25A18 /* Sparkle Test App.app */,
				612279D90DB5470200AB99EA /* Sparkle Unit Tests.xctest */,
				8DC2EF5B0486A6940098B216 /* Sparkle.framework */,
				726B2B5D1C645FC900388755 /* UI Tests.xctest */,
				726E4A161C86C88F00C57C6A /* TestAppHelper.xpc */,
				726E07AD1CAF08D6001A286B /* org.sparkle-project.InstallerLauncher.xpc */,
				726E07EF1CAF37BD001A286B /* org.sparkle-project.Downloader.xpc */,
				721C24451CB753E6005440CB /* Updater.app */,
				72D9549E1CBB415B006F28BD /* sparkle.app */,
				724BB36C1D31D0B7005D534A /* org.sparkle-project.InstallerConnection.xpc */,
				724BB3931D333832005D534A /* org.sparkle-project.InstallerStatus.xpc */,
				72B398D21D3D879300EE297F /* Autoupdate */,
				72A5D59C1D6927730009E5AC /* SparkleCore.framework */,
			);
			name = Products;
			sourceTree = "<group>";
		};
		0867D691FE84028FC02AAC07 /* Sparkle */ = {
			isa = PBXGroup;
			children = (
				1495006D195FBBBD00BC5B5B /* Sparkle */,
				14732BB81960EEB600593899 /* Resources */,
				61227A100DB5484000AB99EA /* Tests */,
				61B5F91D09C4CF7F00B25A18 /* Test Application */,
				14732BB51960ECBA00593899 /* Third Party */,
				1420DE391962322200203BB0 /* Documentation */,
				FA1941C40D94A6EA00DD942E /* Configurations */,
				726B2B5E1C645FC900388755 /* UI Tests */,
				72D9549F1CBB415C006F28BD /* sparkle-cli */,
				0867D69AFE84028FC02AAC07 /* Frameworks */,
				034768DFFF38A50411DB9C8B /* Products */,
			);
			name = Sparkle;
			sourceTree = "<group>";
			usesTabs = 0;
		};
		0867D69AFE84028FC02AAC07 /* Frameworks */ = {
			isa = PBXGroup;
			children = (
				7267E5CF1D3D8C8500D1BF90 /* SecurityFoundation.framework */,
				724BB3B51D35AAC3005D534A /* ServiceManagement.framework */,
				721BC20A1D17A5AD002BC71E /* CoreServices.framework */,
				721BC2081D17A553002BC71E /* Carbon.framework */,
				721BC2061D17A532002BC71E /* CoreFoundation.framework */,
				726E076A1CA616B3001A286B /* libbz2.tbd */,
				726E07681CA616A4001A286B /* libxar.tbd */,
				0867D6A5FE840307C02AAC07 /* AppKit.framework */,
				525A278F133D6AE900FD8D70 /* Cocoa.framework */,
				0867D69BFE84028FC02AAC07 /* Foundation.framework */,
				6117796E0D1112E000749C97 /* IOKit.framework */,
				5D06E8FB0FD68D61005AE3F6 /* libbz2.dylib */,
				5D1AF5890FD7678C0065DB48 /* libxar.1.dylib */,
				5D1AF58F0FD767AD0065DB48 /* libxml2.dylib */,
				5D1AF5990FD767E50065DB48 /* libz.dylib */,
				61B5F8F609C4CEB300B25A18 /* Security.framework */,
				55C14F31136EFC2400649790 /* SystemConfiguration.framework */,
				61B5FC3F09C4FD4000B25A18 /* WebKit.framework */,
				14732BD219610A1800593899 /* XCTest.framework */,
			);
			name = Frameworks;
			sourceTree = "<group>";
		};
		089C1665FE841158C02AAC07 /* Framework Resources */ = {
			isa = PBXGroup;
			children = (
				8DC2EF5A0486A6940098B216 /* Sparkle-Info.plist */,
				61AAE8220A321A7F00D8810D /* Sparkle.strings */,
				55C14BD8136EF00C00649790 /* SUStatus.xib */,
				55C14BF0136EF26100649790 /* SUUpdateAlert.xib */,
				55C14C05136EF2C700649790 /* SPUUpdatePermissionPrompt.xib */,
			);
			name = "Framework Resources";
			sourceTree = "<group>";
		};
		1420DE391962322200203BB0 /* Documentation */ = {
			isa = PBXGroup;
			children = (
				721D8A891D4D273E0032E472 /* Internal */,
				1420DF4E196247B500203BB0 /* Doxyfile */,
				1420DF4D196247B500203BB0 /* build-docs.sh */,
			);
			path = Documentation;
			sourceTree = "<group>";
		};
		14732BB51960ECBA00593899 /* Third Party */ = {
			isa = PBXGroup;
			children = (
				14732BB61960ECE800593899 /* bsdiff */,
			);
			name = "Third Party";
			path = Vendor;
			sourceTree = "<group>";
		};
		14732BB61960ECE800593899 /* bsdiff */ = {
			isa = PBXGroup;
			children = (
				72B09CE91CEA18900052EF9E /* bscommon.c */,
				72B09CEA1CEA18900052EF9E /* bscommon.h */,
				5D06E8DB0FD68CB9005AE3F6 /* bsdiff.c */,
				5D06E8DC0FD68CB9005AE3F6 /* bspatch.c */,
				611142E810FB1BE5009810AA /* bspatch.h */,
				7223E7611AD1AEFF008E3161 /* sais.c */,
				7223E7621AD1AEFF008E3161 /* sais.h */,
			);
			path = bsdiff;
			sourceTree = "<group>";
		};
		14732BB81960EEB600593899 /* Resources */ = {
			isa = PBXGroup;
			children = (
				14732BC21960F3FF00593899 /* bin */,
				14732BBA1960EF7100593899 /* CHANGELOG */,
				61C268090E2DB5D000175E6C /* LICENSE */,
				14732BC11960F3B200593899 /* Makefile */,
				147D6D9E1B66DC3C006607AB /* CheckLocalizations.swift */,
				1420DF4F196247F900203BB0 /* Images.xcassets */,
				14732BBC1960EFB500593899 /* README.markdown */,
				14732BB91960EEEE00593899 /* SampleAppcast.xml */,
				615AE3CF0D64DC40001CA7BD /* SUModelTranslation.plist */,
			);
			path = Resources;
			sourceTree = "<group>";
		};
		14732BC21960F3FF00593899 /* bin */ = {
			isa = PBXGroup;
			children = (
				14732BC31960F3FF00593899 /* generate_keys */,
				14732BC41960F3FF00593899 /* sign_update */,
			);
			path = bin;
			sourceTree = SOURCE_ROOT;
		};
		1495006D195FBBBD00BC5B5B /* Sparkle */ = {
			isa = PBXGroup;
			children = (
				72F94F551CC43D99002DEE68 /* XPC Services */,
				721C24461CB753E6005440CB /* Installer Progress */,
				55C14BD5136EEFD000649790 /* Autoupdate */,
				729746481C91483B00FC134E /* IPC */,
				61299B3909CB055000B7442F /* Appcast Support */,
				089C1665FE841158C02AAC07 /* Framework Resources */,
				61B5F8F309C4CE5900B25A18 /* Other Sources */,
				72F9EBE41D519425004AC8B6 /* Deprecated */,
				61F83F6E0DBFE07A006FDD30 /* Update Control */,
				61299B3A09CB056100B7442F /* User Interface */,
			);
			path = Sparkle;
			sourceTree = "<group>";
		};
		14958C7019AEBE350061B14F /* Resources */ = {
			isa = PBXGroup;
			children = (
				14958C6B19AEBC530061B14F /* signed-test-file.txt */,
				72AC6B2D1B9B218C00F62325 /* SparkleTestCodeSignApp.dmg */,
				C23E88591BE7AF890050BB73 /* SparkleTestCodeSignApp.enc.dmg */,
				72AC6B271B9AAD6700F62325 /* SparkleTestCodeSignApp.tar */,
				72AC6B291B9AAF3A00F62325 /* SparkleTestCodeSignApp.tar.bz2 */,
				72AC6B251B9AAC8800F62325 /* SparkleTestCodeSignApp.tar.gz */,
				72AC6B2B1B9AB0EE00F62325 /* SparkleTestCodeSignApp.tar.xz */,
				F8761EB21ADC50EB000C9034 /* SparkleTestCodeSignApp.zip */,
				14958C6C19AEBC610061B14F /* test-pubkey.pem */,
				5AF6C74E1AEA46D10014A3AB /* test.sparkle_guided.pkg */,
				5AD0FA7E1C73F2E2004BCEFF /* testappcast.xml */,
				5F1510A11C96E591006E1629 /* testnamespaces.xml */,
			);
			path = Resources;
			sourceTree = "<group>";
		};
		55C14BD5136EEFD000649790 /* Autoupdate */ = {
			isa = PBXGroup;
			children = (
				61CFB2C10E384958007A1735 /* Verifiers */,
				6101354A0DD25B7F0049ACDF /* Unarchiving */,
				618FA6DB0DB485440026945C /* Installation */,
				7267E59E1D3D8A6F00D1BF90 /* main.m */,
				7267E5A01D3D8A7E00D1BF90 /* AppInstaller.h */,
				7267E5A11D3D8A7E00D1BF90 /* AppInstaller.m */,
				721D8A8A1D4D3A6F0032E472 /* SPUInstallerValidation.h */,
				721D8A8B1D4D3A6F0032E472 /* SPUInstallerValidation.m */,
				7267E5A61D3D8A9900D1BF90 /* AgentConnection.h */,
				7267E5A71D3D8A9900D1BF90 /* AgentConnection.m */,
				7267E5A91D3D8AA800D1BF90 /* TerminationListener.h */,
				7267E5AA1D3D8AA800D1BF90 /* TerminationListener.m */,
				7267E5AC1D3D8AB700D1BF90 /* SPUInstallationInputData.h */,
				7267E5AD1D3D8AB700D1BF90 /* SPUInstallationInputData.m */,
			);
			path = Autoupdate;
			sourceTree = "<group>";
		};
		5D06E8D90FD68C95005AE3F6 /* Binary Delta */ = {
			isa = PBXGroup;
			children = (
				7267E56E1D3D895B00D1BF90 /* SUBinaryDeltaApply.h */,
				7267E56F1D3D895B00D1BF90 /* SUBinaryDeltaApply.m */,
				7267E5701D3D895B00D1BF90 /* SUBinaryDeltaCommon.h */,
				7267E5711D3D895B00D1BF90 /* SUBinaryDeltaCommon.m */,
				7267E5721D3D895B00D1BF90 /* SUBinaryDeltaCreate.h */,
				7267E5731D3D895B00D1BF90 /* SUBinaryDeltaCreate.m */,
				7267E5741D3D895B00D1BF90 /* SUBinaryDeltaTool.m */,
				7267E57D1D3D896700D1BF90 /* SUBinaryDeltaUnarchiver.h */,
				7267E57E1D3D896700D1BF90 /* SUBinaryDeltaUnarchiver.m */,
			);
			name = "Binary Delta";
			sourceTree = "<group>";
		};
		6101354A0DD25B7F0049ACDF /* Unarchiving */ = {
			isa = PBXGroup;
			children = (
				5D06E8D90FD68C95005AE3F6 /* Binary Delta */,
				7267E5891D3D89CA00D1BF90 /* SUUnarchiverProtocol.h */,
				7267E5801D3D89B300D1BF90 /* SUDiskImageUnarchiver.h */,
				7267E5811D3D89B300D1BF90 /* SUDiskImageUnarchiver.m */,
				7267E5821D3D89B300D1BF90 /* SUPipedUnarchiver.h */,
				7267E5831D3D89B300D1BF90 /* SUPipedUnarchiver.m */,
				7267E5841D3D89B300D1BF90 /* SUUnarchiver.h */,
				7267E5851D3D89B300D1BF90 /* SUUnarchiver.m */,
			);
			name = Unarchiving;
			path = ..;
			sourceTree = "<group>";
		};
		61227A100DB5484000AB99EA /* Tests */ = {
			isa = PBXGroup;
			children = (
				14958C7019AEBE350061B14F /* Resources */,
				72AFC6121B9A944200F6B565 /* Sparkle Unit Tests-Bridging-Header.h */,
				612279DA0DB5470200AB99EA /* SparkleTests-Info.plist */,
				5AA4DCD01C73E5510078F128 /* SUAppcastTest.swift */,
				142E0E0819A83AAC00E4312B /* SUBinaryDeltaTest.m */,
				F8761EB01ADC5068000C9034 /* SUCodeSigningVerifierTest.m */,
				5AF9DC3B1981DBEE001EA135 /* SUDSAVerifierTest.m */,
				72A4A23F1BB6567D00E7820D /* SUFileManagerTest.swift */,
				5AF6C74C1AEA40760014A3AB /* SUInstallerTest.m */,
				7210C7671B9A9A1500EB90AC /* SUUnarchiverTest.swift */,
				14950074195FDF5900BC5B5B /* SUUpdaterTest.m */,
				61227A150DB548B800AB99EA /* SUVersionComparisonTest.m */,
			);
			path = Tests;
			sourceTree = "<group>";
		};
		61299B3909CB055000B7442F /* Appcast Support */ = {
			isa = PBXGroup;
			children = (
				61B5FB9409C4F04600B25A18 /* SUAppcast.h */,
				61B5FB9509C4F04600B25A18 /* SUAppcast.m */,
				61B5FC5309C5182000B25A18 /* SUAppcastItem.h */,
				61B5FC5409C5182000B25A18 /* SUAppcastItem.m */,
				7214B8851D45AD9A00CB5CED /* SPUInstallationType.h */,
				72B09CE51CE6BCBD0052EF9E /* SPUURLDownload.h */,
				72B09CE61CE6BCBD0052EF9E /* SPUURLDownload.m */,
				7293A1AC1CEE933800B957A7 /* SPUURLRequest.h */,
				7293A1AD1CEE933800B957A7 /* SPUURLRequest.m */,
				72F9EC421D5E9ED8004AC8B6 /* SPUDownloadData.h */,
				72F9EC431D5E9ED8004AC8B6 /* SPUDownloadData.m */,
				61A225A20D1C4AC000430CCD /* SUStandardVersionComparator.h */,
				61A225A30D1C4AC000430CCD /* SUStandardVersionComparator.m */,
				61A2279A0D1CEE7600430CCD /* SUSystemProfiler.h */,
				61A2279B0D1CEE7600430CCD /* SUSystemProfiler.m */,
				61A2259C0D1C495D00430CCD /* SUVersionComparisonProtocol.h */,
			);
			name = "Appcast Support";
			sourceTree = "<group>";
		};
		61299B3A09CB056100B7442F /* User Interface */ = {
			isa = PBXGroup;
			children = (
				725F97811C8A997300265BE4 /* User Driver */,
				6196CFE309C71ADE000DC222 /* SUStatusController.h */,
				6196CFE409C71ADE000DC222 /* SUStatusController.m */,
				61B5FCA009C5228F00B25A18 /* SUUpdateAlert.h */,
				61B5FCA109C5228F00B25A18 /* SUUpdateAlert.m */,
				612DCBAD0D488BC60015DBEA /* SPUUpdatePermissionPrompt.h */,
				612DCBAE0D488BC60015DBEA /* SPUUpdatePermissionPrompt.m */,
				3772FEA813DE0B6B00F79537 /* SUVersionDisplayProtocol.h */,
				725602D31C83551C00DAA70E /* SPUApplicationInfo.h */,
				725602D41C83551C00DAA70E /* SPUApplicationInfo.m */,
				72A5D5FC1D6931880009E5AC /* SPUApplicationIcon.h */,
				72A5D5FD1D6931880009E5AC /* SPUApplicationIcon.m */,
			);
			name = "User Interface";
			sourceTree = "<group>";
		};
		618FA6DB0DB485440026945C /* Installation */ = {
			isa = PBXGroup;
			children = (
				7267E5B91D3D8B0B00D1BF90 /* SPUInstallerProtocol.h */,
				7267E5BC1D3D8B2700D1BF90 /* SUInstaller.h */,
				7267E5BD1D3D8B2700D1BF90 /* SUInstaller.m */,
				7267E5C01D3D8B2700D1BF90 /* SUPlainInstaller.h */,
				7267E5C11D3D8B2700D1BF90 /* SUPlainInstaller.m */,
				7267E5BA1D3D8B2700D1BF90 /* SUGuidedPackageInstaller.h */,
				7267E5BB1D3D8B2700D1BF90 /* SUGuidedPackageInstaller.m */,
				7267E5BE1D3D8B2700D1BF90 /* SUPackageInstaller.h */,
				7267E5BF1D3D8B2700D1BF90 /* SUPackageInstaller.m */,
			);
			name = Installation;
			path = ..;
			sourceTree = "<group>";
		};
		61B5F8F309C4CE5900B25A18 /* Other Sources */ = {
			isa = PBXGroup;
			children = (
				61299B3509CB04E000B7442F /* Sparkle.h */,
				72A5D5DD1D692ACC0009E5AC /* SparkleCore.h */,
				72162B071C82C9600013C1C5 /* SULocalizations.h */,
				72162B051C82C8B30013C1C5 /* SUParameterAssert.h */,
				61299A5B09CA6D4500B7442F /* SUConstants.h */,
				61299A5F09CA6EB100B7442F /* SUConstants.m */,
				55E6F33219EC9F6C00005E76 /* SUErrors.h */,
				14652F8319A9759F00959E44 /* SUExport.h */,
				61EF67580E25C5B400F754E0 /* SUHost.h */,
				61EF67550E25B58D00F754E0 /* SUHost.m */,
				7267E5E31D3D90AA00D1BF90 /* SUFileManager.h */,
				7267E5E41D3D90AA00D1BF90 /* SUFileManager.m */,
				721BC20C1D1CDE55002BC71E /* SPULocalCacheDirectory.h */,
				721BC20D1D1CDE55002BC71E /* SPULocalCacheDirectory.m */,
				7214B87F1D456A8500CB5CED /* SPUBundleIcon.h */,
				7214B8801D456A8500CB5CED /* SPUBundleIcon.m */,
				55C14F04136EF6DB00649790 /* SULog.h */,
				55C14F05136EF6DB00649790 /* SULog.m */,
				726F2CE31BC9C33D001971A4 /* SUOperatingSystem.h */,
				726F2CE41BC9C33D001971A4 /* SUOperatingSystem.m */,
			);
			includeInIndex = 1;
			name = "Other Sources";
			sourceTree = "<group>";
		};
		61B5F91D09C4CF7F00B25A18 /* Test Application */ = {
			isa = PBXGroup;
			children = (
				726E4A171C86C88F00C57C6A /* TestAppHelper */,
				726E4A111C86C44A00C57C6A /* Sparkle-Test-App.entitlements */,
				72E45DDC1B65C3BD005C701A /* sign_update */,
				61B5F92A09C4CFD800B25A18 /* InfoPlist.strings */,
				61B5F92409C4CFC900B25A18 /* main.m */,
				61B5F92C09C4CFD800B25A18 /* MainMenu.xib */,
				72E45CFB1B641961005C701A /* sparkletestcast.xml */,
				72E45CF11B640CDD005C701A /* SUTestApplicationDelegate.h */,
				72E45CF21B640CDD005C701A /* SUTestApplicationDelegate.m */,
				A5BF4F1B1BC7668B007A052A /* SUTestWebServer.h */,
				A5BF4F1C1BC7668B007A052A /* SUTestWebServer.m */,
				725F97741C8A62F500265BE4 /* SUAdHocCodeSigning.h */,
				725F97751C8A62F500265BE4 /* SUAdHocCodeSigning.m */,
				72E45CF41B640DAE005C701A /* SUUpdateSettingsWindowController.h */,
				72E45CF51B640DAE005C701A /* SUUpdateSettingsWindowController.m */,
				72E45CF61B640DAE005C701A /* SUUpdateSettingsWindowController.xib */,
				725F97821C8AA90000265BE4 /* SUPopUpTitlebarUserDriver.h */,
				725F97831C8AA90000265BE4 /* SUPopUpTitlebarUserDriver.m */,
				725F97A21C8B304D00265BE4 /* SUInstallUpdateViewController.h */,
				725F97A31C8B304D00265BE4 /* SUInstallUpdateViewController.m */,
				725F97A41C8B304D00265BE4 /* SUInstallUpdateViewController.xib */,
				72E45CFD1B641D0D005C701A /* test_app_only_dsa_priv_dont_ever_do_this_for_real.pem */,
				14732BBF1960F0AC00593899 /* test_app_only_dsa_pub.pem */,
				61B5F90409C4CEE200B25A18 /* TestApplication-Info.plist */,
			);
			name = "Test Application";
			path = TestApplication;
			sourceTree = "<group>";
		};
		61CFB2C10E384958007A1735 /* Verifiers */ = {
			isa = PBXGroup;
			children = (
				7267E5981D3D8A5A00D1BF90 /* SUCodeSigningVerifier.h */,
				7267E5991D3D8A5A00D1BF90 /* SUCodeSigningVerifier.m */,
				7267E59A1D3D8A5A00D1BF90 /* SUDSAVerifier.h */,
				7267E59B1D3D8A5A00D1BF90 /* SUDSAVerifier.m */,
			);
			name = Verifiers;
			path = ..;
			sourceTree = "<group>";
		};
		61CFB2C20E38496B007A1735 /* Drivers */ = {
			isa = PBXGroup;
			children = (
				72B767E81C9D114F00A07552 /* Update Drivers */,
				72B767D81C9CD2E400A07552 /* SUUIBasedUpdateDriver.h */,
				72B767D91C9CD2E400A07552 /* SUUIBasedUpdateDriver.m */,
				72B767E01C9CE90A00A07552 /* SUCoreBasedUpdateDriver.h */,
				72B767E11C9CE90A00A07552 /* SUCoreBasedUpdateDriver.m */,
				72B767D41C9C8B5C00A07552 /* SUBasicUpdateDriver.h */,
				72B767D51C9C8B5C00A07552 /* SUBasicUpdateDriver.m */,
				72B767CC1C9B924900A07552 /* SUInstallerDriver.h */,
				72B767CD1C9B924900A07552 /* SUInstallerDriver.m */,
				7229E1BB1C98EFF200CB50D0 /* SUDownloadDriver.h */,
				7229E1BC1C98EFF200CB50D0 /* SUDownloadDriver.m */,
				72B767C81C9B707000A07552 /* SUAppcastDriver.h */,
				72B767C91C9B707000A07552 /* SUAppcastDriver.m */,
				728337A41C9E6FF40085AA99 /* SUProbeInstallStatus.h */,
				728337A51C9E6FF40085AA99 /* SUProbeInstallStatus.m */,
				7267E5FB1D3DD1B700D1BF90 /* SUDownloadedUpdate.h */,
				7267E5FC1D3DD1B700D1BF90 /* SUDownloadedUpdate.m */,
			);
			name = Drivers;
			sourceTree = "<group>";
		};
		61F83F6E0DBFE07A006FDD30 /* Update Control */ = {
			isa = PBXGroup;
			children = (
				61CFB2C20E38496B007A1735 /* Drivers */,
				61B5F8E309C4CE3C00B25A18 /* SPUUpdater.h */,
				61B5F8E409C4CE3C00B25A18 /* SPUUpdater.m */,
				726E078B1CA891E9001A286B /* SPUUpdaterSettings.h */,
				726E078C1CA891E9001A286B /* SPUUpdaterSettings.m */,
				72F9EC471D5EA7D3004AC8B6 /* SPUUpdaterDelegate.h */,
				72DBA37B1D60CC34002594A8 /* SPUUpdatePermissionRequest.h */,
				72DBA37C1D60CC34002594A8 /* SPUUpdatePermissionRequest.m */,
				72A450511C69A68900D67EEA /* SPUUpdatePermissionResponse.h */,
				72A450521C69A68900D67EEA /* SPUUpdatePermissionResponse.m */,
				720E21791D0D00BF003A311C /* SPUUpdaterCycle.h */,
				720E217A1D0D00BF003A311C /* SPUUpdaterCycle.m */,
				72F9EC3D1D5E823F004AC8B6 /* SPUUpdaterTimer.h */,
				72F9EC3E1D5E823F004AC8B6 /* SPUUpdaterTimer.m */,
			);
			name = "Update Control";
			sourceTree = "<group>";
		};
		721C24461CB753E6005440CB /* Installer Progress */ = {
			isa = PBXGroup;
			children = (
				72D954851CBAD4AE006F28BD /* InstallerProgressDelegate.h */,
				722194511D3BF987004C34FF /* SPUInstallerAgentProtocol.h */,
				722194521D3BFEB7004C34FF /* SUInstallerAgentInitiationProtocol.h */,
				72D9547F1CBACC35006F28BD /* InstallerProgressAppController.h */,
				72D954801CBACC35006F28BD /* InstallerProgressAppController.m */,
				72D954841CBAD418006F28BD /* ShowInstallerProgress.h */,
				72EB87E91CB8798800C37F42 /* ShowInstallerProgress.m */,
				7267E5A31D3D8A8A00D1BF90 /* StatusInfo.h */,
				7267E5A41D3D8A8A00D1BF90 /* StatusInfo.m */,
				72D954821CBAD34F006F28BD /* main.m */,
				721C24581CB7567D005440CB /* InstallerProgress-Info.plist */,
			);
			name = "Installer Progress";
			path = "../Installer Progress";
			sourceTree = "<group>";
		};
		721D8A891D4D273E0032E472 /* Internal */ = {
			isa = PBXGroup;
			children = (
				721D8A881D4D272E0032E472 /* Installation.md */,
			);
			name = Internal;
			sourceTree = "<group>";
		};
		724BB36D1D31D0B7005D534A /* InstallerConnection */ = {
			isa = PBXGroup;
			children = (
				724BB3801D31F186005D534A /* SUInstallerCommunicationProtocol.h */,
				724BB36E1D31D0B7005D534A /* SUInstallerConnectionProtocol.h */,
				724BB36F1D31D0B7005D534A /* SUInstallerConnection.h */,
				724BB3701D31D0B7005D534A /* SUInstallerConnection.m */,
				724BB3851D32A167005D534A /* SUXPCInstallerConnection.h */,
				724BB3861D32A167005D534A /* SUXPCInstallerConnection.m */,
				724BB3721D31D0B7005D534A /* main.m */,
				724BB3741D31D0B7005D534A /* Info.plist */,
			);
			name = InstallerConnection;
			path = ../InstallerConnection;
			sourceTree = "<group>";
		};
		724BB3941D333832005D534A /* InstallerStatus */ = {
			isa = PBXGroup;
			children = (
				7267E5DD1D3D8F5A00D1BF90 /* SUStatusInfoProtocol.h */,
				724BB3951D333832005D534A /* SUInstallerStatusProtocol.h */,
				724BB3961D333832005D534A /* SUInstallerStatus.h */,
				724BB3971D333832005D534A /* SUInstallerStatus.m */,
				724BB3A61D33461B005D534A /* SUXPCInstallerStatus.h */,
				724BB3A71D33461B005D534A /* SUXPCInstallerStatus.m */,
				724BB3991D333832005D534A /* main.m */,
				724BB39B1D333832005D534A /* Info.plist */,
			);
			name = InstallerStatus;
			path = ../InstallerStatus;
			sourceTree = "<group>";
		};
		725F97811C8A997300265BE4 /* User Driver */ = {
			isa = PBXGroup;
			children = (
				725CB9561C7120410064365A /* SPUUserDriver.h */,
				725F97791C8A896F00265BE4 /* SPUUserDriverCoreComponent.h */,
				725F977A1C8A896F00265BE4 /* SPUUserDriverCoreComponent.m */,
				72F9EC491D5F53A7004AC8B6 /* SPUUserDriverUIComponent.h */,
				72F9EC4A1D5F53A7004AC8B6 /* SPUUserDriverUIComponent.m */,
				726DF88D1C84277500188804 /* SPUStatusCompletionResults.h */,
				7246E0A11C83B685003B4E75 /* SPUStandardUpdaterController.h */,
				7246E0A21C83B685003B4E75 /* SPUStandardUpdaterController.m */,
				726E4A361C89116000C57C6A /* SPUStandardUserDriverDelegate.h */,
				725F97A71C8B42D700265BE4 /* SPUStandardUserDriverProtocol.h */,
				725CB9581C7121830064365A /* SPUStandardUserDriver.h */,
				725CB9591C7121830064365A /* SPUStandardUserDriver.m */,
			);
			name = "User Driver";
			sourceTree = "<group>";
		};
		726B2B5E1C645FC900388755 /* UI Tests */ = {
			isa = PBXGroup;
			children = (
				720B16431C66433D006985FB /* SUTestApplicationTest.swift */,
				720B16421C66433D006985FB /* UITests-Info.plist */,
			);
			path = "UI Tests";
			sourceTree = "<group>";
		};
		726E07AE1CAF08D6001A286B /* InstallerLauncher */ = {
			isa = PBXGroup;
			children = (
				721652671D3C8FED00FD13D8 /* SUInstallerLauncherStatus.h */,
				726E07AF1CAF08D6001A286B /* SUInstallerLauncherProtocol.h */,
				726E07B01CAF08D6001A286B /* SUInstallerLauncher.h */,
				726E07B11CAF08D6001A286B /* SUInstallerLauncher.m */,
				726E07B31CAF08D6001A286B /* main.m */,
				726E07B51CAF08D6001A286B /* Info.plist */,
			);
			name = InstallerLauncher;
			path = ../InstallerLauncher;
			sourceTree = "<group>";
		};
		726E07F01CAF37BD001A286B /* Downloader */ = {
			isa = PBXGroup;
			children = (
				723B5D9F1CF7AB0100365F95 /* Info.plist */,
				729BB3D11D503826007C4276 /* org.sparkle-project.Downloader.entitlements */,
				723B5DA01CF7AB0100365F95 /* main.m */,
				723B5DA21CF7AB0100365F95 /* SPUDownloader.h */,
				723B5DA31CF7AB0100365F95 /* SPUDownloader.m */,
				723B5DA41CF7AB0100365F95 /* SPUDownloaderDelegate.h */,
				723B5DA51CF7AB0100365F95 /* SPUDownloaderProtocol.h */,
			);
			name = Downloader;
			path = ../UpdateDownloader;
			sourceTree = "<group>";
		};
		726E4A171C86C88F00C57C6A /* TestAppHelper */ = {
			isa = PBXGroup;
			children = (
				726E4A181C86C88F00C57C6A /* TestAppHelperProtocol.h */,
				726E4A191C86C88F00C57C6A /* TestAppHelper.h */,
				726E4A1A1C86C88F00C57C6A /* TestAppHelper.m */,
				726E4A1C1C86C88F00C57C6A /* main.m */,
				726E4A1E1C86C88F00C57C6A /* Info.plist */,
			);
			name = TestAppHelper;
			path = ../TestAppHelper;
			sourceTree = "<group>";
		};
		729746481C91483B00FC134E /* IPC */ = {
			isa = PBXGroup;
			children = (
				7267E5AF1D3D8AD500D1BF90 /* SPUMessageTypes.h */,
				7267E5B01D3D8AD500D1BF90 /* SPUMessageTypes.m */,
				726E075A1CA3A6D6001A286B /* SPUSecureCoding.h */,
				726E075B1CA3A6D6001A286B /* SPUSecureCoding.m */,
				7267E5B41D3D8AEE00D1BF90 /* SPUInstallationInfo.h */,
				7267E5B51D3D8AEE00D1BF90 /* SPUInstallationInfo.m */,
				724BB3AB1D347EDE005D534A /* SPUSystemAuthorization.h */,
				724BB3AC1D347EDE005D534A /* SPUSystemAuthorization.m */,
			);
			name = IPC;
			path = Autoupdate;
			sourceTree = "<group>";
		};
		72B767E81C9D114F00A07552 /* Update Drivers */ = {
			isa = PBXGroup;
			children = (
				7229E1B51C97C91100CB50D0 /* SUUpdateDriver.h */,
				72B767DC1C9CDB9700A07552 /* SUUserInitiatedUpdateDriver.h */,
				72B767DD1C9CDB9700A07552 /* SUUserInitiatedUpdateDriver.m */,
				7229E1B71C97CC4D00CB50D0 /* SUScheduledUpdateDriver.h */,
				7229E1B81C97CC4D00CB50D0 /* SUScheduledUpdateDriver.m */,
				72B767D01C9C7B9300A07552 /* SUProbingUpdateDriver.h */,
				72B767D11C9C7B9300A07552 /* SUProbingUpdateDriver.m */,
				72B767E41C9CFD7200A07552 /* SUAutomaticUpdateDriver.h */,
				72B767E51C9CFD7200A07552 /* SUAutomaticUpdateDriver.m */,
			);
			name = "Update Drivers";
			sourceTree = "<group>";
		};
		72D9549F1CBB415C006F28BD /* sparkle-cli */ = {
			isa = PBXGroup;
			children = (
				72D954A01CBB415C006F28BD /* SPUCommandLineDriver.h */,
				72D954A11CBB415C006F28BD /* SPUCommandLineDriver.m */,
				72D954B61CBB467F006F28BD /* SPUCommandLineUserDriver.h */,
				72D954B71CBB467F006F28BD /* SPUCommandLineUserDriver.m */,
				72D954A41CBB415C006F28BD /* main.m */,
				72D954AB1CBB415C006F28BD /* Info.plist */,
			);
			path = "sparkle-cli";
			sourceTree = "<group>";
		};
		72F94F551CC43D99002DEE68 /* XPC Services */ = {
			isa = PBXGroup;
			children = (
				72F94F561CC44DE1002DEE68 /* SPUXPCServiceInfo.h */,
				72F94F571CC44DE1002DEE68 /* SPUXPCServiceInfo.m */,
				726E07AE1CAF08D6001A286B /* InstallerLauncher */,
				726E07F01CAF37BD001A286B /* Downloader */,
				724BB36D1D31D0B7005D534A /* InstallerConnection */,
				724BB3941D333832005D534A /* InstallerStatus */,
			);
			name = "XPC Services";
			sourceTree = "<group>";
		};
		72F9EBE41D519425004AC8B6 /* Deprecated */ = {
			isa = PBXGroup;
			children = (
				72A6F9891C94E2D6005F404C /* SUUpdaterDelegate.h */,
				72F9EBE01D517E2F004AC8B6 /* SUUpdater.h */,
				72F9EBE11D517E2F004AC8B6 /* SUUpdater.m */,
			);
			name = Deprecated;
			sourceTree = "<group>";
		};
		FA1941C40D94A6EA00DD942E /* Configurations */ = {
			isa = PBXGroup;
			children = (
				14732BB1195FF6B700593899 /* .clang-format */,
				5D06E8F10FD68D21005AE3F6 /* ConfigBinaryDelta.xcconfig */,
				FA1941D00D94A70100DD942E /* ConfigCommon.xcconfig */,
				149B78631B7D3A0C00D7D62C /* ConfigCommonCoverage.xcconfig */,
				FA1941CF0D94A70100DD942E /* ConfigCommonDebug.xcconfig */,
				FA1941CC0D94A70100DD942E /* ConfigCommonRelease.xcconfig */,
				FA1941D10D94A70100DD942E /* ConfigFramework.xcconfig */,
				FA1941CA0D94A70100DD942E /* ConfigFrameworkDebug.xcconfig */,
				FA1941CE0D94A70100DD942E /* ConfigRelaunch.xcconfig */,
				721C24571CB754E8005440CB /* ConfigInstallerProgress.xcconfig */,
				FA1941CD0D94A70100DD942E /* ConfigTestApp.xcconfig */,
				72F94EDA1CC36C37002DEE68 /* ConfigTestAppDebug.xcconfig */,
				726E4A281C86CAB500C57C6A /* ConfigTestAppHelper.xcconfig */,
				72F94EDB1CC36C6F002DEE68 /* ConfigTestAppHelperDebug.xcconfig */,
				FA3AAF3B1050B273004B3130 /* ConfigUnitTest.xcconfig */,
				149B78641B7D3A4800D7D62C /* ConfigUnitTestCoverage.xcconfig */,
				729F10FD1C65A9B500DFCCC5 /* ConfigUITest.xcconfig */,
				729F10FE1C65A9B500DFCCC5 /* ConfigUITestCoverage.xcconfig */,
				724BB37E1D31D1EA005D534A /* ConfigInstallerConnection.xcconfig */,
				724BB37F1D31D1EA005D534A /* ConfigInstallerConnectionDebug.xcconfig */,
				726E07C11CAF1E79001A286B /* ConfigInstallerLauncher.xcconfig */,
				72F94ED51CC3441A002DEE68 /* ConfigInstallerLauncherDebug.xcconfig */,
				724BB3A41D3338C8005D534A /* ConfigInstallerStatus.xcconfig */,
				724BB3A51D3338C8005D534A /* ConfigInstallerStatusDebug.xcconfig */,
				728638EE1CAF589C00783084 /* ConfigDownloader.xcconfig */,
				72F94ED61CC344A7002DEE68 /* ConfigDownloaderDebug.xcconfig */,
				72D954B01CBB41E2006F28BD /* ConfigSparkleTool.xcconfig */,
				14732BC91960F70A00593899 /* make-release-package.sh */,
				14652F7919A93E5F00959E44 /* set-git-version-info.sh */,
				729BB3CE1D50344A007C4276 /* set-ats-exceptions-downloader-service.sh */,
				729BB3CD1D503253007C4276 /* set-ats-exceptions-test-app.sh */,
				721D8A831D498F1D0032E472 /* set-agent-signing.sh */,
				146EC84E19A68CF8004A50C5 /* Sparkle.podspec */,
			);
			path = Configurations;
			sourceTree = "<group>";
		};
/* End PBXGroup section */

/* Begin PBXHeadersBuildPhase section */
		72A5D5991D6927730009E5AC /* Headers */ = {
			isa = PBXHeadersBuildPhase;
			buildActionMask = 2147483647;
			files = (
				72A5D5DE1D692ACC0009E5AC /* SparkleCore.h in Headers */,
				72A5D5DF1D692B570009E5AC /* SUAppcast.h in Headers */,
				72A5D5E01D692B570009E5AC /* SUAppcastItem.h in Headers */,
				72A5D5E11D692B660009E5AC /* SUStandardVersionComparator.h in Headers */,
				72A5D5E21D692B770009E5AC /* SPUUpdater.h in Headers */,
				72A5D5E31D692B770009E5AC /* SPUUpdaterSettings.h in Headers */,
				72A5D5E41D692B770009E5AC /* SPUUpdaterDelegate.h in Headers */,
				72A5D5E61D692BA20009E5AC /* SUErrors.h in Headers */,
				72A5D5E51D692B8C0009E5AC /* SUVersionComparisonProtocol.h in Headers */,
				72A5D5E71D692BB00009E5AC /* SPUUpdatePermissionRequest.h in Headers */,
				72A5D5E81D692BBB0009E5AC /* SPUUpdatePermissionResponse.h in Headers */,
				72A5D5E91D692BC80009E5AC /* SPUUserDriver.h in Headers */,
				72A5D5EA1D692BC80009E5AC /* SPUUserDriverCoreComponent.h in Headers */,
				72A5D5EB1D692BD40009E5AC /* SPUDownloadData.h in Headers */,
				72A5D5F81D692F2B0009E5AC /* SUExport.h in Headers */,
				72A5D5F91D692F4C0009E5AC /* SPUStatusCompletionResults.h in Headers */,
			);
			runOnlyForDeploymentPostprocessing = 0;
		};
		8DC2EF500486A6940098B216 /* Headers */ = {
			isa = PBXHeadersBuildPhase;
			buildActionMask = 2147483647;
			files = (
				72DBA37D1D60CC34002594A8 /* SPUUpdatePermissionRequest.h in Headers */,
				72F9EC4B1D5F53A7004AC8B6 /* SPUUserDriverUIComponent.h in Headers */,
				72F9EC441D5E9ED8004AC8B6 /* SPUDownloadData.h in Headers */,
				725F977B1C8A896F00265BE4 /* SPUUserDriverCoreComponent.h in Headers */,
				72F9EC481D5EA904004AC8B6 /* SPUUpdaterDelegate.h in Headers */,
				72F9EBE21D517E2F004AC8B6 /* SUUpdater.h in Headers */,
				726E078D1CA891E9001A286B /* SPUUpdaterSettings.h in Headers */,
				720E217B1D0D00BF003A311C /* SPUUpdaterCycle.h in Headers */,
				72A6F98A1C94E2D6005F404C /* SUUpdaterDelegate.h in Headers */,
				726E4A371C89116000C57C6A /* SPUStandardUserDriverDelegate.h in Headers */,
				725F97A81C8B42D700265BE4 /* SPUStandardUserDriverProtocol.h in Headers */,
				721BC20E1D1CDE55002BC71E /* SPULocalCacheDirectory.h in Headers */,
				72B767DA1C9CD2E400A07552 /* SUUIBasedUpdateDriver.h in Headers */,
				725CB95A1C7121830064365A /* SPUStandardUserDriver.h in Headers */,
				725CB9571C7120410064365A /* SPUUserDriver.h in Headers */,
				72162B061C82C8B30013C1C5 /* SUParameterAssert.h in Headers */,
				726DF88E1C84277600188804 /* SPUStatusCompletionResults.h in Headers */,
				72A450531C69A68900D67EEA /* SPUUpdatePermissionResponse.h in Headers */,
				7267E5B61D3D8AEE00D1BF90 /* SPUInstallationInfo.h in Headers */,
				7229E1B61C97C91100CB50D0 /* SUUpdateDriver.h in Headers */,
				61299B3609CB04E000B7442F /* Sparkle.h in Headers */,
				72F94F581CC44DE1002DEE68 /* SPUXPCServiceInfo.h in Headers */,
				72162B081C82C9600013C1C5 /* SULocalizations.h in Headers */,
				61B5FC0D09C4FC8200B25A18 /* SUAppcast.h in Headers */,
				725602D51C83551C00DAA70E /* SPUApplicationInfo.h in Headers */,
				72A1C2631CD6849C004CD282 /* SPUUpdatePermissionPrompt.h in Headers */,
				724BB3A81D33461B005D534A /* SUXPCInstallerStatus.h in Headers */,
				7246E0A31C83B685003B4E75 /* SPUStandardUpdaterController.h in Headers */,
				61B5FC7009C51F4A00B25A18 /* SUAppcastItem.h in Headers */,
				72B767D61C9C8B5C00A07552 /* SUBasicUpdateDriver.h in Headers */,
				61EF67590E25C5B400F754E0 /* SUHost.h in Headers */,
				61299A5C09CA6D4500B7442F /* SUConstants.h in Headers */,
				55E6F33319EC9F6C00005E76 /* SUErrors.h in Headers */,
				14652F8419A978C200959E44 /* SUExport.h in Headers */,
				7267E5FD1D3DD1B700D1BF90 /* SUDownloadedUpdate.h in Headers */,
				55C14F06136EF6DB00649790 /* SULog.h in Headers */,
				726F2CE51BC9C33D001971A4 /* SUOperatingSystem.h in Headers */,
				72B767E61C9CFD7200A07552 /* SUAutomaticUpdateDriver.h in Headers */,
				728337A61C9E6FF40085AA99 /* SUProbeInstallStatus.h in Headers */,
				72A5D5FE1D6931880009E5AC /* SPUApplicationIcon.h in Headers */,
				72B767CA1C9B707000A07552 /* SUAppcastDriver.h in Headers */,
				726E075C1CA3A6D6001A286B /* SPUSecureCoding.h in Headers */,
				72F9EC3F1D5E823F004AC8B6 /* SPUUpdaterTimer.h in Headers */,
				72B767E21C9CE90A00A07552 /* SUCoreBasedUpdateDriver.h in Headers */,
				72B09CE71CE6BCBD0052EF9E /* SPUURLDownload.h in Headers */,
				61A225A40D1C4AC000430CCD /* SUStandardVersionComparator.h in Headers */,
				7229E1B91C97CC4D00CB50D0 /* SUScheduledUpdateDriver.h in Headers */,
				7214B8811D456A8500CB5CED /* SPUBundleIcon.h in Headers */,
				7293A1AE1CEE933800B957A7 /* SPUURLRequest.h in Headers */,
				6196CFF909C72148000DC222 /* SUStatusController.h in Headers */,
				72B767DE1C9CDB9700A07552 /* SUUserInitiatedUpdateDriver.h in Headers */,
				61A2279C0D1CEE7600430CCD /* SUSystemProfiler.h in Headers */,
				72B767D21C9C7B9300A07552 /* SUProbingUpdateDriver.h in Headers */,
				7229E1BD1C98EFF200CB50D0 /* SUDownloadDriver.h in Headers */,
				72B767CE1C9B924900A07552 /* SUInstallerDriver.h in Headers */,
				724BB3871D32A167005D534A /* SUXPCInstallerConnection.h in Headers */,
				61B5FCDF09C52A9F00B25A18 /* SUUpdateAlert.h in Headers */,
				7267E5B11D3D8AD500D1BF90 /* SPUMessageTypes.h in Headers */,
				61B5F8ED09C4CE3C00B25A18 /* SPUUpdater.h in Headers */,
				61A2259E0D1C495D00430CCD /* SUVersionComparisonProtocol.h in Headers */,
				3772FEA913DE0B6B00F79537 /* SUVersionDisplayProtocol.h in Headers */,
				7267E5E51D3D90AA00D1BF90 /* SUFileManager.h in Headers */,
			);
			runOnlyForDeploymentPostprocessing = 0;
		};
/* End PBXHeadersBuildPhase section */

/* Begin PBXLegacyTarget section */
		1420DF491962329200203BB0 /* Documentation */ = {
			isa = PBXLegacyTarget;
			buildArgumentsString = "\"$(SRCROOT)/Documentation/build-docs.sh\" $(ACTION)";
			buildConfigurationList = 1420DF4A1962329200203BB0 /* Build configuration list for PBXLegacyTarget "Documentation" */;
			buildPhases = (
			);
			buildToolPath = bash;
			buildWorkingDirectory = "";
			dependencies = (
			);
			name = Documentation;
			passBuildSettingsInEnvironment = 1;
			productName = Documentation;
		};
		14732BC51960F69300593899 /* Distribution */ = {
			isa = PBXLegacyTarget;
			buildArgumentsString = "$(SRCROOT)/Configurations/make-release-package.sh $(ACTION)";
			buildConfigurationList = 14732BC61960F69300593899 /* Build configuration list for PBXLegacyTarget "Distribution" */;
			buildPhases = (
			);
			buildToolPath = bash;
			buildWorkingDirectory = "";
			dependencies = (
				14732BCB1960F73500593899 /* PBXTargetDependency */,
				72A5D5ED1D692C100009E5AC /* PBXTargetDependency */,
				72DBA37A1D5FDE95002594A8 /* PBXTargetDependency */,
				72F94F6B1CC4A0C8002DEE68 /* PBXTargetDependency */,
				72F94F6D1CC4A0C8002DEE68 /* PBXTargetDependency */,
				1454BA1619637EDB00344E57 /* PBXTargetDependency */,
				14732BCF1960F73500593899 /* PBXTargetDependency */,
				1454BA1819637EE900344E57 /* PBXTargetDependency */,
			);
			name = Distribution;
			passBuildSettingsInEnvironment = 1;
			productName = Distribution;
		};
/* End PBXLegacyTarget section */

/* Begin PBXNativeTarget section */
		5D06E8CF0FD68C7C005AE3F6 /* BinaryDelta */ = {
			isa = PBXNativeTarget;
			buildConfigurationList = 5D06E8DA0FD68C95005AE3F6 /* Build configuration list for PBXNativeTarget "BinaryDelta" */;
			buildPhases = (
				5D06E8CD0FD68C7C005AE3F6 /* Sources */,
				5D06E8CE0FD68C7C005AE3F6 /* Frameworks */,
			);
			buildRules = (
			);
			dependencies = (
			);
			name = BinaryDelta;
			productName = BinaryDelta;
			productReference = 5D06E8D00FD68C7C005AE3F6 /* BinaryDelta */;
			productType = "com.apple.product-type.tool";
		};
		612279D80DB5470200AB99EA /* Sparkle Unit Tests */ = {
			isa = PBXNativeTarget;
			buildConfigurationList = 612279DD0DB5470300AB99EA /* Build configuration list for PBXNativeTarget "Sparkle Unit Tests" */;
			buildPhases = (
				612279D50DB5470200AB99EA /* Sources */,
				612279D60DB5470200AB99EA /* Frameworks */,
				14958C6D19AEBC890061B14F /* Resources */,
				142E0E0119A6A13300E4312B /* Copy Files */,
			);
			buildRules = (
			);
			dependencies = (
				61FA528D0E2D9EB200EF58AD /* PBXTargetDependency */,
			);
			name = "Sparkle Unit Tests";
			productName = "Sparkle Unit Tests";
			productReference = 612279D90DB5470200AB99EA /* Sparkle Unit Tests.xctest */;
			productType = "com.apple.product-type.bundle.unit-test";
		};
		61B5F90109C4CEE200B25A18 /* Sparkle Test App */ = {
			isa = PBXNativeTarget;
			buildConfigurationList = 61B5F90509C4CEE300B25A18 /* Build configuration list for PBXNativeTarget "Sparkle Test App" */;
			buildPhases = (
				61B5F8FE09C4CEE200B25A18 /* Resources */,
				61B5F8FF09C4CEE200B25A18 /* Sources */,
				61B5F90009C4CEE200B25A18 /* Frameworks */,
				61B5FB4D09C4E9FA00B25A18 /* Copy Frameworks */,
				726E4A261C86C88F00C57C6A /* Embed XPC Services */,
				729BB3CC1D501A8F007C4276 /* Run Script */,
			);
			buildRules = (
			);
			dependencies = (
				61B5F91C09C4CF7200B25A18 /* PBXTargetDependency */,
				724BB3831D3203A9005D534A /* PBXTargetDependency */,
				72F94F621CC48669002DEE68 /* PBXTargetDependency */,
				72F94F641CC48669002DEE68 /* PBXTargetDependency */,
				726E4A201C86C88F00C57C6A /* PBXTargetDependency */,
				724BB39D1D333832005D534A /* PBXTargetDependency */,
			);
			name = "Sparkle Test App";
			productName = "Test Application";
			productReference = 61B5F90209C4CEE200B25A18 /* Sparkle Test App.app */;
			productType = "com.apple.product-type.application";
		};
		721C24441CB753E6005440CB /* Installer Progress */ = {
			isa = PBXNativeTarget;
			buildConfigurationList = 721C24561CB753E7005440CB /* Build configuration list for PBXNativeTarget "Installer Progress" */;
			buildPhases = (
				721C24411CB753E6005440CB /* Sources */,
				721C24421CB753E6005440CB /* Frameworks */,
				721C24431CB753E6005440CB /* Resources */,
				72B4BF011D693F7300F5B92D /* Run Script: Link fr_CA to fr */,
				72B4BF021D693FBD00F5B92D /* Run Script: Link pt to pt_BR */,
			);
			buildRules = (
			);
			dependencies = (
			);
			name = "Installer Progress";
			productName = "Installer Progress";
			productReference = 721C24451CB753E6005440CB /* Updater.app */;
			productType = "com.apple.product-type.application";
		};
		724BB36B1D31D0B7005D534A /* SparkleInstallerConnection */ = {
			isa = PBXNativeTarget;
			buildConfigurationList = 724BB3781D31D0B7005D534A /* Build configuration list for PBXNativeTarget "SparkleInstallerConnection" */;
			buildPhases = (
				724BB3681D31D0B7005D534A /* Sources */,
				724BB3691D31D0B7005D534A /* Frameworks */,
				724BB36A1D31D0B7005D534A /* Resources */,
			);
			buildRules = (
			);
			dependencies = (
			);
			name = SparkleInstallerConnection;
			productName = InstallerConnection;
			productReference = 724BB36C1D31D0B7005D534A /* org.sparkle-project.InstallerConnection.xpc */;
			productType = "com.apple.product-type.xpc-service";
		};
		724BB3921D333832005D534A /* SparkleInstallerStatus */ = {
			isa = PBXNativeTarget;
			buildConfigurationList = 724BB39F1D333832005D534A /* Build configuration list for PBXNativeTarget "SparkleInstallerStatus" */;
			buildPhases = (
				724BB38F1D333832005D534A /* Sources */,
				724BB3901D333832005D534A /* Frameworks */,
				724BB3911D333832005D534A /* Resources */,
			);
			buildRules = (
			);
			dependencies = (
			);
			name = SparkleInstallerStatus;
			productName = InstallerStatus;
			productReference = 724BB3931D333832005D534A /* org.sparkle-project.InstallerStatus.xpc */;
			productType = "com.apple.product-type.xpc-service";
		};
		726B2B5C1C645FC900388755 /* UI Tests */ = {
			isa = PBXNativeTarget;
			buildConfigurationList = 726B2B671C645FC900388755 /* Build configuration list for PBXNativeTarget "UI Tests" */;
			buildPhases = (
				726B2B591C645FC900388755 /* Sources */,
				726B2B5A1C645FC900388755 /* Frameworks */,
				726B2B5B1C645FC900388755 /* Resources */,
			);
			buildRules = (
			);
			dependencies = (
				726B2B631C645FC900388755 /* PBXTargetDependency */,
			);
			name = "UI Tests";
			productName = "UI Tests";
			productReference = 726B2B5D1C645FC900388755 /* UI Tests.xctest */;
			productType = "com.apple.product-type.bundle.ui-testing";
		};
		726E07AC1CAF08D6001A286B /* SparkleInstallerLauncher */ = {
			isa = PBXNativeTarget;
			buildConfigurationList = 726E07B91CAF08D6001A286B /* Build configuration list for PBXNativeTarget "SparkleInstallerLauncher" */;
			buildPhases = (
				726E07A91CAF08D6001A286B /* Sources */,
				726E07AA1CAF08D6001A286B /* Frameworks */,
				721D8A711D4950910032E472 /* Copy Tools */,
				721D8A841D498F7A0032E472 /* ShellScript */,
			);
			buildRules = (
			);
			dependencies = (
				721D8A781D4952B60032E472 /* PBXTargetDependency */,
				721D8A7A1D4952B60032E472 /* PBXTargetDependency */,
			);
			name = SparkleInstallerLauncher;
			productName = InstallerLauncher;
			productReference = 726E07AD1CAF08D6001A286B /* org.sparkle-project.InstallerLauncher.xpc */;
			productType = "com.apple.product-type.xpc-service";
		};
		726E07EE1CAF37BD001A286B /* SparkleDownloader */ = {
			isa = PBXNativeTarget;
			buildConfigurationList = 726E07FB1CAF37BD001A286B /* Build configuration list for PBXNativeTarget "SparkleDownloader" */;
			buildPhases = (
				726E07EB1CAF37BD001A286B /* Sources */,
				726E07EC1CAF37BD001A286B /* Frameworks */,
				726E07ED1CAF37BD001A286B /* Resources */,
				729BB3D01D50354C007C4276 /* ShellScript */,
			);
			buildRules = (
			);
			dependencies = (
			);
			name = SparkleDownloader;
			productName = UpdateDownloader;
			productReference = 726E07EF1CAF37BD001A286B /* org.sparkle-project.Downloader.xpc */;
			productType = "com.apple.product-type.xpc-service";
		};
		726E4A151C86C88F00C57C6A /* TestAppHelper */ = {
			isa = PBXNativeTarget;
			buildConfigurationList = 726E4A221C86C88F00C57C6A /* Build configuration list for PBXNativeTarget "TestAppHelper" */;
			buildPhases = (
				726E4A121C86C88F00C57C6A /* Sources */,
				726E4A131C86C88F00C57C6A /* Frameworks */,
				726E4A141C86C88F00C57C6A /* Resources */,
			);
			buildRules = (
			);
			dependencies = (
			);
			name = TestAppHelper;
			productName = TestAppHelper;
			productReference = 726E4A161C86C88F00C57C6A /* TestAppHelper.xpc */;
			productType = "com.apple.product-type.xpc-service";
		};
		72A5D59B1D6927730009E5AC /* SparkleCore */ = {
			isa = PBXNativeTarget;
			buildConfigurationList = 72A5D5A41D6927730009E5AC /* Build configuration list for PBXNativeTarget "SparkleCore" */;
			buildPhases = (
				72A5D5991D6927730009E5AC /* Headers */,
				72A5D5971D6927730009E5AC /* Sources */,
				72A5D5981D6927730009E5AC /* Frameworks */,
				72A5D5EE1D692C360009E5AC /* CopyFiles */,
				72A5D5F11D692C860009E5AC /* Run Script: Set Git Version Info */,
			);
			buildRules = (
			);
			dependencies = (
				72A5D5AA1D69291F0009E5AC /* PBXTargetDependency */,
				72A5D5A81D6929170009E5AC /* PBXTargetDependency */,
			);
			name = SparkleCore;
			productName = SparkleCore;
			productReference = 72A5D59C1D6927730009E5AC /* SparkleCore.framework */;
			productType = "com.apple.product-type.framework";
		};
		72B398D11D3D879300EE297F /* Autoupdate */ = {
			isa = PBXNativeTarget;
			buildConfigurationList = 72B398D61D3D879400EE297F /* Build configuration list for PBXNativeTarget "Autoupdate" */;
			buildPhases = (
				72B398CE1D3D879300EE297F /* Sources */,
				72B398CF1D3D879300EE297F /* Frameworks */,
				72B398D01D3D879300EE297F /* CopyFiles */,
			);
			buildRules = (
			);
			dependencies = (
			);
			name = Autoupdate;
			productName = Autoupdate;
			productReference = 72B398D21D3D879300EE297F /* Autoupdate */;
			productType = "com.apple.product-type.tool";
		};
		72D9549D1CBB415B006F28BD /* sparkle-cli */ = {
			isa = PBXNativeTarget;
			buildConfigurationList = 72D954AF1CBB415C006F28BD /* Build configuration list for PBXNativeTarget "sparkle-cli" */;
			buildPhases = (
				72D9549A1CBB415B006F28BD /* Sources */,
				72D9549B1CBB415B006F28BD /* Frameworks */,
				72D9549C1CBB415B006F28BD /* Resources */,
				72D954B41CBB4469006F28BD /* Copy Sparkle */,
			);
			buildRules = (
			);
			dependencies = (
			);
			name = "sparkle-cli";
			productName = "sparkle-cli";
			productReference = 72D9549E1CBB415B006F28BD /* sparkle.app */;
			productType = "com.apple.product-type.application";
		};
		8DC2EF4F0486A6940098B216 /* Sparkle */ = {
			isa = PBXNativeTarget;
			buildConfigurationList = 1DEB91AD08733DA50010E9CD /* Build configuration list for PBXNativeTarget "Sparkle" */;
			buildPhases = (
				8DC2EF500486A6940098B216 /* Headers */,
				8DC2EF520486A6940098B216 /* Resources */,
				142E0E0319A6A24100E4312B /* CopyFiles */,
				8DC2EF540486A6940098B216 /* Sources */,
				8DC2EF560486A6940098B216 /* Frameworks */,
				6131B1910DDCDE32005215F0 /* Run Script: Set Git Version Info */,
				6195D4B40E40505A00D41A50 /* Run Script: Link fr_CA to fr */,
				61E31A85103299750051D188 /* Run Script: Link pt to pt_BR */,
			);
			buildRules = (
			);
			dependencies = (
				72A5D5AC1D6929260009E5AC /* PBXTargetDependency */,
				72D954BA1CBB6E27006F28BD /* PBXTargetDependency */,
			);
			name = Sparkle;
			productInstallPath = "$(HOME)/Library/Frameworks";
			productName = Sparkle;
			productReference = 8DC2EF5B0486A6940098B216 /* Sparkle.framework */;
			productType = "com.apple.product-type.framework";
		};
/* End PBXNativeTarget section */

/* Begin PBXProject section */
		0867D690FE84028FC02AAC07 /* Project object */ = {
			isa = PBXProject;
			attributes = {
				CLASSPREFIX = SU;
				LastSwiftUpdateCheck = 0720;
				LastUpgradeCheck = 0720;
				ORGANIZATIONNAME = "Sparkle Project";
				TargetAttributes = {
					612279D80DB5470200AB99EA = {
						TestTargetID = 8DC2EF4F0486A6940098B216;
					};
					61B5F90109C4CEE200B25A18 = {
						SystemCapabilities = {
							com.apple.Sandbox = {
								enabled = 1;
							};
						};
					};
					721C24441CB753E6005440CB = {
						CreatedOnToolsVersion = 7.3;
					};
					724BB36B1D31D0B7005D534A = {
						CreatedOnToolsVersion = 7.3.1;
					};
					724BB3921D333832005D534A = {
						CreatedOnToolsVersion = 7.3.1;
					};
					726B2B5C1C645FC900388755 = {
						CreatedOnToolsVersion = 7.2.1;
						TestTargetID = 61B5F90109C4CEE200B25A18;
					};
					726E07AC1CAF08D6001A286B = {
						CreatedOnToolsVersion = 7.3;
					};
					726E07EE1CAF37BD001A286B = {
						CreatedOnToolsVersion = 7.3;
						SystemCapabilities = {
							com.apple.Sandbox = {
								enabled = 1;
							};
						};
					};
					726E4A151C86C88F00C57C6A = {
						CreatedOnToolsVersion = 7.2.1;
						SystemCapabilities = {
							com.apple.Sandbox = {
								enabled = 0;
							};
						};
					};
					72A5D59B1D6927730009E5AC = {
						CreatedOnToolsVersion = 7.3.1;
					};
					72B398D11D3D879300EE297F = {
						CreatedOnToolsVersion = 7.3.1;
					};
					72D9549D1CBB415B006F28BD = {
						CreatedOnToolsVersion = 7.3;
					};
				};
			};
			buildConfigurationList = 1DEB91B108733DA50010E9CD /* Build configuration list for PBXProject "Sparkle" */;
			compatibilityVersion = "Xcode 3.2";
			developmentRegion = English;
			hasScannedForEncodings = 1;
			knownRegions = (
				English,
				Japanese,
				French,
				German,
				Italian,
				zh_TW,
				en,
				ca,
				cs,
				cy,
				da,
				de,
				es,
				fi,
				fr,
				he,
				hu,
				id,
				is,
				it,
				ja,
				ko,
				nl,
				no,
				pl,
				ru,
				sk,
				sv,
				th,
				tr,
				zh_CN,
				fr_ca,
				pt_BR,
				pt_PT,
				pt,
				ro,
				sl,
				uk,
				ar,
				nb,
				el,
				"zh-Hans",
				"zh-Hant",
				"fr-CA",
				"pt-PT",
				"pt-BR",
				Base,
			);
			mainGroup = 0867D691FE84028FC02AAC07 /* Sparkle */;
			productRefGroup = 034768DFFF38A50411DB9C8B /* Products */;
			projectDirPath = "";
			projectRoot = "";
			targets = (
				8DC2EF4F0486A6940098B216 /* Sparkle */,
				72A5D59B1D6927730009E5AC /* SparkleCore */,
				72B398D11D3D879300EE297F /* Autoupdate */,
				726E07AC1CAF08D6001A286B /* SparkleInstallerLauncher */,
				724BB36B1D31D0B7005D534A /* SparkleInstallerConnection */,
				724BB3921D333832005D534A /* SparkleInstallerStatus */,
				726E07EE1CAF37BD001A286B /* SparkleDownloader */,
				61B5F90109C4CEE200B25A18 /* Sparkle Test App */,
				726E4A151C86C88F00C57C6A /* TestAppHelper */,
				612279D80DB5470200AB99EA /* Sparkle Unit Tests */,
				5D06E8CF0FD68C7C005AE3F6 /* BinaryDelta */,
				72D9549D1CBB415B006F28BD /* sparkle-cli */,
				721C24441CB753E6005440CB /* Installer Progress */,
				14732BC51960F69300593899 /* Distribution */,
				1420DF491962329200203BB0 /* Documentation */,
				1495005F195FB89400BC5B5B /* All */,
				726B2B5C1C645FC900388755 /* UI Tests */,
			);
		};
/* End PBXProject section */

/* Begin PBXResourcesBuildPhase section */
		14958C6D19AEBC890061B14F /* Resources */ = {
			isa = PBXResourcesBuildPhase;
			buildActionMask = 2147483647;
			files = (
				14958C6E19AEBC950061B14F /* signed-test-file.txt in Resources */,
				5F1510A21C96E591006E1629 /* testnamespaces.xml in Resources */,
				72AC6B2E1B9B218C00F62325 /* SparkleTestCodeSignApp.dmg in Resources */,
				C23E885B1BE7B24F0050BB73 /* SparkleTestCodeSignApp.enc.dmg in Resources */,
				72AC6B281B9AAD6700F62325 /* SparkleTestCodeSignApp.tar in Resources */,
				72AC6B2A1B9AAF3A00F62325 /* SparkleTestCodeSignApp.tar.bz2 in Resources */,
				72AC6B261B9AAC8800F62325 /* SparkleTestCodeSignApp.tar.gz in Resources */,
				72AC6B2C1B9AB0EE00F62325 /* SparkleTestCodeSignApp.tar.xz in Resources */,
				F8761EB31ADC50EB000C9034 /* SparkleTestCodeSignApp.zip in Resources */,
				14958C6F19AEBC980061B14F /* test-pubkey.pem in Resources */,
				5AF6C74F1AEA46D10014A3AB /* test.sparkle_guided.pkg in Resources */,
				5AD0FA7F1C73F2E2004BCEFF /* testappcast.xml in Resources */,
			);
			runOnlyForDeploymentPostprocessing = 0;
		};
		61B5F8FE09C4CEE200B25A18 /* Resources */ = {
			isa = PBXResourcesBuildPhase;
			buildActionMask = 2147483647;
			files = (
				725F97A61C8B304D00265BE4 /* SUInstallUpdateViewController.xib in Resources */,
				1420DF50196247F900203BB0 /* Images.xcassets in Resources */,
				61B5F92E09C4CFD800B25A18 /* InfoPlist.strings in Resources */,
				61B5F92F09C4CFD800B25A18 /* MainMenu.xib in Resources */,
				72E45DDD1B65C3BD005C701A /* sign_update in Resources */,
				72E45CFC1B641961005C701A /* sparkletestcast.xml in Resources */,
				72E45CF81B640DAE005C701A /* SUUpdateSettingsWindowController.xib in Resources */,
				72E45CFE1B641D0D005C701A /* test_app_only_dsa_priv_dont_ever_do_this_for_real.pem in Resources */,
				14732BC01960F2C200593899 /* test_app_only_dsa_pub.pem in Resources */,
			);
			runOnlyForDeploymentPostprocessing = 0;
		};
		721C24431CB753E6005440CB /* Resources */ = {
			isa = PBXResourcesBuildPhase;
			buildActionMask = 2147483647;
			files = (
				725264A91D5FBD9100CD6400 /* Sparkle.strings in Resources */,
				72D954861CBB179D006F28BD /* Images.xcassets in Resources */,
				72EB87EC1CB8887E00C37F42 /* SUStatus.xib in Resources */,
			);
			runOnlyForDeploymentPostprocessing = 0;
		};
		724BB36A1D31D0B7005D534A /* Resources */ = {
			isa = PBXResourcesBuildPhase;
			buildActionMask = 2147483647;
			files = (
			);
			runOnlyForDeploymentPostprocessing = 0;
		};
		724BB3911D333832005D534A /* Resources */ = {
			isa = PBXResourcesBuildPhase;
			buildActionMask = 2147483647;
			files = (
			);
			runOnlyForDeploymentPostprocessing = 0;
		};
		726B2B5B1C645FC900388755 /* Resources */ = {
			isa = PBXResourcesBuildPhase;
			buildActionMask = 2147483647;
			files = (
			);
			runOnlyForDeploymentPostprocessing = 0;
		};
		726E07ED1CAF37BD001A286B /* Resources */ = {
			isa = PBXResourcesBuildPhase;
			buildActionMask = 2147483647;
			files = (
			);
			runOnlyForDeploymentPostprocessing = 0;
		};
		726E4A141C86C88F00C57C6A /* Resources */ = {
			isa = PBXResourcesBuildPhase;
			buildActionMask = 2147483647;
			files = (
			);
			runOnlyForDeploymentPostprocessing = 0;
		};
		72D9549C1CBB415B006F28BD /* Resources */ = {
			isa = PBXResourcesBuildPhase;
			buildActionMask = 2147483647;
			files = (
			);
			runOnlyForDeploymentPostprocessing = 0;
		};
		8DC2EF520486A6940098B216 /* Resources */ = {
			isa = PBXResourcesBuildPhase;
			buildActionMask = 2147483647;
			files = (
				61AAE8280A321A7F00D8810D /* Sparkle.strings in Resources */,
				615AE3D00D64DC40001CA7BD /* SUModelTranslation.plist in Resources */,
				55C14BEF136EF21700649790 /* SUStatus.xib in Resources */,
				55C14C04136EF26100649790 /* SUUpdateAlert.xib in Resources */,
				55C14C19136EF2C700649790 /* SPUUpdatePermissionPrompt.xib in Resources */,
			);
			runOnlyForDeploymentPostprocessing = 0;
		};
/* End PBXResourcesBuildPhase section */

/* Begin PBXShellScriptBuildPhase section */
		6131B1910DDCDE32005215F0 /* Run Script: Set Git Version Info */ = {
			isa = PBXShellScriptBuildPhase;
			buildActionMask = 12;
			files = (
			);
			inputPaths = (
			);
			name = "Run Script: Set Git Version Info";
			outputPaths = (
			);
			runOnlyForDeploymentPostprocessing = 0;
			shellPath = /bin/sh;
			shellScript = "\"$SRCROOT/Configurations/set-git-version-info.sh\"";
			showEnvVarsInLog = 0;
		};
		6195D4B40E40505A00D41A50 /* Run Script: Link fr_CA to fr */ = {
			isa = PBXShellScriptBuildPhase;
			buildActionMask = 2147483647;
			files = (
			);
			inputPaths = (
				"$(BUILT_PRODUCTS_DIR)/$(UNLOCALIZED_RESOURCES_FOLDER_PATH)/fr.lproj",
			);
			name = "Run Script: Link fr_CA to fr";
			outputPaths = (
				"$(BUILT_PRODUCTS_DIR)/$(UNLOCALIZED_RESOURCES_FOLDER_PATH)/fr_CA.lproj",
			);
			runOnlyForDeploymentPostprocessing = 0;
			shellPath = "/usr/bin/env sh";
			shellScript = "ln -sfh \"fr.lproj\" \"$BUILT_PRODUCTS_DIR/$UNLOCALIZED_RESOURCES_FOLDER_PATH/fr_CA.lproj\"";
			showEnvVarsInLog = 0;
		};
		61E31A85103299750051D188 /* Run Script: Link pt to pt_BR */ = {
			isa = PBXShellScriptBuildPhase;
			buildActionMask = 2147483647;
			files = (
			);
			inputPaths = (
				"$(BUILT_PRODUCTS_DIR)/$(UNLOCALIZED_RESOURCES_FOLDER_PATH)/pt_BR.lproj",
			);
			name = "Run Script: Link pt to pt_BR";
			outputPaths = (
				"$(BUILT_PRODUCTS_DIR)/$(UNLOCALIZED_RESOURCES_FOLDER_PATH)/pt.lproj",
			);
			runOnlyForDeploymentPostprocessing = 0;
			shellPath = "/usr/bin/env sh";
			shellScript = "ln -sfh \"pt_BR.lproj\" \"$BUILT_PRODUCTS_DIR/$UNLOCALIZED_RESOURCES_FOLDER_PATH/pt.lproj\"";
			showEnvVarsInLog = 0;
		};
		721D8A841D498F7A0032E472 /* ShellScript */ = {
			isa = PBXShellScriptBuildPhase;
			buildActionMask = 2147483647;
			files = (
			);
			inputPaths = (
			);
			outputPaths = (
			);
			runOnlyForDeploymentPostprocessing = 0;
			shellPath = /bin/sh;
			shellScript = "\"$SRCROOT/Configurations/set-agent-signing.sh\"";
		};
		729BB3CC1D501A8F007C4276 /* Run Script */ = {
			isa = PBXShellScriptBuildPhase;
			buildActionMask = 2147483647;
			files = (
			);
			inputPaths = (
			);
			name = "Run Script";
			outputPaths = (
			);
			runOnlyForDeploymentPostprocessing = 0;
			shellPath = /bin/sh;
			shellScript = "${SRCROOT}/Configurations/set-ats-exceptions-test-app.sh";
		};
		729BB3D01D50354C007C4276 /* ShellScript */ = {
			isa = PBXShellScriptBuildPhase;
			buildActionMask = 2147483647;
			files = (
			);
			inputPaths = (
			);
			outputPaths = (
			);
			runOnlyForDeploymentPostprocessing = 0;
			shellPath = /bin/sh;
			shellScript = "${SRCROOT}/Configurations/set-ats-exceptions-downloader-service.sh";
		};
<<<<<<< HEAD
		72B4BF011D693F7300F5B92D /* Run Script: Link fr_CA to fr */ = {
=======
		72A5D5F11D692C860009E5AC /* Run Script: Set Git Version Info */ = {
>>>>>>> f9c87d76
			isa = PBXShellScriptBuildPhase;
			buildActionMask = 2147483647;
			files = (
			);
			inputPaths = (
<<<<<<< HEAD
				"$(BUILT_PRODUCTS_DIR)/$(UNLOCALIZED_RESOURCES_FOLDER_PATH)/fr.lproj",
			);
			name = "Run Script: Link fr_CA to fr";
			outputPaths = (
				"$(BUILT_PRODUCTS_DIR)/$(UNLOCALIZED_RESOURCES_FOLDER_PATH)/fr_CA.lproj",
			);
			runOnlyForDeploymentPostprocessing = 0;
			shellPath = /bin/sh;
			shellScript = "ln -sfh \"fr.lproj\" \"$BUILT_PRODUCTS_DIR/$UNLOCALIZED_RESOURCES_FOLDER_PATH/fr_CA.lproj\"";
			showEnvVarsInLog = 0;
		};
		72B4BF021D693FBD00F5B92D /* Run Script: Link pt to pt_BR */ = {
			isa = PBXShellScriptBuildPhase;
			buildActionMask = 2147483647;
			files = (
			);
			inputPaths = (
				"$(BUILT_PRODUCTS_DIR)/$(UNLOCALIZED_RESOURCES_FOLDER_PATH)/pt_BR.lproj",
			);
			name = "Run Script: Link pt to pt_BR";
			outputPaths = (
				"$(BUILT_PRODUCTS_DIR)/$(UNLOCALIZED_RESOURCES_FOLDER_PATH)/pt.lproj",
			);
			runOnlyForDeploymentPostprocessing = 0;
			shellPath = /bin/sh;
			shellScript = "ln -sfh \"pt_BR.lproj\" \"$BUILT_PRODUCTS_DIR/$UNLOCALIZED_RESOURCES_FOLDER_PATH/pt.lproj\"";
=======
			);
			name = "Run Script: Set Git Version Info";
			outputPaths = (
			);
			runOnlyForDeploymentPostprocessing = 0;
			shellPath = /bin/sh;
			shellScript = "\"$SRCROOT/Configurations/set-git-version-info.sh\"";
>>>>>>> f9c87d76
			showEnvVarsInLog = 0;
		};
/* End PBXShellScriptBuildPhase section */

/* Begin PBXSourcesBuildPhase section */
		5D06E8CD0FD68C7C005AE3F6 /* Sources */ = {
			isa = PBXSourcesBuildPhase;
			buildActionMask = 2147483647;
			files = (
				7267E5781D3D895B00D1BF90 /* SUBinaryDeltaCommon.m in Sources */,
				5D06E8E90FD68CDB005AE3F6 /* bsdiff.c in Sources */,
				14652F7E19A9728A00959E44 /* bspatch.c in Sources */,
				7267E6001D3DD1B700D1BF90 /* SUDownloadedUpdate.m in Sources */,
				7223E7631AD1AEFF008E3161 /* sais.c in Sources */,
				72B09CEC1CEA18900052EF9E /* bscommon.c in Sources */,
				7267E5761D3D895B00D1BF90 /* SUBinaryDeltaApply.m in Sources */,
				726F2CE81BC9C48F001971A4 /* SUConstants.m in Sources */,
				7267E57A1D3D895B00D1BF90 /* SUBinaryDeltaCreate.m in Sources */,
				7267E57C1D3D895B00D1BF90 /* SUBinaryDeltaTool.m in Sources */,
				726F2CE91BC9C499001971A4 /* SUOperatingSystem.m in Sources */,
				7267E5EA1D3D90AA00D1BF90 /* SUFileManager.m in Sources */,
			);
			runOnlyForDeploymentPostprocessing = 0;
		};
		612279D50DB5470200AB99EA /* Sources */ = {
			isa = PBXSourcesBuildPhase;
			buildActionMask = 2147483647;
			files = (
				7267E5F81D3D91A800D1BF90 /* SUPipedUnarchiver.m in Sources */,
				7267E5F71D3D919600D1BF90 /* SUPlainInstaller.m in Sources */,
				7267E5F61D3D919000D1BF90 /* SUDiskImageUnarchiver.m in Sources */,
				7267E5FF1D3DD1B700D1BF90 /* SUDownloadedUpdate.m in Sources */,
				7267E5F41D3D918B00D1BF90 /* SUGuidedPackageInstaller.m in Sources */,
				7267E5F51D3D918B00D1BF90 /* SUPackageInstaller.m in Sources */,
				7267E5F31D3D918500D1BF90 /* SUCodeSigningVerifier.m in Sources */,
				7267E5F21D3D918000D1BF90 /* SUDSAVerifier.m in Sources */,
				7267E5F11D3D917A00D1BF90 /* SUBinaryDeltaUnarchiver.m in Sources */,
				7267E5EE1D3D915900D1BF90 /* SUBinaryDeltaApply.m in Sources */,
				7267E5EF1D3D915900D1BF90 /* SUBinaryDeltaCommon.m in Sources */,
				7267E5F01D3D915900D1BF90 /* SUBinaryDeltaCreate.m in Sources */,
				7267E5ED1D3D912E00D1BF90 /* SUUnarchiver.m in Sources */,
				7267E5EC1D3D912900D1BF90 /* SUInstaller.m in Sources */,
				723B252A1CEA7F3B00909873 /* bscommon.c in Sources */,
				721CF1A71AD7643600D9AC09 /* bsdiff.c in Sources */,
				721CF1A81AD7644100D9AC09 /* bspatch.c in Sources */,
				721CF1A91AD7644C00D9AC09 /* sais.c in Sources */,
				5A4094481C74EA5200983BE0 /* SUAppcastTest.swift in Sources */,
				142E0E0919A83AAC00E4312B /* SUBinaryDeltaTest.m in Sources */,
				F8761EB11ADC5068000C9034 /* SUCodeSigningVerifierTest.m in Sources */,
				725F97771C8A62F500265BE4 /* SUAdHocCodeSigning.m in Sources */,
				5AF9DC3C1981DBEE001EA135 /* SUDSAVerifierTest.m in Sources */,
				72A4A2401BB6567D00E7820D /* SUFileManagerTest.swift in Sources */,
				5AF6C7541AEA49840014A3AB /* SUInstallerTest.m in Sources */,
				14652F8219A9746000959E44 /* SULog.m in Sources */,
				7210C7681B9A9A1500EB90AC /* SUUnarchiverTest.swift in Sources */,
				7267E5E91D3D90AA00D1BF90 /* SUFileManager.m in Sources */,
				5AE459001C34118500E3BB47 /* SUUpdaterTest.m in Sources */,
				5AE459021C34118500E3BB47 /* SUVersionComparisonTest.m in Sources */,
			);
			runOnlyForDeploymentPostprocessing = 0;
		};
		61B5F8FF09C4CEE200B25A18 /* Sources */ = {
			isa = PBXSourcesBuildPhase;
			buildActionMask = 2147483647;
			files = (
				725F97841C8AA90000265BE4 /* SUPopUpTitlebarUserDriver.m in Sources */,
				726E4A2B1C87D56200C57C6A /* SUTestWebServer.m in Sources */,
				725F97A51C8B304D00265BE4 /* SUInstallUpdateViewController.m in Sources */,
				61B5F93009C4CFDC00B25A18 /* main.m in Sources */,
				726F2CEB1BC9C733001971A4 /* SUConstants.m in Sources */,
				72E45CF31B640CDD005C701A /* SUTestApplicationDelegate.m in Sources */,
				72E45CF71B640DAE005C701A /* SUUpdateSettingsWindowController.m in Sources */,
			);
			runOnlyForDeploymentPostprocessing = 0;
		};
		721C24411CB753E6005440CB /* Sources */ = {
			isa = PBXSourcesBuildPhase;
			buildActionMask = 2147483647;
			files = (
				72A5D6001D6932540009E5AC /* SPUApplicationIcon.m in Sources */,
				7214B8831D456C2400CB5CED /* SPUBundleIcon.m in Sources */,
				7267E5FA1D3DAC3600D1BF90 /* StatusInfo.m in Sources */,
				7267E5EB1D3D90C200D1BF90 /* SUFileManager.m in Sources */,
				7267E5DC1D3D8F1E00D1BF90 /* SPUMessageTypes.m in Sources */,
				721652621D3C44A100FD13D8 /* SPUSystemAuthorization.m in Sources */,
				72D954831CBAD34F006F28BD /* main.m in Sources */,
				721C24621CB75C68005440CB /* SULog.m in Sources */,
				72D954811CBACC35006F28BD /* InstallerProgressAppController.m in Sources */,
				72EB87EA1CB8798800C37F42 /* ShowInstallerProgress.m in Sources */,
				721C24611CB75C5D005440CB /* SUHost.m in Sources */,
				721C245E1CB757DE005440CB /* SUConstants.m in Sources */,
				721C245D1CB757C4005440CB /* SPUApplicationInfo.m in Sources */,
				721C245C1CB7576E005440CB /* SUStatusController.m in Sources */,
			);
			runOnlyForDeploymentPostprocessing = 0;
		};
		724BB3681D31D0B7005D534A /* Sources */ = {
			isa = PBXSourcesBuildPhase;
			buildActionMask = 2147483647;
			files = (
				72F9EC341D5BF542004AC8B6 /* SUFileManager.m in Sources */,
				724BB3B11D3484B2005D534A /* SPUSystemAuthorization.m in Sources */,
				724BB3731D31D0B7005D534A /* main.m in Sources */,
				724BB3711D31D0B7005D534A /* SUInstallerConnection.m in Sources */,
			);
			runOnlyForDeploymentPostprocessing = 0;
		};
		724BB38F1D333832005D534A /* Sources */ = {
			isa = PBXSourcesBuildPhase;
			buildActionMask = 2147483647;
			files = (
				72F9EC351D5BF54E004AC8B6 /* SUFileManager.m in Sources */,
				724BB3B21D34862A005D534A /* SPUSystemAuthorization.m in Sources */,
				724BB39A1D333832005D534A /* main.m in Sources */,
				724BB3981D333832005D534A /* SUInstallerStatus.m in Sources */,
			);
			runOnlyForDeploymentPostprocessing = 0;
		};
		726B2B591C645FC900388755 /* Sources */ = {
			isa = PBXSourcesBuildPhase;
			buildActionMask = 2147483647;
			files = (
				720B16451C66433D006985FB /* SUTestApplicationTest.swift in Sources */,
			);
			runOnlyForDeploymentPostprocessing = 0;
		};
		726E07A91CAF08D6001A286B /* Sources */ = {
			isa = PBXSourcesBuildPhase;
			buildActionMask = 2147483647;
			files = (
				721D8A7B1D4963190032E472 /* SPULocalCacheDirectory.m in Sources */,
				7214B8841D456C9500CB5CED /* SPUBundleIcon.m in Sources */,
				7267E5E11D3D901600D1BF90 /* SPUMessageTypes.m in Sources */,
				724BB3AF1D34828A005D534A /* SPUSystemAuthorization.m in Sources */,
				726E07C01CAF15B7001A286B /* SULog.m in Sources */,
				726E07BF1CAF0C6C001A286B /* SUConstants.m in Sources */,
				7267E5E81D3D90AA00D1BF90 /* SUFileManager.m in Sources */,
				726E07B41CAF08D6001A286B /* main.m in Sources */,
				726E07B21CAF08D6001A286B /* SUInstallerLauncher.m in Sources */,
			);
			runOnlyForDeploymentPostprocessing = 0;
		};
		726E07EB1CAF37BD001A286B /* Sources */ = {
			isa = PBXSourcesBuildPhase;
			buildActionMask = 2147483647;
			files = (
				72E539121D68C3FA0092CE5E /* SPUDownloadData.m in Sources */,
				721D8A871D4C5BF10032E472 /* SULog.m in Sources */,
				7293A1B11CEE9B9F00B957A7 /* SPUURLRequest.m in Sources */,
				721BC2101D1CDE55002BC71E /* SPULocalCacheDirectory.m in Sources */,
				723B5DA71CF7AB0100365F95 /* main.m in Sources */,
				728638ED1CAF50CE00783084 /* SUConstants.m in Sources */,
				723B5DA91CF7AB0100365F95 /* SPUDownloader.m in Sources */,
			);
			runOnlyForDeploymentPostprocessing = 0;
		};
		726E4A121C86C88F00C57C6A /* Sources */ = {
			isa = PBXSourcesBuildPhase;
			buildActionMask = 2147483647;
			files = (
				725F97781C8A65AC00265BE4 /* SUAdHocCodeSigning.m in Sources */,
				726E4A1D1C86C88F00C57C6A /* main.m in Sources */,
				726E4A1B1C86C88F00C57C6A /* TestAppHelper.m in Sources */,
			);
			runOnlyForDeploymentPostprocessing = 0;
		};
		72A5D5971D6927730009E5AC /* Sources */ = {
			isa = PBXSourcesBuildPhase;
			buildActionMask = 2147483647;
			files = (
				72A5D5FB1D69312F0009E5AC /* SPUBundleIcon.m in Sources */,
				72A5D5DC1D692A4E0009E5AC /* SUCodeSigningVerifier.m in Sources */,
				72A5D5AD1D6929F80009E5AC /* SPUXPCServiceInfo.m in Sources */,
				72A5D5AE1D6929F80009E5AC /* SUInstallerLauncher.m in Sources */,
				72A5D5AF1D6929F80009E5AC /* SPUDownloader.m in Sources */,
				72A5D5B01D6929F80009E5AC /* SUInstallerConnection.m in Sources */,
				72A5D5B11D6929F80009E5AC /* SUXPCInstallerConnection.m in Sources */,
				72A5D5B21D6929F80009E5AC /* SUInstallerStatus.m in Sources */,
				72A5D5B31D6929F80009E5AC /* SUXPCInstallerStatus.m in Sources */,
				72A5D5B41D6929F80009E5AC /* SPUInstallationInputData.m in Sources */,
				72A5D5B51D6929F80009E5AC /* SPUMessageTypes.m in Sources */,
				72A5D5B61D6929F80009E5AC /* SPUSecureCoding.m in Sources */,
				72A5D5B71D6929F80009E5AC /* SPUInstallationInfo.m in Sources */,
				72A5D5B81D6929F80009E5AC /* SPUSystemAuthorization.m in Sources */,
				72A5D5B91D6929F80009E5AC /* SUAppcast.m in Sources */,
				72A5D5BA1D6929F80009E5AC /* SUAppcastItem.m in Sources */,
				72A5D5BB1D6929F80009E5AC /* SPUURLDownload.m in Sources */,
				72A5D5BC1D6929F80009E5AC /* SPUURLRequest.m in Sources */,
				72A5D5BD1D6929F80009E5AC /* SPUDownloadData.m in Sources */,
				72A5D5BE1D6929F80009E5AC /* SUStandardVersionComparator.m in Sources */,
				72A5D5BF1D6929F80009E5AC /* SUSystemProfiler.m in Sources */,
				72A5D5C01D6929F80009E5AC /* SUConstants.m in Sources */,
				72A5D5C11D6929F80009E5AC /* SUHost.m in Sources */,
				72A5D5C21D6929F80009E5AC /* SUFileManager.m in Sources */,
				72A5D5C31D6929F80009E5AC /* SPULocalCacheDirectory.m in Sources */,
				72A5D5C51D6929F80009E5AC /* SULog.m in Sources */,
				72A5D5C61D6929F80009E5AC /* SUOperatingSystem.m in Sources */,
				72A5D5C81D6929F80009E5AC /* SUUserInitiatedUpdateDriver.m in Sources */,
				72A5D5C91D6929F80009E5AC /* SUScheduledUpdateDriver.m in Sources */,
				72A5D5CA1D6929F80009E5AC /* SUProbingUpdateDriver.m in Sources */,
				72A5D5CB1D6929F80009E5AC /* SUAutomaticUpdateDriver.m in Sources */,
				72A5D5CC1D6929F80009E5AC /* SUUIBasedUpdateDriver.m in Sources */,
				72A5D5CD1D6929F80009E5AC /* SUCoreBasedUpdateDriver.m in Sources */,
				72A5D5CE1D6929F80009E5AC /* SUBasicUpdateDriver.m in Sources */,
				72A5D5CF1D6929F80009E5AC /* SUInstallerDriver.m in Sources */,
				72A5D5D01D6929F80009E5AC /* SUDownloadDriver.m in Sources */,
				72A5D5D11D6929F80009E5AC /* SUAppcastDriver.m in Sources */,
				72A5D5D21D6929F80009E5AC /* SUProbeInstallStatus.m in Sources */,
				72A5D5D31D6929F80009E5AC /* SUDownloadedUpdate.m in Sources */,
				72A5D5D41D6929F80009E5AC /* SPUUpdater.m in Sources */,
				72A5D5D51D6929F80009E5AC /* SPUUpdaterSettings.m in Sources */,
				72A5D5D61D6929F80009E5AC /* SPUUpdatePermissionRequest.m in Sources */,
				72A5D5D71D6929F80009E5AC /* SPUUpdatePermissionResponse.m in Sources */,
				72A5D5D81D6929F80009E5AC /* SPUUpdaterCycle.m in Sources */,
				72A5D5D91D6929F90009E5AC /* SPUUpdaterTimer.m in Sources */,
				72A5D5DA1D6929F90009E5AC /* SPUUserDriverCoreComponent.m in Sources */,
			);
			runOnlyForDeploymentPostprocessing = 0;
		};
		72B398CE1D3D879300EE297F /* Sources */ = {
			isa = PBXSourcesBuildPhase;
			buildActionMask = 2147483647;
			files = (
				721D8A861D4ADFEB0032E472 /* SPULocalCacheDirectory.m in Sources */,
				7267E5D91D3D8D4B00D1BF90 /* sais.c in Sources */,
				7267E5D81D3D8D4400D1BF90 /* SUStandardVersionComparator.m in Sources */,
				7267E5D71D3D8D3F00D1BF90 /* SUHost.m in Sources */,
				7267E5D31D3D8CF200D1BF90 /* bscommon.c in Sources */,
				7267E5D41D3D8CF200D1BF90 /* bspatch.c in Sources */,
				7267E5D21D3D8CE800D1BF90 /* bsdiff.c in Sources */,
				7267E5CE1D3D8C7500D1BF90 /* SULog.m in Sources */,
				7267E5CD1D3D8C7200D1BF90 /* SPUSecureCoding.m in Sources */,
				7267E5CC1D3D8C6B00D1BF90 /* SUConstants.m in Sources */,
				7267E5CB1D3D8C6400D1BF90 /* SUAppcastItem.m in Sources */,
				7267E5C31D3D8B2700D1BF90 /* SUInstaller.m in Sources */,
				7267E5AB1D3D8AA800D1BF90 /* TerminationListener.m in Sources */,
				7267E5A81D3D8A9900D1BF90 /* AgentConnection.m in Sources */,
				7267E5E71D3D90AA00D1BF90 /* SUFileManager.m in Sources */,
				7267E59C1D3D8A5A00D1BF90 /* SUCodeSigningVerifier.m in Sources */,
				7267E5C51D3D8B2700D1BF90 /* SUPlainInstaller.m in Sources */,
				7267E5B31D3D8AD500D1BF90 /* SPUMessageTypes.m in Sources */,
				7267E5881D3D89B300D1BF90 /* SUUnarchiver.m in Sources */,
				7267E5AE1D3D8AB700D1BF90 /* SPUInstallationInputData.m in Sources */,
				7267E5C41D3D8B2700D1BF90 /* SUPackageInstaller.m in Sources */,
				7267E5771D3D895B00D1BF90 /* SUBinaryDeltaCommon.m in Sources */,
				7267E5871D3D89B300D1BF90 /* SUPipedUnarchiver.m in Sources */,
				7267E5751D3D895B00D1BF90 /* SUBinaryDeltaApply.m in Sources */,
				721D8A8C1D4D3A6F0032E472 /* SPUInstallerValidation.m in Sources */,
				7267E59D1D3D8A5A00D1BF90 /* SUDSAVerifier.m in Sources */,
				7267E5791D3D895B00D1BF90 /* SUBinaryDeltaCreate.m in Sources */,
				7267E5C21D3D8B2700D1BF90 /* SUGuidedPackageInstaller.m in Sources */,
				7267E57F1D3D896700D1BF90 /* SUBinaryDeltaUnarchiver.m in Sources */,
				7267E59F1D3D8A6F00D1BF90 /* main.m in Sources */,
				7267E5A21D3D8A7E00D1BF90 /* AppInstaller.m in Sources */,
				7267E5861D3D89B300D1BF90 /* SUDiskImageUnarchiver.m in Sources */,
				7267E5B81D3D8AEE00D1BF90 /* SPUInstallationInfo.m in Sources */,
			);
			runOnlyForDeploymentPostprocessing = 0;
		};
		72D9549A1CBB415B006F28BD /* Sources */ = {
			isa = PBXSourcesBuildPhase;
			buildActionMask = 2147483647;
			files = (
				72D954A51CBB415C006F28BD /* main.m in Sources */,
				72D954A21CBB415C006F28BD /* SPUCommandLineDriver.m in Sources */,
				72D954B81CBB467F006F28BD /* SPUCommandLineUserDriver.m in Sources */,
				72A5D5F71D692D900009E5AC /* SPUApplicationInfo.m in Sources */,
			);
			runOnlyForDeploymentPostprocessing = 0;
		};
		8DC2EF540486A6940098B216 /* Sources */ = {
			isa = PBXSourcesBuildPhase;
			buildActionMask = 2147483647;
			files = (
				72DBA37F1D62C23E002594A8 /* SUCodeSigningVerifier.m in Sources */,
				7267E5DF1D3D8FFA00D1BF90 /* SPUInstallationInputData.m in Sources */,
				724BB3B01D3482BA005D534A /* SPUSystemAuthorization.m in Sources */,
				724BB3AA1D3347C2005D534A /* SUInstallerStatus.m in Sources */,
				724BB3891D32B915005D534A /* SUInstallerConnection.m in Sources */,
				721BC20F1D1CDE55002BC71E /* SPULocalCacheDirectory.m in Sources */,
				7267E5B71D3D8AEE00D1BF90 /* SPUInstallationInfo.m in Sources */,
				723B5DAA1CF7AB6A00365F95 /* SPUDownloader.m in Sources */,
				72F9EC4C1D5F53A7004AC8B6 /* SPUUserDriverUIComponent.m in Sources */,
				72F94F5A1CC450DE002DEE68 /* SUInstallerLauncher.m in Sources */,
				724BB3A91D33461B005D534A /* SUXPCInstallerStatus.m in Sources */,
				72F9EC451D5E9ED8004AC8B6 /* SPUDownloadData.m in Sources */,
				72B767E31C9CE90A00A07552 /* SUCoreBasedUpdateDriver.m in Sources */,
				72B767E71C9CFD7200A07552 /* SUAutomaticUpdateDriver.m in Sources */,
				7267E5E61D3D90AA00D1BF90 /* SUFileManager.m in Sources */,
				61B5FBB709C4FAFF00B25A18 /* SUAppcast.m in Sources */,
				72F94F591CC44DE1002DEE68 /* SPUXPCServiceInfo.m in Sources */,
				726E078E1CA891E9001A286B /* SPUUpdaterSettings.m in Sources */,
				7229E1BE1C98EFF200CB50D0 /* SUDownloadDriver.m in Sources */,
				72A5D5FF1D6931880009E5AC /* SPUApplicationIcon.m in Sources */,
				61B5FC6F09C51F4900B25A18 /* SUAppcastItem.m in Sources */,
				72B767D71C9C8B5C00A07552 /* SUBasicUpdateDriver.m in Sources */,
				61299A6009CA6EB100B7442F /* SUConstants.m in Sources */,
				728337A71C9E6FF40085AA99 /* SUProbeInstallStatus.m in Sources */,
				725602D61C83551C00DAA70E /* SPUApplicationInfo.m in Sources */,
				72B767DF1C9CDB9700A07552 /* SUUserInitiatedUpdateDriver.m in Sources */,
				72F9EBE31D517E2F004AC8B6 /* SUUpdater.m in Sources */,
				72B767CF1C9B924900A07552 /* SUInstallerDriver.m in Sources */,
				720E217C1D0D00BF003A311C /* SPUUpdaterCycle.m in Sources */,
				72A450541C69A68900D67EEA /* SPUUpdatePermissionResponse.m in Sources */,
				724BB3881D32A167005D534A /* SUXPCInstallerConnection.m in Sources */,
				72DBA37E1D60CC34002594A8 /* SPUUpdatePermissionRequest.m in Sources */,
				7214B8821D456A8500CB5CED /* SPUBundleIcon.m in Sources */,
				72F9EC401D5E823F004AC8B6 /* SPUUpdaterTimer.m in Sources */,
				7229E1BA1C97CC4D00CB50D0 /* SUScheduledUpdateDriver.m in Sources */,
				725CB95B1C7121830064365A /* SPUStandardUserDriver.m in Sources */,
				61EF67560E25B58D00F754E0 /* SUHost.m in Sources */,
				55C14F07136EF6DB00649790 /* SULog.m in Sources */,
				726F2CE61BC9C33D001971A4 /* SUOperatingSystem.m in Sources */,
				72B767D31C9C7B9300A07552 /* SUProbingUpdateDriver.m in Sources */,
				7293A1AF1CEE933800B957A7 /* SPUURLRequest.m in Sources */,
				61A225A50D1C4AC000430CCD /* SUStandardVersionComparator.m in Sources */,
				6196CFFA09C72149000DC222 /* SUStatusController.m in Sources */,
				61A2279D0D1CEE7600430CCD /* SUSystemProfiler.m in Sources */,
				7246E0A41C83B685003B4E75 /* SPUStandardUpdaterController.m in Sources */,
				725F977C1C8A896F00265BE4 /* SPUUserDriverCoreComponent.m in Sources */,
				61B5FCDE09C52A9F00B25A18 /* SUUpdateAlert.m in Sources */,
				7267E5FE1D3DD1B700D1BF90 /* SUDownloadedUpdate.m in Sources */,
				612DCBB00D488BC60015DBEA /* SPUUpdatePermissionPrompt.m in Sources */,
				61B5F8EE09C4CE3C00B25A18 /* SPUUpdater.m in Sources */,
				72B767CB1C9B707000A07552 /* SUAppcastDriver.m in Sources */,
				726E075D1CA3A6D6001A286B /* SPUSecureCoding.m in Sources */,
				7267E5B21D3D8AD500D1BF90 /* SPUMessageTypes.m in Sources */,
				72B767DB1C9CD2E400A07552 /* SUUIBasedUpdateDriver.m in Sources */,
				72B09CE81CE6BCBD0052EF9E /* SPUURLDownload.m in Sources */,
			);
			runOnlyForDeploymentPostprocessing = 0;
		};
/* End PBXSourcesBuildPhase section */

/* Begin PBXTargetDependency section */
		1454BA1619637EDB00344E57 /* PBXTargetDependency */ = {
			isa = PBXTargetDependency;
			target = 61B5F90109C4CEE200B25A18 /* Sparkle Test App */;
			targetProxy = 1454BA1519637EDB00344E57 /* PBXContainerItemProxy */;
		};
		1454BA1819637EE900344E57 /* PBXTargetDependency */ = {
			isa = PBXTargetDependency;
			target = 1420DF491962329200203BB0 /* Documentation */;
			targetProxy = 1454BA1719637EE900344E57 /* PBXContainerItemProxy */;
		};
		14732BCB1960F73500593899 /* PBXTargetDependency */ = {
			isa = PBXTargetDependency;
			target = 8DC2EF4F0486A6940098B216 /* Sparkle */;
			targetProxy = 14732BCA1960F73500593899 /* PBXContainerItemProxy */;
		};
		14732BCF1960F73500593899 /* PBXTargetDependency */ = {
			isa = PBXTargetDependency;
			target = 5D06E8CF0FD68C7C005AE3F6 /* BinaryDelta */;
			targetProxy = 14732BCE1960F73500593899 /* PBXContainerItemProxy */;
		};
		14950064195FB8A600BC5B5B /* PBXTargetDependency */ = {
			isa = PBXTargetDependency;
			target = 8DC2EF4F0486A6940098B216 /* Sparkle */;
			targetProxy = 14950063195FB8A600BC5B5B /* PBXContainerItemProxy */;
		};
		14950066195FB8A600BC5B5B /* PBXTargetDependency */ = {
			isa = PBXTargetDependency;
			target = 61B5F90109C4CEE200B25A18 /* Sparkle Test App */;
			targetProxy = 14950065195FB8A600BC5B5B /* PBXContainerItemProxy */;
		};
		14950068195FB8A600BC5B5B /* PBXTargetDependency */ = {
			isa = PBXTargetDependency;
			target = 612279D80DB5470200AB99EA /* Sparkle Unit Tests */;
			targetProxy = 14950067195FB8A600BC5B5B /* PBXContainerItemProxy */;
		};
		1495006A195FB8A600BC5B5B /* PBXTargetDependency */ = {
			isa = PBXTargetDependency;
			target = 5D06E8CF0FD68C7C005AE3F6 /* BinaryDelta */;
			targetProxy = 14950069195FB8A600BC5B5B /* PBXContainerItemProxy */;
		};
		61B5F91C09C4CF7200B25A18 /* PBXTargetDependency */ = {
			isa = PBXTargetDependency;
			target = 8DC2EF4F0486A6940098B216 /* Sparkle */;
			targetProxy = 61B5F91B09C4CF7200B25A18 /* PBXContainerItemProxy */;
		};
		61FA528D0E2D9EB200EF58AD /* PBXTargetDependency */ = {
			isa = PBXTargetDependency;
			target = 8DC2EF4F0486A6940098B216 /* Sparkle */;
			targetProxy = 61FA528C0E2D9EB200EF58AD /* PBXContainerItemProxy */;
		};
		721D8A781D4952B60032E472 /* PBXTargetDependency */ = {
			isa = PBXTargetDependency;
			target = 72B398D11D3D879300EE297F /* Autoupdate */;
			targetProxy = 721D8A771D4952B60032E472 /* PBXContainerItemProxy */;
		};
		721D8A7A1D4952B60032E472 /* PBXTargetDependency */ = {
			isa = PBXTargetDependency;
			target = 721C24441CB753E6005440CB /* Installer Progress */;
			targetProxy = 721D8A791D4952B60032E472 /* PBXContainerItemProxy */;
		};
		724BB3831D3203A9005D534A /* PBXTargetDependency */ = {
			isa = PBXTargetDependency;
			target = 724BB36B1D31D0B7005D534A /* SparkleInstallerConnection */;
			targetProxy = 724BB3821D3203A9005D534A /* PBXContainerItemProxy */;
		};
		724BB39D1D333832005D534A /* PBXTargetDependency */ = {
			isa = PBXTargetDependency;
			target = 724BB3921D333832005D534A /* SparkleInstallerStatus */;
			targetProxy = 724BB39C1D333832005D534A /* PBXContainerItemProxy */;
		};
		726B2B631C645FC900388755 /* PBXTargetDependency */ = {
			isa = PBXTargetDependency;
			target = 61B5F90109C4CEE200B25A18 /* Sparkle Test App */;
			targetProxy = 726B2B621C645FC900388755 /* PBXContainerItemProxy */;
		};
		726E4A201C86C88F00C57C6A /* PBXTargetDependency */ = {
			isa = PBXTargetDependency;
			target = 726E4A151C86C88F00C57C6A /* TestAppHelper */;
			targetProxy = 726E4A1F1C86C88F00C57C6A /* PBXContainerItemProxy */;
		};
		72A5D5A81D6929170009E5AC /* PBXTargetDependency */ = {
			isa = PBXTargetDependency;
			target = 721C24441CB753E6005440CB /* Installer Progress */;
			targetProxy = 72A5D5A71D6929170009E5AC /* PBXContainerItemProxy */;
		};
		72A5D5AA1D69291F0009E5AC /* PBXTargetDependency */ = {
			isa = PBXTargetDependency;
			target = 72B398D11D3D879300EE297F /* Autoupdate */;
			targetProxy = 72A5D5A91D69291F0009E5AC /* PBXContainerItemProxy */;
		};
		72A5D5AC1D6929260009E5AC /* PBXTargetDependency */ = {
			isa = PBXTargetDependency;
			target = 72B398D11D3D879300EE297F /* Autoupdate */;
			targetProxy = 72A5D5AB1D6929260009E5AC /* PBXContainerItemProxy */;
		};
		72A5D5ED1D692C100009E5AC /* PBXTargetDependency */ = {
			isa = PBXTargetDependency;
			target = 72A5D59B1D6927730009E5AC /* SparkleCore */;
			targetProxy = 72A5D5EC1D692C100009E5AC /* PBXContainerItemProxy */;
		};
		72D954BA1CBB6E27006F28BD /* PBXTargetDependency */ = {
			isa = PBXTargetDependency;
			target = 721C24441CB753E6005440CB /* Installer Progress */;
			targetProxy = 72D954B91CBB6E27006F28BD /* PBXContainerItemProxy */;
		};
		72DBA37A1D5FDE95002594A8 /* PBXTargetDependency */ = {
			isa = PBXTargetDependency;
			target = 72D9549D1CBB415B006F28BD /* sparkle-cli */;
			targetProxy = 72DBA3791D5FDE95002594A8 /* PBXContainerItemProxy */;
		};
		72F94F621CC48669002DEE68 /* PBXTargetDependency */ = {
			isa = PBXTargetDependency;
			target = 726E07AC1CAF08D6001A286B /* SparkleInstallerLauncher */;
			targetProxy = 72F94F611CC48669002DEE68 /* PBXContainerItemProxy */;
		};
		72F94F641CC48669002DEE68 /* PBXTargetDependency */ = {
			isa = PBXTargetDependency;
			target = 726E07EE1CAF37BD001A286B /* SparkleDownloader */;
			targetProxy = 72F94F631CC48669002DEE68 /* PBXContainerItemProxy */;
		};
		72F94F6B1CC4A0C8002DEE68 /* PBXTargetDependency */ = {
			isa = PBXTargetDependency;
			target = 726E07AC1CAF08D6001A286B /* SparkleInstallerLauncher */;
			targetProxy = 72F94F6A1CC4A0C8002DEE68 /* PBXContainerItemProxy */;
		};
		72F94F6D1CC4A0C8002DEE68 /* PBXTargetDependency */ = {
			isa = PBXTargetDependency;
			target = 726E07EE1CAF37BD001A286B /* SparkleDownloader */;
			targetProxy = 72F94F6C1CC4A0C8002DEE68 /* PBXContainerItemProxy */;
		};
/* End PBXTargetDependency section */

/* Begin PBXVariantGroup section */
		55C14BF0136EF26100649790 /* SUUpdateAlert.xib */ = {
			isa = PBXVariantGroup;
			children = (
				6149E6EF1601ABAC008A351E /* ar */,
				55C14BF1136EF26100649790 /* cs */,
				55C14BF2136EF26100649790 /* da */,
				55C14BF3136EF26100649790 /* de */,
				555CF29C196C52460000B31E /* el */,
				55C14BF4136EF26100649790 /* en */,
				55C14BF5136EF26100649790 /* es */,
				55C14BF6136EF26100649790 /* fr */,
				55C14BF7136EF26100649790 /* is */,
				55C14BF8136EF26100649790 /* it */,
				55C14BF9136EF26100649790 /* ja */,
				55C14BFA136EF26100649790 /* ko */,
				4607BEA41948443800EF8DA4 /* nb */,
				55C14BFB136EF26100649790 /* nl */,
				55C14BFC136EF26100649790 /* pl */,
				55C14BFD136EF26100649790 /* pt_BR */,
				6158A1BB1378F68100487EC1 /* pt_PT */,
				004A8654192A492B00C9730D /* ro */,
				55C14BFF136EF26100649790 /* ru */,
				55C14C00136EF26100649790 /* sk */,
				61BA66DB14BDFC5500D02D86 /* sl */,
				55C14C01136EF26100649790 /* sv */,
				61F3AC1615C22D5900260CA2 /* th */,
				6158A1BF1378F8BB00487EC1 /* tr */,
				0263187614FEBB42005EBF43 /* uk */,
				55C14C02136EF26100649790 /* zh_CN */,
				55C14C03136EF26100649790 /* zh_TW */,
			);
			name = SUUpdateAlert.xib;
			sourceTree = "<group>";
		};
		55C14C05136EF2C700649790 /* SPUUpdatePermissionPrompt.xib */ = {
			isa = PBXVariantGroup;
			children = (
				6149E6F01601ABAC008A351E /* ar */,
				55C14C06136EF2C700649790 /* cs */,
				55C14C07136EF2C700649790 /* da */,
				55C14C08136EF2C700649790 /* de */,
				555CF29D196C524C0000B31E /* el */,
				55C14C09136EF2C700649790 /* en */,
				55C14C0A136EF2C700649790 /* es */,
				55C14C0B136EF2C700649790 /* fr */,
				55C14C0C136EF2C700649790 /* is */,
				55C14C0D136EF2C700649790 /* it */,
				55C14C0E136EF2C700649790 /* ja */,
				55C14C0F136EF2C700649790 /* ko */,
				4607BEA51948443800EF8DA4 /* nb */,
				55C14C10136EF2C700649790 /* nl */,
				55C14C11136EF2C700649790 /* pl */,
				55C14C12136EF2C700649790 /* pt_BR */,
				6158A1B81378F64700487EC1 /* pt_PT */,
				004A8655192A492B00C9730D /* ro */,
				55C14C14136EF2C700649790 /* ru */,
				55C14C15136EF2C700649790 /* sk */,
				61BA66DC14BDFC5500D02D86 /* sl */,
				55C14C16136EF2C700649790 /* sv */,
				61F3AC1715C22D5900260CA2 /* th */,
				6158A1C01378F8BB00487EC1 /* tr */,
				0263187714FEBB42005EBF43 /* uk */,
				55C14C17136EF2C700649790 /* zh_CN */,
				55C14C18136EF2C700649790 /* zh_TW */,
			);
			name = SPUUpdatePermissionPrompt.xib;
			sourceTree = "<group>";
		};
		61AAE8220A321A7F00D8810D /* Sparkle.strings */ = {
			isa = PBXVariantGroup;
			children = (
				6149E6EA1601ABAC008A351E /* ar */,
				147D6DA71B66EC1C006607AB /* ca */,
				615409C4103BBC4000125AF1 /* cs */,
				61131A050F846CE600E97AF6 /* da */,
				619B17200E1E9D0800E72754 /* de */,
				555CF29A196C52330000B31E /* el */,
				61AAE8230A321A7F00D8810D /* en */,
				61AAE84F0A321AF700D8810D /* es */,
				147D6DA91B66EC22006607AB /* fi */,
				61AAE8590A321B0400D8810D /* fr */,
				147D6DAA1B66EC25006607AB /* he */,
				613151B20FB4946A000DCD59 /* is */,
				61F614540E24A12D009F47E7 /* it */,
				611A904610240DF700CC659E /* ja */,
				FE5536F517A2C6A7007CB333 /* ko */,
				4607BEA21948443800EF8DA4 /* nb */,
				61AAE8710A321F7700D8810D /* nl */,
				611A904210240DD300CC659E /* pl */,
				61E31A80103299500051D188 /* pt_BR */,
				6186554310D7484E00B1E074 /* pt_PT */,
				004A8652192A492B00C9730D /* ro */,
				6195D4920E404AD700D41A50 /* ru */,
				FE5536F617A2C6AB007CB333 /* sk */,
				61BA66CC14BDFA0400D02D86 /* sl */,
				618915730E35937600B5E981 /* sv */,
				61F3AC1215C22D4A00260CA2 /* th */,
				5AEF45D9189D1CC90030D7DC /* tr */,
				0263187214FEBB31005EBF43 /* uk */,
				61131A090F846D0A00E97AF6 /* zh_CN */,
				61131A0A0F846D1100E97AF6 /* zh_TW */,
			);
			name = Sparkle.strings;
			sourceTree = "<group>";
		};
		61B5F92A09C4CFD800B25A18 /* InfoPlist.strings */ = {
			isa = PBXVariantGroup;
			children = (
				61B5F92B09C4CFD800B25A18 /* English */,
				1A985A321C5C329C0001163A /* ja */,
				1A985A331C5C329D0001163A /* fr */,
				1A985A341C5C329E0001163A /* de */,
				1A985A351C5C329E0001163A /* zh-Hant */,
				1A985A361C5C32A20001163A /* it */,
				1A985A371C5C32A30001163A /* ca */,
				1A985A381C5C32A40001163A /* cs */,
				1A985A391C5C32A40001163A /* cy */,
				1A985A3A1C5C32A50001163A /* da */,
				1A985A3B1C5C32A60001163A /* es */,
				1A985A3C1C5C32A70001163A /* fi */,
				1A985A3D1C5C32A80001163A /* he */,
				1A985A3E1C5C32A90001163A /* hu */,
				1A985A3F1C5C32AA0001163A /* id */,
				1A985A401C5C32AA0001163A /* is */,
				1A985A411C5C32AB0001163A /* ko */,
				1A985A421C5C32AC0001163A /* nb */,
				1A985A431C5C32AD0001163A /* nl */,
				1A985A441C5C32AE0001163A /* pl */,
				1A985A451C5C32AF0001163A /* ru */,
				1A985A461C5C32B00001163A /* sk */,
				1A985A471C5C32B10001163A /* sv */,
				1A985A481C5C32B10001163A /* th */,
				1A985A491C5C32B20001163A /* tr */,
				1A985A4A1C5C32B50001163A /* zh-Hans */,
				1A985A4B1C5C32B60001163A /* fr-CA */,
				1A985A4C1C5C32B70001163A /* pt-PT */,
				1A985A4D1C5C32B70001163A /* pt-BR */,
				1A985A4E1C5C32B80001163A /* pt */,
				1A985A4F1C5C32B90001163A /* sl */,
				1A985A501C5C32BA0001163A /* ro */,
				1A985A511C5C32BB0001163A /* uk */,
				1A985A521C5C32BC0001163A /* ar */,
				1A985A531C5C32BD0001163A /* el */,
			);
			name = InfoPlist.strings;
			sourceTree = "<group>";
		};
		61B5F92C09C4CFD800B25A18 /* MainMenu.xib */ = {
			isa = PBXVariantGroup;
			children = (
				61B5F92D09C4CFD800B25A18 /* English */,
			);
			name = MainMenu.xib;
			sourceTree = "<group>";
		};
/* End PBXVariantGroup section */

/* Begin XCBuildConfiguration section */
		1420DF4B1962329200203BB0 /* Debug */ = {
			isa = XCBuildConfiguration;
			buildSettings = {
			};
			name = Debug;
		};
		1420DF4C1962329200203BB0 /* Release */ = {
			isa = XCBuildConfiguration;
			buildSettings = {
			};
			name = Release;
		};
		14732BC71960F69300593899 /* Debug */ = {
			isa = XCBuildConfiguration;
			buildSettings = {
			};
			name = Debug;
		};
		14732BC81960F69300593899 /* Release */ = {
			isa = XCBuildConfiguration;
			buildSettings = {
			};
			name = Release;
		};
		14950061195FB89500BC5B5B /* Debug */ = {
			isa = XCBuildConfiguration;
			buildSettings = {
			};
			name = Debug;
		};
		14950062195FB89500BC5B5B /* Release */ = {
			isa = XCBuildConfiguration;
			buildSettings = {
			};
			name = Release;
		};
		149B785A1B7D398100D7D62C /* Coverage */ = {
			isa = XCBuildConfiguration;
			baseConfigurationReference = 149B78631B7D3A0C00D7D62C /* ConfigCommonCoverage.xcconfig */;
			buildSettings = {
			};
			name = Coverage;
		};
		149B785B1B7D398100D7D62C /* Coverage */ = {
			isa = XCBuildConfiguration;
			baseConfigurationReference = FA1941CA0D94A70100DD942E /* ConfigFrameworkDebug.xcconfig */;
			buildSettings = {
			};
			name = Coverage;
		};
		149B785C1B7D398100D7D62C /* Coverage */ = {
			isa = XCBuildConfiguration;
			baseConfigurationReference = 72F94EDA1CC36C37002DEE68 /* ConfigTestAppDebug.xcconfig */;
			buildSettings = {
			};
			name = Coverage;
		};
		149B785D1B7D398100D7D62C /* Coverage */ = {
			isa = XCBuildConfiguration;
			baseConfigurationReference = 149B78641B7D3A4800D7D62C /* ConfigUnitTestCoverage.xcconfig */;
			buildSettings = {
			};
			name = Coverage;
		};
		149B785E1B7D398100D7D62C /* Coverage */ = {
			isa = XCBuildConfiguration;
			baseConfigurationReference = 5D06E8F10FD68D21005AE3F6 /* ConfigBinaryDelta.xcconfig */;
			buildSettings = {
			};
			name = Coverage;
		};
		149B78601B7D398100D7D62C /* Coverage */ = {
			isa = XCBuildConfiguration;
			buildSettings = {
			};
			name = Coverage;
		};
		149B78611B7D398100D7D62C /* Coverage */ = {
			isa = XCBuildConfiguration;
			buildSettings = {
			};
			name = Coverage;
		};
		149B78621B7D398100D7D62C /* Coverage */ = {
			isa = XCBuildConfiguration;
			buildSettings = {
			};
			name = Coverage;
		};
		1DEB91AE08733DA50010E9CD /* Debug */ = {
			isa = XCBuildConfiguration;
			baseConfigurationReference = FA1941CA0D94A70100DD942E /* ConfigFrameworkDebug.xcconfig */;
			buildSettings = {
			};
			name = Debug;
		};
		1DEB91AF08733DA50010E9CD /* Release */ = {
			isa = XCBuildConfiguration;
			baseConfigurationReference = FA1941D10D94A70100DD942E /* ConfigFramework.xcconfig */;
			buildSettings = {
			};
			name = Release;
		};
		1DEB91B208733DA50010E9CD /* Debug */ = {
			isa = XCBuildConfiguration;
			baseConfigurationReference = FA1941CF0D94A70100DD942E /* ConfigCommonDebug.xcconfig */;
			buildSettings = {
			};
			name = Debug;
		};
		1DEB91B308733DA50010E9CD /* Release */ = {
			isa = XCBuildConfiguration;
			baseConfigurationReference = FA1941CC0D94A70100DD942E /* ConfigCommonRelease.xcconfig */;
			buildSettings = {
			};
			name = Release;
		};
		5D06E8D20FD68C7D005AE3F6 /* Debug */ = {
			isa = XCBuildConfiguration;
			baseConfigurationReference = 5D06E8F10FD68D21005AE3F6 /* ConfigBinaryDelta.xcconfig */;
			buildSettings = {
			};
			name = Debug;
		};
		5D06E8D30FD68C7D005AE3F6 /* Release */ = {
			isa = XCBuildConfiguration;
			baseConfigurationReference = 5D06E8F10FD68D21005AE3F6 /* ConfigBinaryDelta.xcconfig */;
			buildSettings = {
			};
			name = Release;
		};
		612279DB0DB5470300AB99EA /* Debug */ = {
			isa = XCBuildConfiguration;
			baseConfigurationReference = FA3AAF3B1050B273004B3130 /* ConfigUnitTest.xcconfig */;
			buildSettings = {
			};
			name = Debug;
		};
		612279DC0DB5470300AB99EA /* Release */ = {
			isa = XCBuildConfiguration;
			baseConfigurationReference = FA3AAF3B1050B273004B3130 /* ConfigUnitTest.xcconfig */;
			buildSettings = {
			};
			name = Release;
		};
		61B5F90609C4CEE300B25A18 /* Debug */ = {
			isa = XCBuildConfiguration;
			baseConfigurationReference = 72F94EDA1CC36C37002DEE68 /* ConfigTestAppDebug.xcconfig */;
			buildSettings = {
			};
			name = Debug;
		};
		61B5F90709C4CEE300B25A18 /* Release */ = {
			isa = XCBuildConfiguration;
			baseConfigurationReference = FA1941CD0D94A70100DD942E /* ConfigTestApp.xcconfig */;
			buildSettings = {
			};
			name = Release;
		};
		721C24531CB753E7005440CB /* Debug */ = {
			isa = XCBuildConfiguration;
			baseConfigurationReference = 721C24571CB754E8005440CB /* ConfigInstallerProgress.xcconfig */;
			buildSettings = {
			};
			name = Debug;
		};
		721C24541CB753E7005440CB /* Coverage */ = {
			isa = XCBuildConfiguration;
			baseConfigurationReference = 721C24571CB754E8005440CB /* ConfigInstallerProgress.xcconfig */;
			buildSettings = {
			};
			name = Coverage;
		};
		721C24551CB753E7005440CB /* Release */ = {
			isa = XCBuildConfiguration;
			baseConfigurationReference = 721C24571CB754E8005440CB /* ConfigInstallerProgress.xcconfig */;
			buildSettings = {
			};
			name = Release;
		};
		724BB3791D31D0B7005D534A /* Debug */ = {
			isa = XCBuildConfiguration;
			baseConfigurationReference = 724BB37F1D31D1EA005D534A /* ConfigInstallerConnectionDebug.xcconfig */;
			buildSettings = {
			};
			name = Debug;
		};
		724BB37A1D31D0B7005D534A /* Coverage */ = {
			isa = XCBuildConfiguration;
			baseConfigurationReference = 724BB37E1D31D1EA005D534A /* ConfigInstallerConnection.xcconfig */;
			buildSettings = {
			};
			name = Coverage;
		};
		724BB37B1D31D0B7005D534A /* Release */ = {
			isa = XCBuildConfiguration;
			baseConfigurationReference = 724BB37E1D31D1EA005D534A /* ConfigInstallerConnection.xcconfig */;
			buildSettings = {
			};
			name = Release;
		};
		724BB3A01D333832005D534A /* Debug */ = {
			isa = XCBuildConfiguration;
			baseConfigurationReference = 724BB3A51D3338C8005D534A /* ConfigInstallerStatusDebug.xcconfig */;
			buildSettings = {
			};
			name = Debug;
		};
		724BB3A11D333832005D534A /* Coverage */ = {
			isa = XCBuildConfiguration;
			baseConfigurationReference = 724BB3A41D3338C8005D534A /* ConfigInstallerStatus.xcconfig */;
			buildSettings = {
			};
			name = Coverage;
		};
		724BB3A21D333832005D534A /* Release */ = {
			isa = XCBuildConfiguration;
			baseConfigurationReference = 724BB3A41D3338C8005D534A /* ConfigInstallerStatus.xcconfig */;
			buildSettings = {
			};
			name = Release;
		};
		726B2B641C645FC900388755 /* Debug */ = {
			isa = XCBuildConfiguration;
			baseConfigurationReference = 729F10FD1C65A9B500DFCCC5 /* ConfigUITest.xcconfig */;
			buildSettings = {
				LD_RUNPATH_SEARCH_PATHS = "$(inherited) @executable_path/../Frameworks @loader_path/../Frameworks";
				SWIFT_OPTIMIZATION_LEVEL = "-Onone";
			};
			name = Debug;
		};
		726B2B651C645FC900388755 /* Coverage */ = {
			isa = XCBuildConfiguration;
			baseConfigurationReference = 729F10FE1C65A9B500DFCCC5 /* ConfigUITestCoverage.xcconfig */;
			buildSettings = {
				LD_RUNPATH_SEARCH_PATHS = "$(inherited) @executable_path/../Frameworks @loader_path/../Frameworks";
				SWIFT_OPTIMIZATION_LEVEL = "-Onone";
			};
			name = Coverage;
		};
		726B2B661C645FC900388755 /* Release */ = {
			isa = XCBuildConfiguration;
			baseConfigurationReference = 729F10FD1C65A9B500DFCCC5 /* ConfigUITest.xcconfig */;
			buildSettings = {
				LD_RUNPATH_SEARCH_PATHS = "$(inherited) @executable_path/../Frameworks @loader_path/../Frameworks";
			};
			name = Release;
		};
		726E07BA1CAF08D6001A286B /* Debug */ = {
			isa = XCBuildConfiguration;
			baseConfigurationReference = 72F94ED51CC3441A002DEE68 /* ConfigInstallerLauncherDebug.xcconfig */;
			buildSettings = {
				INFOPLIST_FILE = InstallerLauncher/Info.plist;
			};
			name = Debug;
		};
		726E07BB1CAF08D6001A286B /* Coverage */ = {
			isa = XCBuildConfiguration;
			baseConfigurationReference = 72F94ED51CC3441A002DEE68 /* ConfigInstallerLauncherDebug.xcconfig */;
			buildSettings = {
				INFOPLIST_FILE = InstallerLauncher/Info.plist;
			};
			name = Coverage;
		};
		726E07BC1CAF08D6001A286B /* Release */ = {
			isa = XCBuildConfiguration;
			baseConfigurationReference = 726E07C11CAF1E79001A286B /* ConfigInstallerLauncher.xcconfig */;
			buildSettings = {
				INFOPLIST_FILE = InstallerLauncher/Info.plist;
			};
			name = Release;
		};
		726E07FC1CAF37BD001A286B /* Debug */ = {
			isa = XCBuildConfiguration;
			baseConfigurationReference = 72F94ED61CC344A7002DEE68 /* ConfigDownloaderDebug.xcconfig */;
			buildSettings = {
				CLANG_ANALYZER_NONNULL = YES;
			};
			name = Debug;
		};
		726E07FD1CAF37BD001A286B /* Coverage */ = {
			isa = XCBuildConfiguration;
			baseConfigurationReference = 72F94ED61CC344A7002DEE68 /* ConfigDownloaderDebug.xcconfig */;
			buildSettings = {
				CLANG_ANALYZER_NONNULL = YES;
			};
			name = Coverage;
		};
		726E07FE1CAF37BD001A286B /* Release */ = {
			isa = XCBuildConfiguration;
			baseConfigurationReference = 728638EE1CAF589C00783084 /* ConfigDownloader.xcconfig */;
			buildSettings = {
				CLANG_ANALYZER_NONNULL = YES;
			};
			name = Release;
		};
		726E4A231C86C88F00C57C6A /* Debug */ = {
			isa = XCBuildConfiguration;
			baseConfigurationReference = 72F94EDB1CC36C6F002DEE68 /* ConfigTestAppHelperDebug.xcconfig */;
			buildSettings = {
			};
			name = Debug;
		};
		726E4A241C86C88F00C57C6A /* Coverage */ = {
			isa = XCBuildConfiguration;
			baseConfigurationReference = 72F94EDB1CC36C6F002DEE68 /* ConfigTestAppHelperDebug.xcconfig */;
			buildSettings = {
			};
			name = Coverage;
		};
		726E4A251C86C88F00C57C6A /* Release */ = {
			isa = XCBuildConfiguration;
			baseConfigurationReference = 726E4A281C86CAB500C57C6A /* ConfigTestAppHelper.xcconfig */;
			buildSettings = {
			};
			name = Release;
		};
		72A5D5A11D6927730009E5AC /* Debug */ = {
			isa = XCBuildConfiguration;
			baseConfigurationReference = FA1941CA0D94A70100DD942E /* ConfigFrameworkDebug.xcconfig */;
			buildSettings = {
			};
			name = Debug;
		};
		72A5D5A21D6927730009E5AC /* Coverage */ = {
			isa = XCBuildConfiguration;
			baseConfigurationReference = FA1941CA0D94A70100DD942E /* ConfigFrameworkDebug.xcconfig */;
			buildSettings = {
			};
			name = Coverage;
		};
		72A5D5A31D6927730009E5AC /* Release */ = {
			isa = XCBuildConfiguration;
			baseConfigurationReference = FA1941D10D94A70100DD942E /* ConfigFramework.xcconfig */;
			buildSettings = {
			};
			name = Release;
		};
		72B398D71D3D879400EE297F /* Debug */ = {
			isa = XCBuildConfiguration;
			baseConfigurationReference = FA1941CE0D94A70100DD942E /* ConfigRelaunch.xcconfig */;
			buildSettings = {
			};
			name = Debug;
		};
		72B398D81D3D879400EE297F /* Coverage */ = {
			isa = XCBuildConfiguration;
			baseConfigurationReference = FA1941CE0D94A70100DD942E /* ConfigRelaunch.xcconfig */;
			buildSettings = {
			};
			name = Coverage;
		};
		72B398D91D3D879400EE297F /* Release */ = {
			isa = XCBuildConfiguration;
			baseConfigurationReference = FA1941CE0D94A70100DD942E /* ConfigRelaunch.xcconfig */;
			buildSettings = {
			};
			name = Release;
		};
		72D954AC1CBB415C006F28BD /* Debug */ = {
			isa = XCBuildConfiguration;
			baseConfigurationReference = 72D954B01CBB41E2006F28BD /* ConfigSparkleTool.xcconfig */;
			buildSettings = {
				CLANG_ANALYZER_NONNULL = YES;
			};
			name = Debug;
		};
		72D954AD1CBB415C006F28BD /* Coverage */ = {
			isa = XCBuildConfiguration;
			baseConfigurationReference = 72D954B01CBB41E2006F28BD /* ConfigSparkleTool.xcconfig */;
			buildSettings = {
				CLANG_ANALYZER_NONNULL = YES;
			};
			name = Coverage;
		};
		72D954AE1CBB415C006F28BD /* Release */ = {
			isa = XCBuildConfiguration;
			baseConfigurationReference = 72D954B01CBB41E2006F28BD /* ConfigSparkleTool.xcconfig */;
			buildSettings = {
				CLANG_ANALYZER_NONNULL = YES;
			};
			name = Release;
		};
/* End XCBuildConfiguration section */

/* Begin XCConfigurationList section */
		1420DF4A1962329200203BB0 /* Build configuration list for PBXLegacyTarget "Documentation" */ = {
			isa = XCConfigurationList;
			buildConfigurations = (
				1420DF4B1962329200203BB0 /* Debug */,
				149B78611B7D398100D7D62C /* Coverage */,
				1420DF4C1962329200203BB0 /* Release */,
			);
			defaultConfigurationIsVisible = 0;
			defaultConfigurationName = Release;
		};
		14732BC61960F69300593899 /* Build configuration list for PBXLegacyTarget "Distribution" */ = {
			isa = XCConfigurationList;
			buildConfigurations = (
				14732BC71960F69300593899 /* Debug */,
				149B78601B7D398100D7D62C /* Coverage */,
				14732BC81960F69300593899 /* Release */,
			);
			defaultConfigurationIsVisible = 0;
			defaultConfigurationName = Release;
		};
		14950060195FB89500BC5B5B /* Build configuration list for PBXAggregateTarget "All" */ = {
			isa = XCConfigurationList;
			buildConfigurations = (
				14950061195FB89500BC5B5B /* Debug */,
				149B78621B7D398100D7D62C /* Coverage */,
				14950062195FB89500BC5B5B /* Release */,
			);
			defaultConfigurationIsVisible = 0;
			defaultConfigurationName = Release;
		};
		1DEB91AD08733DA50010E9CD /* Build configuration list for PBXNativeTarget "Sparkle" */ = {
			isa = XCConfigurationList;
			buildConfigurations = (
				1DEB91AE08733DA50010E9CD /* Debug */,
				149B785B1B7D398100D7D62C /* Coverage */,
				1DEB91AF08733DA50010E9CD /* Release */,
			);
			defaultConfigurationIsVisible = 0;
			defaultConfigurationName = Release;
		};
		1DEB91B108733DA50010E9CD /* Build configuration list for PBXProject "Sparkle" */ = {
			isa = XCConfigurationList;
			buildConfigurations = (
				1DEB91B208733DA50010E9CD /* Debug */,
				149B785A1B7D398100D7D62C /* Coverage */,
				1DEB91B308733DA50010E9CD /* Release */,
			);
			defaultConfigurationIsVisible = 0;
			defaultConfigurationName = Release;
		};
		5D06E8DA0FD68C95005AE3F6 /* Build configuration list for PBXNativeTarget "BinaryDelta" */ = {
			isa = XCConfigurationList;
			buildConfigurations = (
				5D06E8D20FD68C7D005AE3F6 /* Debug */,
				149B785E1B7D398100D7D62C /* Coverage */,
				5D06E8D30FD68C7D005AE3F6 /* Release */,
			);
			defaultConfigurationIsVisible = 0;
			defaultConfigurationName = Release;
		};
		612279DD0DB5470300AB99EA /* Build configuration list for PBXNativeTarget "Sparkle Unit Tests" */ = {
			isa = XCConfigurationList;
			buildConfigurations = (
				612279DB0DB5470300AB99EA /* Debug */,
				149B785D1B7D398100D7D62C /* Coverage */,
				612279DC0DB5470300AB99EA /* Release */,
			);
			defaultConfigurationIsVisible = 0;
			defaultConfigurationName = Release;
		};
		61B5F90509C4CEE300B25A18 /* Build configuration list for PBXNativeTarget "Sparkle Test App" */ = {
			isa = XCConfigurationList;
			buildConfigurations = (
				61B5F90609C4CEE300B25A18 /* Debug */,
				149B785C1B7D398100D7D62C /* Coverage */,
				61B5F90709C4CEE300B25A18 /* Release */,
			);
			defaultConfigurationIsVisible = 0;
			defaultConfigurationName = Release;
		};
		721C24561CB753E7005440CB /* Build configuration list for PBXNativeTarget "Installer Progress" */ = {
			isa = XCConfigurationList;
			buildConfigurations = (
				721C24531CB753E7005440CB /* Debug */,
				721C24541CB753E7005440CB /* Coverage */,
				721C24551CB753E7005440CB /* Release */,
			);
			defaultConfigurationIsVisible = 0;
			defaultConfigurationName = Release;
		};
		724BB3781D31D0B7005D534A /* Build configuration list for PBXNativeTarget "SparkleInstallerConnection" */ = {
			isa = XCConfigurationList;
			buildConfigurations = (
				724BB3791D31D0B7005D534A /* Debug */,
				724BB37A1D31D0B7005D534A /* Coverage */,
				724BB37B1D31D0B7005D534A /* Release */,
			);
			defaultConfigurationIsVisible = 0;
			defaultConfigurationName = Release;
		};
		724BB39F1D333832005D534A /* Build configuration list for PBXNativeTarget "SparkleInstallerStatus" */ = {
			isa = XCConfigurationList;
			buildConfigurations = (
				724BB3A01D333832005D534A /* Debug */,
				724BB3A11D333832005D534A /* Coverage */,
				724BB3A21D333832005D534A /* Release */,
			);
			defaultConfigurationIsVisible = 0;
			defaultConfigurationName = Release;
		};
		726B2B671C645FC900388755 /* Build configuration list for PBXNativeTarget "UI Tests" */ = {
			isa = XCConfigurationList;
			buildConfigurations = (
				726B2B641C645FC900388755 /* Debug */,
				726B2B651C645FC900388755 /* Coverage */,
				726B2B661C645FC900388755 /* Release */,
			);
			defaultConfigurationIsVisible = 0;
			defaultConfigurationName = Release;
		};
		726E07B91CAF08D6001A286B /* Build configuration list for PBXNativeTarget "SparkleInstallerLauncher" */ = {
			isa = XCConfigurationList;
			buildConfigurations = (
				726E07BA1CAF08D6001A286B /* Debug */,
				726E07BB1CAF08D6001A286B /* Coverage */,
				726E07BC1CAF08D6001A286B /* Release */,
			);
			defaultConfigurationIsVisible = 0;
			defaultConfigurationName = Release;
		};
		726E07FB1CAF37BD001A286B /* Build configuration list for PBXNativeTarget "SparkleDownloader" */ = {
			isa = XCConfigurationList;
			buildConfigurations = (
				726E07FC1CAF37BD001A286B /* Debug */,
				726E07FD1CAF37BD001A286B /* Coverage */,
				726E07FE1CAF37BD001A286B /* Release */,
			);
			defaultConfigurationIsVisible = 0;
			defaultConfigurationName = Release;
		};
		726E4A221C86C88F00C57C6A /* Build configuration list for PBXNativeTarget "TestAppHelper" */ = {
			isa = XCConfigurationList;
			buildConfigurations = (
				726E4A231C86C88F00C57C6A /* Debug */,
				726E4A241C86C88F00C57C6A /* Coverage */,
				726E4A251C86C88F00C57C6A /* Release */,
			);
			defaultConfigurationIsVisible = 0;
			defaultConfigurationName = Release;
		};
		72A5D5A41D6927730009E5AC /* Build configuration list for PBXNativeTarget "SparkleCore" */ = {
			isa = XCConfigurationList;
			buildConfigurations = (
				72A5D5A11D6927730009E5AC /* Debug */,
				72A5D5A21D6927730009E5AC /* Coverage */,
				72A5D5A31D6927730009E5AC /* Release */,
			);
			defaultConfigurationIsVisible = 0;
			defaultConfigurationName = Release;
		};
		72B398D61D3D879400EE297F /* Build configuration list for PBXNativeTarget "Autoupdate" */ = {
			isa = XCConfigurationList;
			buildConfigurations = (
				72B398D71D3D879400EE297F /* Debug */,
				72B398D81D3D879400EE297F /* Coverage */,
				72B398D91D3D879400EE297F /* Release */,
			);
			defaultConfigurationIsVisible = 0;
			defaultConfigurationName = Release;
		};
		72D954AF1CBB415C006F28BD /* Build configuration list for PBXNativeTarget "sparkle-cli" */ = {
			isa = XCConfigurationList;
			buildConfigurations = (
				72D954AC1CBB415C006F28BD /* Debug */,
				72D954AD1CBB415C006F28BD /* Coverage */,
				72D954AE1CBB415C006F28BD /* Release */,
			);
			defaultConfigurationIsVisible = 0;
			defaultConfigurationName = Release;
		};
/* End XCConfigurationList section */
	};
	rootObject = 0867D690FE84028FC02AAC07 /* Project object */;
}<|MERGE_RESOLUTION|>--- conflicted
+++ resolved
@@ -2133,8 +2133,8 @@
 				721C24411CB753E6005440CB /* Sources */,
 				721C24421CB753E6005440CB /* Frameworks */,
 				721C24431CB753E6005440CB /* Resources */,
-				72B4BF011D693F7300F5B92D /* Run Script: Link fr_CA to fr */,
-				72B4BF021D693FBD00F5B92D /* Run Script: Link pt to pt_BR */,
+				72B4BF051D697E4400F5B92D /* Run Script: Link fr_CA to fr */,
+				72B4BF061D697E7300F5B92D /* Run Script: Link pt to pt_BR */,
 			);
 			buildRules = (
 			);
@@ -2668,17 +2668,27 @@
 			shellPath = /bin/sh;
 			shellScript = "${SRCROOT}/Configurations/set-ats-exceptions-downloader-service.sh";
 		};
-<<<<<<< HEAD
-		72B4BF011D693F7300F5B92D /* Run Script: Link fr_CA to fr */ = {
-=======
 		72A5D5F11D692C860009E5AC /* Run Script: Set Git Version Info */ = {
->>>>>>> f9c87d76
 			isa = PBXShellScriptBuildPhase;
 			buildActionMask = 2147483647;
 			files = (
 			);
 			inputPaths = (
-<<<<<<< HEAD
+			);
+			name = "Run Script: Set Git Version Info";
+			outputPaths = (
+			);
+			runOnlyForDeploymentPostprocessing = 0;
+			shellPath = /bin/sh;
+			shellScript = "\"$SRCROOT/Configurations/set-git-version-info.sh\"";
+			showEnvVarsInLog = 0;
+		};
+		72B4BF051D697E4400F5B92D /* Run Script: Link fr_CA to fr */ = {
+			isa = PBXShellScriptBuildPhase;
+			buildActionMask = 2147483647;
+			files = (
+			);
+			inputPaths = (
 				"$(BUILT_PRODUCTS_DIR)/$(UNLOCALIZED_RESOURCES_FOLDER_PATH)/fr.lproj",
 			);
 			name = "Run Script: Link fr_CA to fr";
@@ -2690,7 +2700,7 @@
 			shellScript = "ln -sfh \"fr.lproj\" \"$BUILT_PRODUCTS_DIR/$UNLOCALIZED_RESOURCES_FOLDER_PATH/fr_CA.lproj\"";
 			showEnvVarsInLog = 0;
 		};
-		72B4BF021D693FBD00F5B92D /* Run Script: Link pt to pt_BR */ = {
+		72B4BF061D697E7300F5B92D /* Run Script: Link pt to pt_BR */ = {
 			isa = PBXShellScriptBuildPhase;
 			buildActionMask = 2147483647;
 			files = (
@@ -2705,15 +2715,6 @@
 			runOnlyForDeploymentPostprocessing = 0;
 			shellPath = /bin/sh;
 			shellScript = "ln -sfh \"pt_BR.lproj\" \"$BUILT_PRODUCTS_DIR/$UNLOCALIZED_RESOURCES_FOLDER_PATH/pt.lproj\"";
-=======
-			);
-			name = "Run Script: Set Git Version Info";
-			outputPaths = (
-			);
-			runOnlyForDeploymentPostprocessing = 0;
-			shellPath = /bin/sh;
-			shellScript = "\"$SRCROOT/Configurations/set-git-version-info.sh\"";
->>>>>>> f9c87d76
 			showEnvVarsInLog = 0;
 		};
 /* End PBXShellScriptBuildPhase section */
