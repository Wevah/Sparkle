--- conflicted
+++ resolved
@@ -72,29 +72,7 @@
  */
 static const NSTimeInterval SUInstallationTimeLimit = 5;
 
-<<<<<<< HEAD
-- (void)relaunch __attribute__((noreturn))
-{
-    if (self.shouldRelaunch)
-    {
-        NSString *appPath = nil;
-        if (!self.folderpath || ![self.executablepath isEqualToString:self.hostpath])
-            appPath = self.executablepath;
-        else
-            appPath = self.installationPath;
-        
-        NSError *error = nil;
-        [[NSWorkspace sharedWorkspace] launchApplicationAtURL:[NSURL fileURLWithPath:appPath]
-                                                      options:NSWorkspaceLaunchNewInstance
-                                                configuration:nil error:&error];
-        if (error.code != noErr)
-        {
-            SULog(@"%ld - %@", error.code, error.localizedDescription);
-        }
-    }
-=======
 @interface AppInstaller : NSObject <NSApplicationDelegate>
->>>>>>> 0a840f11
 
 /*
  * hostPath - path to host (original) application
@@ -158,7 +136,7 @@
             TransformProcessType(&psn, kProcessTransformToForegroundApplication);
         });
         
-         [self install];
+        [self install];
     }];
 }
 
@@ -206,8 +184,14 @@
 - (void)cleanupAndTerminateWithPathToRelaunch:(NSString *)relaunchPath __attribute__((noreturn))
 {
     if (self.shouldRelaunch) {
-        if (![[NSWorkspace sharedWorkspace] openFile:relaunchPath]) {
-            SULog(@"Failed to launch %@", relaunchPath);
+        NSError *error = nil;
+        [[NSWorkspace sharedWorkspace] launchApplicationAtURL:[NSURL fileURLWithPath:relaunchPath]
+                                                      options:NSWorkspaceLaunchNewInstance
+                                                configuration:nil
+                                                        error:&error];
+        if (error.code != noErr)
+        {
+            SULog(@"%ld - %@", error.code, error.localizedDescription);
         }
     }
     
@@ -237,27 +221,6 @@
         if (shouldShowUI) {
             [application activateIgnoringOtherApps:YES];
         }
-<<<<<<< HEAD
-
-        [NSApplication sharedApplication];
-        NSConnection *connection = [[NSConnection alloc] init];
-        TerminationListener *termListen = [[TerminationListener alloc] initWithHostPath:args[1]
-                                                                         executablePath:args[2]
-                                                                        parentProcessId:[args[3] intValue]
-                                                                             folderPath:args[4]
-                                                                         shouldRelaunch:(args.count > 5) ? [args[5] boolValue] : YES
-                                                                           shouldShowUI:shouldShowUI
-                                                                               selfPath:[[NSBundle mainBundle] bundlePath]];
-        [connection setRootObject:termListen];
-        if (![connection registerName:[NSString stringWithFormat:@"Sparkle-%@", termListen.host.bundle.bundleIdentifier]])
-        {
-            NSLog(@"%@ server: could not register server. Is one already running?\n", args.firstObject);
-        }
-
-        [[NSApplication sharedApplication] run];
-        // Ensure connection is not deallocated by ARC before caling -[NSApplication run]
-        [connection class];
-=======
         
         AppInstaller *appInstaller = [[AppInstaller alloc] initWithHostPath:args[1]
                                                                relaunchPath:args[2]
@@ -265,9 +228,18 @@
                                                                  updateFolderPath:args[4]
                                                              shouldRelaunch:(args.count > 5) ? [args[5] boolValue] : YES
                                                                shouldShowUI:shouldShowUI];
+        NSConnection *connection = [[NSConnection alloc] init];
+        [connection setRootObject:appInstaller];
+        if (![connection registerName:[NSString stringWithFormat:@"Sparkle-%@", [NSBundle bundleWithPath:appInstaller.hostPath].bundleIdentifier]])
+        {
+            NSLog(@"%@ server: could not register server. Is one already running?\n", args.firstObject);
+        }
+
         [application setDelegate:appInstaller];
         [application run];
->>>>>>> 0a840f11
+        
+        // Ensure connection is not deallocated by ARC before caling -[NSApplication run]
+        [connection class];
     }
 
     return EXIT_SUCCESS;
