#import <AppKit/AppKit.h>
#import "SUInstaller.h"
#import "SUHost.h"
#import "SUStandardVersionComparator.h"
#import "SUStatusController.h"
#import "SULog.h"

#include <unistd.h>

/*!
 * Time this app uses to recheck if the parent has already died.
 */
static const NSTimeInterval SUParentQuitCheckInterval = .25;

@interface TerminationListener : NSObject

- (instancetype)initWithProcessId:(pid_t)pid;

@end

@interface TerminationListener ()

@property (nonatomic, assign) pid_t processIdentifier;
@property (nonatomic, strong) NSTimer *watchdogTimer;

@end

@implementation TerminationListener

@synthesize processIdentifier = _processIdentifier;
@synthesize watchdogTimer = _watchdogTimer;

- (instancetype)initWithProcessId:(pid_t)pid
{
    if (!(self = [super init])) {
        return nil;
    }

    self.processIdentifier = pid;

    return self;
}

- (void)cleanupWithCompletion:(void (^)(void))completionBlock
{
    [self.watchdogTimer invalidate];
    completionBlock();
}

- (void)startListeningWithCompletion:(void (^)(void))completionBlock
{
    BOOL alreadyTerminated = (getppid() == 1); // ppid is launchd (1) => parent terminated already
    if (alreadyTerminated)
        [self cleanupWithCompletion:completionBlock];
    else
        self.watchdogTimer = [NSTimer scheduledTimerWithTimeInterval:SUParentQuitCheckInterval target:self selector:@selector(watchdog:) userInfo:completionBlock repeats:YES];
}

- (void)watchdog:(NSTimer *)timer
{
    if (![NSRunningApplication runningApplicationWithProcessIdentifier:self.processIdentifier]) {
        [self cleanupWithCompletion:timer.userInfo];
    }
}

@end

/*!
 * If the Installation takes longer than this time the Application Icon is shown in the Dock so that the user has some feedback.
 */
static const NSTimeInterval SUInstallationTimeLimit = 5;

/*!
 * Terminate the application after a delay from launching the new update to avoid OS activation issues
 * This delay should be be high enough to increase the likelihood that our updated app will be launched up front,
 * but should be low enough so that the user doesn't ponder why the updater hasn't finished terminating yet
 */
static const NSTimeInterval SUTerminationTimeDelay = 0.5;

@interface AppInstaller : NSObject <NSApplicationDelegate>

/*
 * hostPath - path to host (original) application
 * relaunchPath - path to what the host wants to relaunch (default is same as hostPath)
 * parentProcessId - process identifier of the host before launching us
 * updateFolderPath - path to update folder (i.e, temporary directory containing the new update)
 * shouldRelaunch - indicates if the new installed app should re-launched
 * shouldShowUI - indicates if we should show the status window when installing the update
 */
- (instancetype)initWithHostPath:(NSString *)hostPath relaunchPath:(NSString *)relaunchPath parentProcessId:(pid_t)parentProcessId updateFolderPath:(NSString *)updateFolderPath shouldRelaunch:(BOOL)shouldRelaunch shouldShowUI:(BOOL)shouldShowUI;

@end

@interface AppInstaller ()

@property (nonatomic, strong) TerminationListener *terminationListener;
@property (nonatomic, strong) SUStatusController *statusController;

@property (nonatomic, copy) NSString *updateFolderPath;
@property (nonatomic, copy) NSString *hostPath;
@property (nonatomic, copy) NSString *relaunchPath;
@property (nonatomic, assign) BOOL shouldRelaunch;
@property (nonatomic, assign) BOOL shouldShowUI;

@property (nonatomic, assign) BOOL isTerminating;

@end

@implementation AppInstaller

@synthesize terminationListener = _terminationListener;
@synthesize statusController = _statusController;
@synthesize updateFolderPath = _updateFolderPath;
@synthesize hostPath = _hostPath;
@synthesize relaunchPath = _relaunchPath;
@synthesize shouldRelaunch = _shouldRelaunch;
@synthesize shouldShowUI = _shouldShowUI;
@synthesize isTerminating = _isTerminating;

- (instancetype)initWithHostPath:(NSString *)hostPath relaunchPath:(NSString *)relaunchPath parentProcessId:(pid_t)parentProcessId updateFolderPath:(NSString *)updateFolderPath shouldRelaunch:(BOOL)shouldRelaunch shouldShowUI:(BOOL)shouldShowUI
{
    if (!(self = [super init])) {
        return nil;
    }
    
    self.hostPath = hostPath;
    self.relaunchPath = relaunchPath;
    self.terminationListener = [[TerminationListener alloc] initWithProcessId:parentProcessId];
    self.updateFolderPath = updateFolderPath;
    self.shouldRelaunch = shouldRelaunch;
    self.shouldShowUI = shouldShowUI;
    
    return self;
}

- (void)applicationDidFinishLaunching:(NSNotification __unused *)notification
{
    [self.terminationListener startListeningWithCompletion:^{
        self.terminationListener = nil;
		
        if (self.shouldShowUI) {
            dispatch_after(dispatch_time(DISPATCH_TIME_NOW, (int64_t)(SUInstallationTimeLimit * NSEC_PER_SEC)), dispatch_get_main_queue(), ^{
				if (!self.isTerminating) {
					// Show app icon in the dock
					ProcessSerialNumber psn = { 0, kCurrentProcess };
					TransformProcessType(&psn, kProcessTransformToForegroundApplication);
				}
            });
        }
        
<<<<<<< HEAD
        dispatch_after(dispatch_time(DISPATCH_TIME_NOW, (int64_t)(SUInstallationTimeLimit * NSEC_PER_SEC)), dispatch_get_main_queue(), ^{
            // Show app icon in the dock
            ProcessSerialNumber psn = { 0, kCurrentProcess };
            TransformProcessType(&psn, kProcessTransformToForegroundApplication);
        });
        
=======
>>>>>>> 75551e8d
        [self install];
    }];
}

- (void)install
{
    NSBundle *theBundle = [NSBundle bundleWithPath:self.hostPath];
    SUHost *host = [[SUHost alloc] initWithBundle:theBundle];
    NSString *installationPath = [[host installationPath] copy];
    
    if (self.shouldShowUI) {
        self.statusController = [[SUStatusController alloc] initWithHost:host];
        [self.statusController setButtonTitle:SULocalizedString(@"Cancel Update", @"") target:nil action:Nil isDefault:NO];
        [self.statusController beginActionWithTitle:SULocalizedString(@"Installing update...", @"")
                                   maxProgressValue: 0 statusText: @""];
        [self.statusController showWindow:self];
    }
    
    [SUInstaller installFromUpdateFolder:self.updateFolderPath
                                overHost:host
                        installationPath:installationPath
                       versionComparator:[SUStandardVersionComparator defaultComparator]
                       completionHandler:^(NSError *error) {
                           if (error) {
                               SULog(@"Installation Error: %@", error);
                               if (self.shouldShowUI) {
                                   NSAlert *alert = [[NSAlert alloc] init];
                                   alert.messageText = @"";
                                   alert.informativeText = [NSString stringWithFormat:@"%@", [error localizedDescription]];
                                   [alert runModal];
                               }
                               exit(EXIT_FAILURE);
                           } else {
                               NSString *pathToRelaunch = nil;
                               // If the installation path differs from the host path, we give higher precedence for it than
                               // if the desired relaunch path differs from the host path
                               if (![installationPath.pathComponents isEqualToArray:self.hostPath.pathComponents] || [self.relaunchPath.pathComponents isEqualToArray:self.hostPath.pathComponents]) {
                                   pathToRelaunch = installationPath;
                               } else {
                                   pathToRelaunch = self.relaunchPath;
                               }
                               [self cleanupAndTerminateWithPathToRelaunch:pathToRelaunch];
                           }
                       }];
}

- (void)cleanupAndTerminateWithPathToRelaunch:(NSString *)relaunchPath
{
    self.isTerminating = YES;
    
    dispatch_block_t cleanupAndExit = ^{
        NSError *theError = nil;
        if (![[NSFileManager defaultManager] removeItemAtPath:self.updateFolderPath error:&theError]) {
            SULog(@"Couldn't remove update folder: %@.", theError);
        }
        
        [[NSFileManager defaultManager] removeItemAtPath:[[NSBundle mainBundle] bundlePath] error:NULL];
        
        exit(EXIT_SUCCESS);
    };
    
    if (self.shouldRelaunch) {
<<<<<<< HEAD
        NSError *error = nil;
        [[NSWorkspace sharedWorkspace] launchApplicationAtURL:[NSURL fileURLWithPath:relaunchPath]
                                                      options:NSWorkspaceLaunchNewInstance
                                                configuration:@{}
                                                        error:&error];
        if (error.code != noErr)
        {
            SULog(@"%ld - %@", error.code, error.localizedDescription);
=======
        // The auto updater can terminate before the newly updated app is finished launching
        // If that happens, the OS may not make the updated app active and frontmost
        // (Or it does become frontmost, but the OS backgrounds it afterwards.. It's some kind of timing/activation issue that doesn't occur all the time)
        // The only remedy I've been able to find is waiting an arbitrary delay before exiting our application
        
        // Don't use -launchApplication: because we may not be launching an application. Eg: it could be a system prefpane
        if (![[NSWorkspace sharedWorkspace] openFile:relaunchPath]) {
            SULog(@"Failed to launch %@", relaunchPath);
>>>>>>> 75551e8d
        }
        
        [self.statusController close];
        
        // Don't even think about hiding the app icon from the dock if we've already shown it
        // Transforming the app back to a background one has a backfiring effect, decreasing the likelihood
        // that the updated app will be brought up front
        
        dispatch_after(dispatch_time(DISPATCH_TIME_NOW, (int64_t)(SUTerminationTimeDelay * NSEC_PER_SEC)), dispatch_get_main_queue(), ^{
            cleanupAndExit();
        });
    } else {
        cleanupAndExit();
    }
}

@end

int main(int __unused argc, const char __unused *argv[])
{
    @autoreleasepool
    {
        NSArray *args = [[NSProcessInfo processInfo] arguments];
        if (args.count < 5 || args.count > 7) {
            return EXIT_FAILURE;
        }
        
        NSApplication *application = [NSApplication sharedApplication];

        BOOL shouldShowUI = (args.count > 6) ? [args[6] boolValue] : YES;
        if (shouldShowUI) {
            [application activateIgnoringOtherApps:YES];
        }
        
        AppInstaller *appInstaller = [[AppInstaller alloc] initWithHostPath:args[1]
                                                               relaunchPath:args[2]
                                                            parentProcessId:[args[3] intValue]
                                                           updateFolderPath:args[4]
                                                             shouldRelaunch:(args.count > 5) ? [args[5] boolValue] : YES
                                                               shouldShowUI:shouldShowUI];
        NSConnection *connection = [[NSConnection alloc] init];
        [connection setRootObject:appInstaller];
        if (![connection registerName:[NSString stringWithFormat:@"Sparkle-%@", [NSBundle bundleWithPath:appInstaller.hostPath].bundleIdentifier]])
        {
            SULog(@"%@ server: could not register server. Is one already running?\n", args.firstObject);
        }

        [application setDelegate:appInstaller];
        [application run];
        
        // Ensure connection is not deallocated by ARC before caling -[NSApplication run]
        [connection class];
    }

    return EXIT_SUCCESS;
}<|MERGE_RESOLUTION|>--- conflicted
+++ resolved
@@ -148,15 +148,6 @@
             });
         }
         
-<<<<<<< HEAD
-        dispatch_after(dispatch_time(DISPATCH_TIME_NOW, (int64_t)(SUInstallationTimeLimit * NSEC_PER_SEC)), dispatch_get_main_queue(), ^{
-            // Show app icon in the dock
-            ProcessSerialNumber psn = { 0, kCurrentProcess };
-            TransformProcessType(&psn, kProcessTransformToForegroundApplication);
-        });
-        
-=======
->>>>>>> 75551e8d
         [self install];
     }];
 }
@@ -219,16 +210,6 @@
     };
     
     if (self.shouldRelaunch) {
-<<<<<<< HEAD
-        NSError *error = nil;
-        [[NSWorkspace sharedWorkspace] launchApplicationAtURL:[NSURL fileURLWithPath:relaunchPath]
-                                                      options:NSWorkspaceLaunchNewInstance
-                                                configuration:@{}
-                                                        error:&error];
-        if (error.code != noErr)
-        {
-            SULog(@"%ld - %@", error.code, error.localizedDescription);
-=======
         // The auto updater can terminate before the newly updated app is finished launching
         // If that happens, the OS may not make the updated app active and frontmost
         // (Or it does become frontmost, but the OS backgrounds it afterwards.. It's some kind of timing/activation issue that doesn't occur all the time)
@@ -237,7 +218,6 @@
         // Don't use -launchApplication: because we may not be launching an application. Eg: it could be a system prefpane
         if (![[NSWorkspace sharedWorkspace] openFile:relaunchPath]) {
             SULog(@"Failed to launch %@", relaunchPath);
->>>>>>> 75551e8d
         }
         
         [self.statusController close];
