--- conflicted
+++ resolved
@@ -160,37 +160,6 @@
             }
         }
 
-<<<<<<< HEAD
-            for (NSString *name in nodesDict)
-            {
-                node = [self bestNodeInNodes:nodesDict[name]];
-                if ([name isEqualToString:SURSSElementEnclosure])
-				{
-                    // enclosure is flattened as a separate dictionary for some reason
-                    NSDictionary *encDict = [(NSXMLElement *)node attributesAsDictionary];
-                    dict[name] = encDict;
-
-				}
-                else if ([name isEqualToString:SURSSElementPubDate])
-                {
-                    // pubDate is expected to be an NSDate by SUAppcastItem, but the RSS class was returning an NSString
-                    NSString *string = node.stringValue;
-                    if (string) {
-#warning This NSDate method is deprecated and doesn't supporte NSSecureCoding... replace it, don't use the date at all, or change the encode/decoding. sigh
-                        //NSDate *date = [NSDate dateWithNaturalLanguageString:string];
-                        NSDate *date = nil;
-                        if (date)
-                            dict[name] = date;
-                    }
-				}
-				else if ([name isEqualToString:SUAppcastElementDeltas])
-				{
-                    NSMutableArray *deltas = [NSMutableArray array];
-                    NSEnumerator *childEnum = [[node children] objectEnumerator];
-                    for (NSXMLNode *child in childEnum) {
-                        if ([[child name] isEqualToString:SURSSElementEnclosure])
-                            [deltas addObject:[(NSXMLElement *)child attributesAsDictionary]];
-=======
         for (NSString *name in nodesDict) {
             node = [self bestNodeInNodes:nodesDict[name]];
             if ([name isEqualToString:SURSSElementEnclosure]) {
@@ -202,10 +171,11 @@
                 // pubDate is expected to be an NSDate by SUAppcastItem, but the RSS class was returning an NSString
                 NSString *string = node.stringValue;
                 if (string) {
-                    NSDate *date = [NSDate dateWithNaturalLanguageString:string];
+                    #warning This NSDate method is deprecated and doesn't supporte NSSecureCoding... replace it, don't use the date at all, or change the encode/decoding. sigh
+                    NSDate *date = nil;
+                    //NSDate *date = [NSDate dateWithNaturalLanguageString:string];
                     if (date) {
                         dict[name] = date;
->>>>>>> 0171ab2d
                     }
                 }
 			}
