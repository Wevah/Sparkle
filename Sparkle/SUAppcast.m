//
//  SUAppcast.m
//  Sparkle
//
//  Created by Andy Matuschak on 3/12/06.
//  Copyright 2006 Andy Matuschak. All rights reserved.
//

#import "SUUpdater.h"

#import "SUAppcast.h"
#import "SUAppcastItem.h"
#import "SUVersionComparisonProtocol.h"
#import "SUAppcast.h"
#import "SUConstants.h"
#import "SULog.h"
#import "SUErrors.h"
#import "SULocalizations.h"

@interface NSXMLElement (SUAppcastExtensions)
@property (readonly, copy) NSDictionary *attributesAsDictionary;
@end

@implementation NSXMLElement (SUAppcastExtensions)
- (NSDictionary *)attributesAsDictionary
{
    NSEnumerator *attributeEnum = [[self attributes] objectEnumerator];
    NSMutableDictionary *dictionary = [NSMutableDictionary dictionary];

    for (NSXMLNode *attribute in attributeEnum) {
        NSString *attrName = [attribute name];
        if (!attrName) {
            continue;
        }
        dictionary[attrName] = [attribute stringValue];
    }
    return dictionary;
}
@end

@interface SUAppcast () <NSURLDownloadDelegate>
@property (strong) void (^completionBlock)(NSError *);
@property (copy) NSString *downloadFilename;
@property (strong) NSURLDownload *download;
@property (copy) NSArray *items;
- (void)reportError:(NSError *)error;
- (NSXMLNode *)bestNodeInNodes:(NSArray *)nodes;
@end

@implementation SUAppcast

@synthesize downloadFilename;
@synthesize completionBlock;
@synthesize userAgentString;
@synthesize httpHeaders;
@synthesize download;
@synthesize items;

- (void)fetchAppcastFromURL:(NSURL *)url completionBlock:(void (^)(NSError *))block
{
    self.completionBlock = block;

    NSMutableURLRequest *request = [NSMutableURLRequest requestWithURL:url cachePolicy:NSURLRequestReloadIgnoringCacheData timeoutInterval:30.0];
    if (self.userAgentString) {
        [request setValue:self.userAgentString forHTTPHeaderField:@"User-Agent"];
    }

    if (self.httpHeaders) {
        for (NSString *key in self.httpHeaders) {
            id value = [self.httpHeaders objectForKey:key];
            [request setValue:value forHTTPHeaderField:key];
        }
    }

    [request setValue:@"application/rss+xml,*/*;q=0.1" forHTTPHeaderField:@"Accept"];

    self.download = [[NSURLDownload alloc] initWithRequest:request delegate:self];
}

- (void)download:(NSURLDownload *)__unused aDownload decideDestinationWithSuggestedFilename:(NSString *)filename
{
    NSString *destinationFilename = NSTemporaryDirectory();
	if (destinationFilename)
	{
        destinationFilename = [destinationFilename stringByAppendingPathComponent:filename];
        [self.download setDestination:destinationFilename allowOverwrite:NO];
    }
}

- (void)download:(NSURLDownload *)__unused aDownload didCreateDestination:(NSString *)path
{
    self.downloadFilename = path;
}

- (void)downloadDidFinish:(NSURLDownload *)__unused aDownload
{
    NSError *error = nil;
    NSArray *appcastItems = [self parseAppcastItemsFromXMLFile:[NSURL fileURLWithPath:self.downloadFilename] error:&error];

    [[NSFileManager defaultManager] removeItemAtPath:self.downloadFilename error:nil];
    self.downloadFilename = nil;

    if (appcastItems) {
        self.items = appcastItems;
        self.completionBlock(nil);
        self.completionBlock = nil;
    } else {
        NSMutableDictionary *userInfo = [NSMutableDictionary
            dictionaryWithObject: SULocalizedString(@"An error occurred while parsing the update feed.", nil)
                          forKey: NSLocalizedDescriptionKey];
        if (error) {
            userInfo[NSUnderlyingErrorKey] = error;
        }
        [self reportError:[NSError errorWithDomain:SUSparkleErrorDomain
                                              code:SUAppcastParseError
                                          userInfo:userInfo]];
    }
}

-(NSArray *)parseAppcastItemsFromXMLFile:(NSURL *)appcastFile error:(NSError *__autoreleasing*)errorp {
    if (errorp) {
        *errorp = nil;
    }

    if (!appcastFile) {
        return nil;
    }

    NSUInteger options = NSXMLNodeLoadExternalEntitiesNever; // Prevent inclusion from file://
    NSXMLDocument *document = [[NSXMLDocument alloc] initWithContentsOfURL:appcastFile options:options error:errorp];
	if (nil == document) {
        return nil;
    }

    NSArray *xmlItems = [document nodesForXPath:@"/rss/channel/item" error:errorp];
    if (nil == xmlItems) {
        return nil;
    }

    NSMutableArray *appcastItems = [NSMutableArray array];
    NSEnumerator *nodeEnum = [xmlItems objectEnumerator];
    NSXMLNode *node;

	while((node = [nodeEnum nextObject])) {
        NSMutableDictionary *nodesDict = [NSMutableDictionary dictionary];
        NSMutableDictionary *dict = [NSMutableDictionary dictionary];

        // First, we'll "index" all the first-level children of this appcast item so we can pick them out by language later.
        if ([[node children] count]) {
            node = [node childAtIndex:0];
            while (nil != node) {
                NSString *name = [node name];
                if (name) {
                    NSMutableArray *nodes = nodesDict[name];
                    if (nodes == nil) {
                        nodes = [NSMutableArray array];
                        nodesDict[name] = nodes;
                    }
                    [nodes addObject:node];
                }
                node = [node nextSibling];
            }
        }

        for (NSString *name in nodesDict) {
            node = [self bestNodeInNodes:nodesDict[name]];
            if ([name isEqualToString:SURSSElementEnclosure]) {
                // enclosure is flattened as a separate dictionary for some reason
                NSDictionary *encDict = [(NSXMLElement *)node attributesAsDictionary];
                dict[name] = encDict;
			}
            else if ([name isEqualToString:SURSSElementPubDate]) {
<<<<<<< HEAD
                // pubDate is expected to be an NSDate by SUAppcastItem, but the RSS class was returning an NSString
                NSString *string = node.stringValue;
                if (string) {
                    #warning This NSDate method is deprecated and doesn't supporte NSSecureCoding... replace it, don't use the date at all, or change the encode/decoding. sigh
                    NSDate *date = nil;
                    //NSDate *date = [NSDate dateWithNaturalLanguageString:string];
                    if (date) {
                        dict[name] = date;
                    }
=======
                // We don't want to parse and create a NSDate instance -
                // that's a risk we can avoid. We don't use the date anywhere other
                // than it being accessible from SUAppcastItem
                NSString *dateString = node.stringValue;
                if (dateString) {
                    dict[name] = dateString;
>>>>>>> b9c66468
                }
			}
			else if ([name isEqualToString:SUAppcastElementDeltas]) {
                NSMutableArray *deltas = [NSMutableArray array];
                NSEnumerator *childEnum = [[node children] objectEnumerator];
                for (NSXMLNode *child in childEnum) {
                    if ([[child name] isEqualToString:SURSSElementEnclosure]) {
                        [deltas addObject:[(NSXMLElement *)child attributesAsDictionary]];
                    }
                }
                dict[name] = deltas;
			}
            else if ([name isEqualToString:SUAppcastElementTags]) {
                NSMutableArray *tags = [NSMutableArray array];
                NSEnumerator *childEnum = [[node children] objectEnumerator];
                for (NSXMLNode *child in childEnum) {
                    NSString *childName = child.name;
                    if (childName) {
                        [tags addObject:childName];
                    }
                }
                dict[name] = tags;
            }
			else if (name != nil) {
                // add all other values as strings
                NSString *theValue = [[node stringValue] stringByTrimmingCharactersInSet:[NSCharacterSet whitespaceAndNewlineCharacterSet]];
                if (theValue != nil) {
                    dict[name] = theValue;
                }
            }
        }

        NSString *errString;
        SUAppcastItem *anItem = [[SUAppcastItem alloc] initWithDictionary:dict failureReason:&errString];
        if (anItem) {
            [appcastItems addObject:anItem];
		}
        else {
            SULog(@"Sparkle Updater: Failed to parse appcast item: %@.\nAppcast dictionary was: %@", errString, dict);
            if (errorp) *errorp = [NSError errorWithDomain:SUSparkleErrorDomain
                                                      code:SUAppcastParseError
                                                  userInfo:@{NSLocalizedDescriptionKey: errString}];
            return nil;
        }
    }
    
    self.items = appcastItems;

    return appcastItems;
}

- (void)download:(NSURLDownload *)__unused aDownload didFailWithError:(NSError *)error
{
    if (self.downloadFilename) {
        [[NSFileManager defaultManager] removeItemAtPath:self.downloadFilename error:nil];
    }
    self.downloadFilename = nil;

    [self reportError:error];
}

- (NSURLRequest *)download:(NSURLDownload *)__unused aDownload willSendRequest:(NSURLRequest *)request redirectResponse:(NSURLResponse *)__unused redirectResponse
{
    return request;
}

- (void)reportError:(NSError *)error
{
    NSMutableDictionary *userInfo = [NSMutableDictionary dictionaryWithDictionary:@{
        NSLocalizedDescriptionKey: SULocalizedString(@"An error occurred in retrieving update information. Please try again later.", nil),
        NSLocalizedFailureReasonErrorKey: [error localizedDescription],
        NSUnderlyingErrorKey: error,
    }];

    NSURL *failingUrl = error.userInfo[NSURLErrorFailingURLErrorKey];
    if (failingUrl) {
        userInfo[NSURLErrorFailingURLErrorKey] = failingUrl;
    }

    self.completionBlock([NSError errorWithDomain:SUSparkleErrorDomain code:SUAppcastError userInfo:userInfo]);
    self.completionBlock = nil;
}

- (NSXMLNode *)bestNodeInNodes:(NSArray *)nodes
{
    // We use this method to pick out the localized version of a node when one's available.
    if ([nodes count] == 1)
        return nodes[0];
    else if ([nodes count] == 0)
        return nil;

    NSMutableArray *languages = [NSMutableArray array];
    NSString *lang;
    NSUInteger i;
    for (NSXMLElement *node in nodes) {
        lang = [[node attributeForName:@"xml:lang"] stringValue];
        [languages addObject:(lang ? lang : @"")];
    }
    lang = [NSBundle preferredLocalizationsFromArray:languages][0];
    i = [languages indexOfObject:([languages containsObject:lang] ? lang : @"")];
    if (i == NSNotFound) {
        i = 0;
    }
    return nodes[i];
}

- (SUAppcast *)copyWithoutDeltaUpdates {
    SUAppcast *other = [SUAppcast new];
    NSMutableArray *nonDeltaItems = [NSMutableArray new];

    for(SUAppcastItem *item in self.items) {
        if (![item isDeltaUpdate]) [nonDeltaItems addObject:item];
    }

    other.items = nonDeltaItems;
    return other;
}

@end<|MERGE_RESOLUTION|>--- conflicted
+++ resolved
@@ -170,24 +170,12 @@
                 dict[name] = encDict;
 			}
             else if ([name isEqualToString:SURSSElementPubDate]) {
-<<<<<<< HEAD
-                // pubDate is expected to be an NSDate by SUAppcastItem, but the RSS class was returning an NSString
-                NSString *string = node.stringValue;
-                if (string) {
-                    #warning This NSDate method is deprecated and doesn't supporte NSSecureCoding... replace it, don't use the date at all, or change the encode/decoding. sigh
-                    NSDate *date = nil;
-                    //NSDate *date = [NSDate dateWithNaturalLanguageString:string];
-                    if (date) {
-                        dict[name] = date;
-                    }
-=======
                 // We don't want to parse and create a NSDate instance -
                 // that's a risk we can avoid. We don't use the date anywhere other
                 // than it being accessible from SUAppcastItem
                 NSString *dateString = node.stringValue;
                 if (dateString) {
                     dict[name] = dateString;
->>>>>>> b9c66468
                 }
 			}
 			else if ([name isEqualToString:SUAppcastElementDeltas]) {
