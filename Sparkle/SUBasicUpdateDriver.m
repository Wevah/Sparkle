--- conflicted
+++ resolved
@@ -286,43 +286,15 @@
  *  * old and new Code Signing identity are the same and valid
  *
  */
-<<<<<<< HEAD
-- (BOOL)validateUpdateDownloadedToPath:(NSString *)downloadedPath newBundlePath:(NSString *)newBundlePath DSASignature:(NSString *)DSASignature publicDSAKey:(NSString *)publicDSAKey
-{
-    NSBundle *newBundle = [NSBundle bundleWithPath:newBundlePath];
-=======
-- (BOOL)validateUpdateForHost:(SUHost *)host downloadedToPath:(NSString *)downloadedPath extractedToPath:(NSString *)extractedPath DSASignature:(NSString *)DSASignature
-{
-    BOOL isPackage = NO;
-    NSString *installSourcePath = [SUInstaller installSourcePathInUpdateFolder:extractedPath forHost:self.host isPackage:&isPackage isGuided:NULL];
-    if (installSourcePath == nil) {
-        SULog(@"No suitable install is found in the update. The update will be rejected.");
-        return NO;
-    }
-    
-    NSString *publicDSAKey = host.publicDSAKey;
-    
-    // Modern packages are not distributed as bundles and are code signed differently than regular applications
-    if (isPackage) {
-        if (nil == publicDSAKey) {
-            SULog(@"The existing app bundle does not have a DSA key, so it can't verify installer packages.");
-        }
-
-        BOOL packageValidated = [SUDSAVerifier validatePath:downloadedPath withEncodedDSASignature:DSASignature withPublicDSAKey:publicDSAKey];
-
-        if (!packageValidated) {
-            SULog(@"DSA signature validation of the package failed. The update contains an installer package, and valid DSA signatures are mandatory for all installer packages. The update will be rejected. Sign the installer with a valid DSA key or use an .app bundle update instead.");
-        }
-        
-        return packageValidated;
-    }
-    
-    NSBundle *newBundle = [NSBundle bundleWithPath:installSourcePath];
->>>>>>> 077c6441
+- (BOOL)validateUpdateForHost:(SUHost *)host downloadedToPath:(NSString *)downloadedPath newBundleURL:(NSURL *)newBundleURL DSASignature:(NSString *)DSASignature
+{
+    NSBundle *newBundle = [NSBundle bundleWithURL:newBundleURL];
     if (newBundle == nil) {
         SULog(@"No suitable bundle is found in the update. The update will be rejected.");
         return NO;
     }
+    
+    NSString *publicDSAKey = host.publicDSAKey;
     
     SUHost *newHost = [[SUHost alloc] initWithBundle:newBundle];
     NSString *newPublicDSAKey = newHost.publicDSAKey;
@@ -345,21 +317,11 @@
             return NO;
         }
     }
-<<<<<<< HEAD
-    
-    BOOL updateIsCodeSigned = [SUCodeSigningVerifier applicationAtPathIsCodeSigned:newBundlePath];
-
-    if (dsaKeysMatch) {
-        NSError *error = nil;
-        if (updateIsCodeSigned && ![SUCodeSigningVerifier codeSignatureIsValidAtPath:newBundlePath error:&error]) {
-=======
-
     BOOL updateIsCodeSigned = [SUCodeSigningVerifier bundleAtURLIsCodeSigned:newHost.bundle.bundleURL];
 
     if (dsaKeysMatch) {
         NSError *error = nil;
         if (updateIsCodeSigned && ![SUCodeSigningVerifier codeSignatureIsValidAtBundleURL:newHost.bundle.bundleURL error:&error]) {
->>>>>>> 077c6441
             SULog(@"The update archive has a valid DSA signature, but the app is also signed with Code Signing, which is corrupted: %@. The update will be rejected.", error);
             return NO;
         }
@@ -374,11 +336,7 @@
         }
 
         NSError *error = nil;
-<<<<<<< HEAD
-        if (![SUCodeSigningVerifier codeSignatureMatchesHostAndIsValidAtPath:newBundlePath error:&error]) {
-=======
         if (![SUCodeSigningVerifier codeSignatureAtBundleURL:host.bundle.bundleURL matchesSignatureAtBundleURL:newHost.bundle.bundleURL error:&error]) {
->>>>>>> 077c6441
             SULog(@"The update archive %@, and the app is signed with a new Code Signing identity that doesn't match code signing of the original app: %@. At least one method of signature verification must be valid. The update will be rejected.", dsaStatus, error);
             return NO;
         }
@@ -427,13 +385,9 @@
 
 - (void)extractUpdate
 {
-<<<<<<< HEAD
-    SUUnarchiver *unarchiver = [SUUnarchiver unarchiverForPath:self.downloadPath updatingHostBundlePath:[[self.host bundle] bundlePath] withPassword:self.updater.decryptionPassword];
+    SUUnarchiver *unarchiver = [SUUnarchiver unarchiverForPath:self.downloadPath updatingHostBundlePath:self.host.bundlePath withPassword:self.updater.decryptionPassword];
     
     BOOL success;
-=======
-    SUUnarchiver *unarchiver = [SUUnarchiver unarchiverForPath:self.downloadPath updatingHostBundlePath:self.host.bundlePath withPassword:self.updater.decryptionPassword];
->>>>>>> 077c6441
     if (!unarchiver) {
         SULog(@"Error: No valid unarchiver for %@!", self.downloadPath);
         success = NO;
@@ -532,7 +486,6 @@
 - (void)installWithToolAndRelaunch:(BOOL)relaunch displayingUserInterface:(BOOL)showUI
 {
     assert(self.updateItem);
-<<<<<<< HEAD
     
     NSString *DSASignature = self.updateItem.DSASignature;
     NSString *publicDSAKey = self.host.publicDSAKey;
@@ -546,6 +499,8 @@
         SULog(@"No suitable install is found in the update. The update will be rejected.");
         validationCheckSuccess = NO;
     } else {
+        NSURL *installSourceURL = [NSURL fileURLWithPath:installSource];
+        
         if (!self.validatedDsaSignatureBeforeUnarchiving) {
             // Check to see if we have a package or bundle to validate
             if (isPackage) {
@@ -556,7 +511,7 @@
                 }
             } else {
                 // For application bundle updates, we check both the DSA and Apple code signing signatures
-                validationCheckSuccess = [self validateUpdateDownloadedToPath:self.downloadPath newBundlePath:installSource DSASignature:DSASignature publicDSAKey:publicDSAKey];
+                validationCheckSuccess = [self validateUpdateForHost:self.host downloadedToPath:self.downloadPath newBundleURL:installSourceURL DSASignature:DSASignature];
             }
         } else if (isPackage) {
             // We shouldn't get here because we don't validate packages before extracting them currently
@@ -567,7 +522,7 @@
             // if the developer signed their application properly with their Apple ID
             // Currently, this case only gets hit for binary delta updates
             NSError *error = nil;
-            if ([SUCodeSigningVerifier applicationAtPathIsCodeSigned:installSource] && ![SUCodeSigningVerifier codeSignatureIsValidAtPath:installSource error:&error]) {
+            if ([SUCodeSigningVerifier bundleAtURLIsCodeSigned:installSourceURL] && ![SUCodeSigningVerifier codeSignatureIsValidAtBundleURL:installSourceURL error:&error]) {
                 SULog(@"Failed to validate apple code sign signature on bundle after archive validation with error: %@", error);
                 validationCheckSuccess = NO;
             } else {
@@ -577,11 +532,6 @@
     }
     
     if (!validationCheckSuccess) {
-=======
-
-    if (![self validateUpdateForHost:self.host downloadedToPath:self.downloadPath extractedToPath:self.tempDir DSASignature:self.updateItem.DSASignature])
-    {
->>>>>>> 077c6441
         NSDictionary *userInfo = @{
                                    NSLocalizedDescriptionKey: SULocalizedString(@"An error occurred while extracting the archive. Please try again later.", nil),
                                    NSLocalizedFailureReasonErrorKey: SULocalizedString(@"The update is improperly signed.", nil),
