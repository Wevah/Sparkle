--- conflicted
+++ resolved
@@ -316,7 +316,7 @@
 
 - (void)extractUpdate
 {
-    id<SUUnarchiverProtocol> unarchiver = [SUUnarchiver unarchiverForPath:self.downloadPath updatingHostBundlePath:self.host.bundlePath decryptionPassword:self.updater.decryptionPassword delegate:self];
+    id<SUUnarchiverProtocol> unarchiver = [SUUnarchiver unarchiverForPath:self.downloadPath updatingHostBundlePath:self.host.bundlePath decryptionPassword:self.updater.decryptionPassword];
     
     BOOL success;
     if (!unarchiver) {
@@ -333,11 +333,9 @@
     }
     
     if (!success) {
-        [self unarchiverDidFail];
+#warning this is bad
+        [self unarchiverDidFail:nil];
     } else {
-<<<<<<< HEAD
-        [unarchiver start];
-=======
         [unarchiver unarchiveWithCompletionBlock:^(NSError *err){
             if (err) {
                 [self unarchiverDidFail:err];
@@ -346,10 +344,7 @@
 
             assert(self.updateItem);
             [self installWithToolAndRelaunch:YES];
-        } progressBlock:^(__unused double progress){
-
-        }];
->>>>>>> 301af712
+        } progressBlock:nil];
     }
 }
 
@@ -362,7 +357,6 @@
     [self downloadUpdate];
 }
 
-<<<<<<< HEAD
 - (void)unarchiverDidFinish
 {
     assert(self.updateItem);
@@ -370,10 +364,7 @@
     [self installWithToolAndRelaunch:YES];
 }
 
-- (void)unarchiverDidFail
-=======
 - (void)unarchiverDidFail:(NSError *)err
->>>>>>> 301af712
 {
     // No longer needed
     self.updateValidator = nil;
