--- conflicted
+++ resolved
@@ -13,13 +13,7 @@
 #define DEBUG 0
 #endif
 
-<<<<<<< HEAD
-#ifdef _APPKITDEFINES_H
-#error This is a "core" class and should NOT import AppKit
-#endif
-=======
 #include "AppKitPrevention.h"
->>>>>>> 34179edd
 
 // Define some minimum intervals to avoid DoS-like checking attacks
 const NSTimeInterval SUMinimumUpdateCheckInterval = DEBUG ? 60 : (60 * 60);
