--- conflicted
+++ resolved
@@ -40,12 +40,10 @@
     SUInstallationError = 4005,
     SUDowngradeError = 4006,
     
-<<<<<<< HEAD
-    SUXPCServiceError = 4007
-=======
+    SUXPCServiceError = 4007,
+
     // System phase errors
     SUSystemPowerOffError = 5000
->>>>>>> 75551e8d
 };
 
 #endif