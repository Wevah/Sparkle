//
//  SUFileManager.m
//  Sparkle
//
//  Created by Mayur Pawashe on 7/18/15.
//  Copyright (c) 2015 zgcoder. All rights reserved.
//

#import "SUFileManager.h"
#import "SUErrors.h"
#import "SUOperatingSystem.h"
#import "SUFileOperationConstants.h"

#include <sys/xattr.h>
#include <sys/errno.h>
#include <sys/time.h>


#include "AppKitPrevention.h"

static char SUAppleQuarantineIdentifier[] = "com.apple.quarantine";

static BOOL SUMakeRefFromURL(NSURL *url, FSRef *ref, NSError **error) {

    char path[PATH_MAX] = {0};
    if (![url.path getFileSystemRepresentation:path maxLength:sizeof(path)]) {
        if (error != NULL) {
            *error = [NSError errorWithDomain:NSCocoaErrorDomain code:NSFileReadInvalidFileNameError userInfo:@{ NSLocalizedDescriptionKey: [NSString stringWithFormat:@"URL of the file (%@) cannot be represented as a file path", url.lastPathComponent] }];
        }
        return NO;
    }

#pragma clang diagnostic push
#pragma clang diagnostic ignored "-Wdeprecated-declarations"
    OSStatus makeResult = FSPathMakeRefWithOptions((const UInt8 *)path, kFSPathMakeRefDoNotFollowLeafSymlink, ref, NULL);
#pragma clang diagnostic pop
    if (makeResult != noErr) {
        if (error != NULL) {
            *error = [NSError errorWithDomain:NSOSStatusErrorDomain code:makeResult userInfo:@{ NSLocalizedDescriptionKey: [NSString stringWithFormat:@"Failed to create file system reference for %@", url.lastPathComponent] }];
        }
        return NO;
    }
    return YES;
}

// Used to indicate if the type of NSError requires us to attempt to peform the same operation again except with authentication
// To be safe, both read and write permission denied's are included because Cocoa's error methods are not very well documented
// and at least one case is caused from lack of read permissions (-[NSURL setResourceValue:forKey:error:])
#define NS_HAS_PERMISSION_ERROR(error) (error.code == NSFileReadNoPermissionError || error.code == NSFileWriteNoPermissionError)

#pragma clang diagnostic push
// Use direct access because it's easier, clearer, and faster
#pragma clang diagnostic ignored "-Wdirect-ivar-access"

@implementation SUFileManager
{
    AuthorizationRef _auth;
    NSFileManager *_fileManager;
    NSString *_authorizationToolPath;
}

- (instancetype)initWithAuthorizationToolPath:(NSString *)authorizationToolPath
{
    self = [super init];
    if (self != nil) {
        _fileManager = [[NSFileManager alloc] init];
        _authorizationToolPath = [authorizationToolPath copy];
    }
    return self;
}

+ (instancetype)defaultManager
{
    return [[self alloc] initWithAuthorizationToolPath:nil];
}

+ (instancetype)fileManagerWithAuthorizationToolPath:(NSString *)authorizationToolPath
{
    return [[self alloc] initWithAuthorizationToolPath:authorizationToolPath];
}

- (instancetype)fileManagerByPreservingAuthorizationRights
{
    // Check if we don't allow authorization, or that we haven't needed to authorize yet, to create or re-use a
    // file manager instance with these restrictions
    return (_authorizationToolPath != nil && _auth != NULL) ? self : [SUFileManager defaultManager];
}

// Acquires an authorization reference with root privileges which is intended to be used for authorized file operations
- (BOOL)_acquireAuthorizationWithError:(NSError *__autoreleasing *)error
{
    // No need to continue if we already acquired an authorization reference
    if (_auth != NULL) {
        return YES;
    }

    if (_authorizationToolPath == nil) {
        if (error != NULL) {
            *error = [NSError errorWithDomain:SUSparkleErrorDomain code:SUAuthenticationFailure userInfo:@{ NSLocalizedDescriptionKey: @"Unable to grant authorization to perform action because it is explicitly turned off" }];
        }
        return NO;
    }

    OSStatus createStatus = AuthorizationCreate(NULL, kAuthorizationEmptyEnvironment, kAuthorizationFlagDefaults, &_auth);
    if (createStatus != errAuthorizationSuccess) {
        if (error != NULL) {
            *error = [NSError errorWithDomain:SUSparkleErrorDomain code:SUAuthenticationFailure userInfo:@{ NSLocalizedDescriptionKey: [NSString stringWithFormat:@"Failed creating authorization reference with status code %d.", createStatus] }];
        }
        _auth = NULL;
        return NO;
    }
    
    AuthorizationItem rightItems[] = {
        // The right that allows us to run tools as root user
        {.name = kAuthorizationRightExecute, .valueLength = 0, .value = NULL, .flags = 0}
    };
    
    AuthorizationRights rights = {
        .count = sizeof(rightItems) / sizeof(*rightItems),
        .items = rightItems
    };
    
    AuthorizationFlags flags =
    (AuthorizationFlags)(kAuthorizationFlagDefaults | kAuthorizationFlagInteractionAllowed | kAuthorizationFlagExtendRights | kAuthorizationFlagPreAuthorize);
    
    // This will test if we can gain authorization for running utlities as root
    OSStatus copyStatus = AuthorizationCopyRights(_auth, &rights, kAuthorizationEmptyEnvironment, flags, NULL);
    if (copyStatus != errAuthorizationSuccess) {
        if (error != NULL) {
            if (copyStatus == errAuthorizationCanceled) {
                *error = [NSError errorWithDomain:SUSparkleErrorDomain code:SUInstallationCancelledError userInfo:@{ NSLocalizedDescriptionKey: @"Authorization access was cancelled by the user." }];
            } else {
                *error = [NSError errorWithDomain:SUSparkleErrorDomain code:SUAuthenticationFailure userInfo:@{ NSLocalizedDescriptionKey: [NSString stringWithFormat:@"Failed granting authorization rights with status code %d.", copyStatus] }];
            }
        }
        
        AuthorizationFree(_auth, kAuthorizationFlagDefaults);
        _auth = NULL;
        
        return NO;
    }
    
    return YES;
}

- (BOOL)_authorizeAndExecuteCommand:(char *)command sourcePath:(char *)sourcePath destinationPath:(char *)destinationPath error:(NSError * __autoreleasing *)error {
    return [self _authorizeAndExecuteCommand:command sourcePath:sourcePath destinationPath:destinationPath lineCallback:nil error:error];
}

- (BOOL)_authorizeAndExecuteCommand:(char *)command sourcePath:(char *)sourcePath destinationPath:(char *)destinationPath lineCallback:(void(^)(NSString*))lineCallback error:(NSError * __autoreleasing *)error
{
    NSError *acquireError = nil;
    if (![self _acquireAuthorizationWithError:&acquireError]) {
        if (error != NULL) {
            *error = acquireError;
        }
        return NO;
    }
    
    char *arguments[] = { command, sourcePath, destinationPath, NULL };
    
    char toolPath[PATH_MAX] = {0};
    if (![_authorizationToolPath getFileSystemRepresentation:toolPath maxLength:sizeof(toolPath)]) {
        if (error != NULL) {
            *error = [NSError errorWithDomain:NSCocoaErrorDomain code:NSFileReadInvalidFileNameError userInfo:@{ NSLocalizedDescriptionKey: [NSString stringWithFormat:@"Authorization tool (%@) cannot be represented as a valid file name.", _authorizationToolPath.lastPathComponent] }];
        }
        return NO;
    }
    
    FILE *pipe = NULL;
#pragma clang diagnostic push
#pragma clang diagnostic ignored "-Wdeprecated-declarations"
    OSStatus runStatus = AuthorizationExecuteWithPrivileges(_auth, toolPath, kAuthorizationFlagDefaults, arguments, &pipe);
    if (runStatus != errAuthorizationSuccess) {
#pragma clang diagnostic pop
        if (error != NULL) {
<<<<<<< HEAD
            *error = [NSError errorWithDomain:SUSparkleErrorDomain code:SUAuthenticationFailure userInfo:@{ NSLocalizedDescriptionKey:[NSString stringWithFormat:@"Failed to run authorization tool %@ (%d).", [NSString stringWithCString:toolPath encoding:NSUTF8StringEncoding], (int)runStatus] }];
=======
#pragma clang diagnostic push
#pragma clang diagnostic ignored "-Wcstring-format-directive"
            *error = [NSError errorWithDomain:SUSparkleErrorDomain code:SUAuthenticationFailure userInfo:@{ NSLocalizedDescriptionKey:[NSString stringWithFormat:@"Failed to run authorization tool %s (error code %d).", toolPath, (int)runStatus] }];
#pragma clang diagnostic pop
>>>>>>> 558cfd21
        }
        return NO;
    }
    
    uint32_t pidData = 0;
    if (fread(&pidData, sizeof(pidData), 1, pipe) < 1) {
        if (error != NULL) {
            *error = [NSError errorWithDomain:SUSparkleErrorDomain code:SUAuthenticationFailure userInfo:@{ NSLocalizedDescriptionKey:@"Failed to retrieve authorized executable process identifier." }];
        }
        fclose(pipe);
        return NO;
    }
    
    if (lineCallback) {
        NSFileHandle *pipeHandle = [[NSFileHandle alloc] initWithFileDescriptor:fileno(pipe) closeOnDealloc:NO];
        [self parseLines:pipeHandle lineCallback:lineCallback];
    }

    pid_t childPid = (int32_t)CFSwapInt32LittleToHost(pidData);
    int status = 0;
    
    pid_t waitResult;
    do {
        waitResult = waitpid(childPid, &status, 0);
    } while (waitResult == -1 && errno == EINTR);
    
    fclose(pipe);
    
    if (waitResult == -1 || !WIFEXITED(status) || WEXITSTATUS(status) != 0) {
        if (error != NULL) {
            *error = [NSError errorWithDomain:SUSparkleErrorDomain code:SUAuthenticationFailure userInfo:@{ NSLocalizedDescriptionKey:[NSString stringWithFormat:@"Failed to execute authorized executable with result %d and status (%d, %d, %d).", waitResult, status, WIFEXITED(status), WEXITSTATUS(status)] }];
        }
        return NO;
    }
    
    return YES;
}

- (void)parseLines:(NSFileHandle *)pipeHandle lineCallback:(void(^)(NSString *))lineCallback {
    __block NSMutableData *line = [NSMutableData new];
    pipeHandle.readabilityHandler = ^(NSFileHandle *handle){
        NSData *data = handle.availableData;
        NSUInteger length = data.length;
        if (!length) {
            return;
        }
        const char *bytes = data.bytes;
        for(NSUInteger i = 0; i < length; i++) {
            if (bytes[i] == '\n') {
                NSData *dataToEOL = [data subdataWithRange:NSMakeRange(0, i)];
                [line appendData:dataToEOL];
                NSString *fullLine = [[NSString alloc] initWithData:line encoding:NSUTF8StringEncoding];
                lineCallback(fullLine);
                line = [[data subdataWithRange:NSMakeRange(i+1, length-i-1)] mutableCopy];
                break;
            }
        }
    };
}

- (void)dealloc
{
    if (_auth != NULL) {
        AuthorizationFree(_auth, kAuthorizationFlagDefaults);
    }
}

// -[NSFileManager attributesOfItemAtPath:error:] won't follow symbolic links

- (BOOL)_itemExistsAtURL:(NSURL *)fileURL
{
    NSString *path = fileURL.path;
    if (path == nil) {
        return NO;
    }
    return [_fileManager attributesOfItemAtPath:path error:NULL] != nil;
}

- (BOOL)_itemExistsAtURL:(NSURL *)fileURL isDirectory:(BOOL *)isDirectory
{
    NSString *path = fileURL.path;
    if (path == nil) {
        return NO;
    }

    NSDictionary *attributes = [_fileManager attributesOfItemAtPath:path error:NULL];
    if (attributes == nil) {
        return NO;
    }

    if (isDirectory != NULL) {
        *isDirectory = [[attributes objectForKey:NSFileType] isEqualToString:NSFileTypeDirectory];
    }

    return YES;
}

// Wrapper around getxattr()
- (ssize_t)_getXAttr:(const char *)name fromFile:(NSString *)file options:(int)options
{
    char path[PATH_MAX] = {0};
    if (![file getFileSystemRepresentation:path maxLength:sizeof(path)]) {
        errno = 0;
        return -1;
    }

    return getxattr(path, name, NULL, 0, 0, options);
}

// Wrapper around removexattr()
- (int)_removeXAttr:(const char *)attr fromFile:(NSString *)file options:(int)options
{
    char path[PATH_MAX] = {0};
    if (![file getFileSystemRepresentation:path maxLength:sizeof(path)]) {
        errno = 0;
        return -1;
    }

    return removexattr(path, attr, options);
}

#define XATTR_UTILITY_PATH "/usr/bin/xattr"
// Recursively remove an xattr at a specified root URL with authentication
- (BOOL)_removeQuarantineWithAuthenticationAtRootURL:(NSURL *)rootURL error:(NSError *__autoreleasing *)error
{
    // Because this is a system utility, it's fine to follow the symbolic link if one exists
    if (![_fileManager fileExistsAtPath:@(XATTR_UTILITY_PATH)]) {
        if (error != NULL) {
            *error = [NSError errorWithDomain:NSCocoaErrorDomain code:NSFileNoSuchFileError userInfo:@{ NSLocalizedDescriptionKey: @"xattr utility does not exist on this system." }];
        }
        return NO;
    }

    char path[PATH_MAX] = {0};
    if (![rootURL.path getFileSystemRepresentation:path maxLength:sizeof(path)]) {
        if (error != NULL) {
            *error = [NSError errorWithDomain:NSCocoaErrorDomain code:NSFileReadInvalidFileNameError userInfo:@{ NSLocalizedDescriptionKey: [NSString stringWithFormat:@"File to remove (%@) cannot be represented as a valid file name.", rootURL.path.lastPathComponent] }];
        }
        return NO;
    }
    
    NSError *executeError = nil;
    BOOL success = [self _authorizeAndExecuteCommand:SUFileOpRemoveQuarantineCommand sourcePath:path destinationPath:NULL error:&executeError];
    if (!success && error != NULL) {
        *error = executeError;
    }

    return success;
}

- (BOOL)_releaseItemFromQuarantineAtRootURL:(NSURL *)rootURL withQuarantineRetrieval:(BOOL (^)(NSURL *))quarantineRetrieval quarantineRemoval:(BOOL (^)(NSURL *, NSError * __autoreleasing *))quarantineRemoval isAccessError:(BOOL (^)(NSError *))isAccessError error:(NSError * __autoreleasing *)error
{
    if (![self _itemExistsAtURL:rootURL]) {
        if (error != NULL) {
            *error = [NSError errorWithDomain:NSCocoaErrorDomain code:NSFileNoSuchFileError userInfo:@{ NSLocalizedDescriptionKey: [NSString stringWithFormat:@"Failed to remove quarantine because %@ does not exist.", rootURL.path.lastPathComponent] }];
        }
        return NO;
    }

    BOOL (^releasingQuarantineRequiredAuthentication)(NSURL *, BOOL *, BOOL *) = ^(NSURL *fileURL, BOOL *didReleaseQuarantine, BOOL *success) {
        BOOL removedQuarantine = NO;
        BOOL attemptedAuthentication = NO;

        if (quarantineRetrieval(fileURL)) {
            NSError *removalError = nil;
            if (quarantineRemoval(fileURL, &removalError)) {
                removedQuarantine = YES;
            } else {
                if (isAccessError(removalError)) {
                    removedQuarantine = [self _removeQuarantineWithAuthenticationAtRootURL:rootURL error:error];
                    attemptedAuthentication = YES;
                } else {
                    if (success != NULL) {
                        // Make sure we haven't already run into an error
                        if (*success && error != NULL) {
                            *error = removalError;
                        }
                        // Fail, but still try to release other items from quarantine
                        *success = NO;
                    }
                }
            }
        }

        if (didReleaseQuarantine != NULL) {
            *didReleaseQuarantine = removedQuarantine;
        }

        return attemptedAuthentication;
    };

    BOOL success = YES;

    BOOL releasedRootQuarantine = NO;
    if (releasingQuarantineRequiredAuthentication(rootURL, &releasedRootQuarantine, &success)) {
        return releasedRootQuarantine;
    }

    // Only recurse if it's actually a directory.  Don't recurse into a
    // root-level symbolic link.
    NSString *rootURLPath = rootURL.path;
    NSDictionary *rootAttributes = [_fileManager attributesOfItemAtPath:rootURLPath error:nil];
    NSString *rootType = [rootAttributes objectForKey:NSFileType]; // 10.7 can't subscript this

    if ([rootType isEqualToString:NSFileTypeDirectory]) {
        // The NSDirectoryEnumerator will avoid recursing into any contained
        // symbolic links, so no further type checks are needed.
        NSDirectoryEnumerator *directoryEnumerator = [_fileManager enumeratorAtURL:rootURL includingPropertiesForKeys:nil options:(NSDirectoryEnumerationOptions)0 errorHandler:nil];

        for (NSURL *file in directoryEnumerator) {
            BOOL releasedQuarantine = NO;
            if (releasingQuarantineRequiredAuthentication(file, &releasedQuarantine, &success)) {
                return releasedQuarantine;
            }
        }
    }

    return success;
}

// Removes the directory tree rooted at |root| from the file quarantine.
// The quarantine was introduced on macOS 10.5 and is described at:
//
// http://developer.apple.com/releasenotes/Carbon/RN-LaunchServices/index.html#apple_ref/doc/uid/TP40001369-DontLinkElementID_2
//
// If |root| is not a directory, then it alone is removed from the quarantine.
// Symbolic links, including |root| if it is a symbolic link, will not be
// traversed.

// Ordinarily, the quarantine is managed by calling LSSetItemAttribute
// to set the kLSItemQuarantineProperties attribute to a dictionary specifying
// the quarantine properties to be applied.  However, it does not appear to be
// possible to remove an item from the quarantine directly through any public
// Launch Services calls.  Instead, this method takes advantage of the fact
// that the quarantine is implemented in part by setting an extended attribute,
// "com.apple.quarantine", on affected files.  Removing this attribute is
// sufficient to remove files from the quarantine.

// This works by removing the quarantine extended attribute for every file we come across.
// We used to have code similar to the method below that used -[NSURL getResourceValue:forKey:error:] and -[NSURL setResourceValue:forKey:error:]
// However, those methods *really suck* - you can't rely on the return value from getting the resource value and if you set the resource value
// when the key isn't present, errors are spewed out to the console
- (BOOL)releaseItemFromQuarantineAtRootURL:(NSURL *)rootURL error:(NSError *__autoreleasing *)error
{
    static const int removeXAttrOptions = XATTR_NOFOLLOW;

    return
    [self
     _releaseItemFromQuarantineAtRootURL:rootURL
     withQuarantineRetrieval:^BOOL(NSURL *fileURL) {
         return ([self _getXAttr:SUAppleQuarantineIdentifier fromFile:fileURL.path options:removeXAttrOptions] >= 0);
     }
     quarantineRemoval:^BOOL(NSURL *fileURL, NSError * __autoreleasing *removalError) {
         BOOL removedQuarantine = ([self _removeXAttr:SUAppleQuarantineIdentifier fromFile:fileURL.path options:removeXAttrOptions] == 0);
         if (!removedQuarantine && removalError != NULL) {
             *removalError = [NSError errorWithDomain:NSPOSIXErrorDomain code:errno userInfo:@{ NSLocalizedDescriptionKey: [NSString stringWithFormat:@"Failed to remove file quarantine on %@.", fileURL.lastPathComponent] }];
         }
         return removedQuarantine;
     }
     isAccessError:^BOOL(NSError *removalError) {
         return (removalError.code == EACCES);
     }
     error:error];
}

/*
 * Copies an item from one location to another
 * This intentionally does *not* use copyfile() or any API that uses it such as NSFileManager's copy item method
 * This is because copyfile() can fail to copy symbolic links from one network mount to another, which will affect copying apps
 * This failure occurs because the system may think symbolic links on a SMB mount are zero bytes in size
 * For more info, see bug reports at http://openradar.appspot.com/radar?id=4925873463492608
 * and http://openradar.appspot.com/radar?id=5024037222744064
 */
- (BOOL)copyItemAtURL:(NSURL *)sourceURL toURL:(NSURL *)destinationURL error:(NSError * __autoreleasing *)error
{
    if (![self _itemExistsAtURL:sourceURL]) {
        if (error != NULL) {
            *error = [NSError errorWithDomain:NSCocoaErrorDomain code:NSFileNoSuchFileError userInfo:@{ NSLocalizedDescriptionKey: [NSString stringWithFormat:@"Source file to copy (%@) does not exist.", sourceURL.lastPathComponent] }];
        }
        return NO;
    }

    if (![self _itemExistsAtURL:destinationURL.URLByDeletingLastPathComponent]) {
        if (error != NULL) {
            *error = [NSError errorWithDomain:NSCocoaErrorDomain code:NSFileNoSuchFileError userInfo:@{ NSLocalizedDescriptionKey: [NSString stringWithFormat:@"Destination parent directory to copy into (%@) does not exist.", destinationURL.URLByDeletingLastPathComponent.lastPathComponent] }];
        }
        return NO;
    }

    if ([self _itemExistsAtURL:destinationURL]) {
        if (error != NULL) {
            *error = [NSError errorWithDomain:NSCocoaErrorDomain code:NSFileWriteFileExistsError userInfo:@{ NSLocalizedDescriptionKey: [NSString stringWithFormat:@"Destination file to copy to (%@) already exists.", destinationURL.lastPathComponent] }];
        }
        return NO;
    }

    FSRef sourceRef;
    if (!SUMakeRefFromURL(sourceURL, &sourceRef, error)) {
        return NO;
    }

    FSRef destinationParentRef;
    if (!SUMakeRefFromURL(destinationURL.URLByDeletingLastPathComponent, &destinationParentRef, error)) {
        return NO;
    }

#pragma clang diagnostic push
#pragma clang diagnostic ignored "-Wdeprecated-declarations"
    OSStatus copyResult = FSCopyObjectSync(&sourceRef, &destinationParentRef, (__bridge CFStringRef)(destinationURL.lastPathComponent), NULL, kFSFileOperationDefaultOptions);
#pragma clang diagnostic pop
    if (copyResult == noErr) {
        return YES;
    }

    // Note: I have received afpAccessDenied error in testing even when not copying from/to an AFP mount,
    // when the error should have been a normal permission denied one
    if (copyResult != permErr && copyResult != afpAccessDenied) {
        if (error != NULL) {
            *error = [NSError errorWithDomain:NSOSStatusErrorDomain code:copyResult userInfo:@{ NSLocalizedDescriptionKey: [NSString stringWithFormat:@"Failed to copy file (%@)", sourceURL.lastPathComponent] }];
        }
        return NO;
    }

    char sourcePath[PATH_MAX] = {0};
    if (![sourceURL.path getFileSystemRepresentation:sourcePath maxLength:sizeof(sourcePath)]) {
        if (error != NULL) {
            *error = [NSError errorWithDomain:NSCocoaErrorDomain code:NSFileReadInvalidFileNameError userInfo:@{ NSLocalizedDescriptionKey: [NSString stringWithFormat:@"Destination to copy file to (%@) cannot be represented as a valid file name.", sourceURL.lastPathComponent] }];
        }
        return NO;
    }

    char destinationPath[PATH_MAX] = {0};
    if (![destinationURL.path getFileSystemRepresentation:destinationPath maxLength:sizeof(destinationPath)]) {
        if (error != NULL) {
            *error = [NSError errorWithDomain:NSCocoaErrorDomain code:NSFileReadInvalidFileNameError userInfo:@{ NSLocalizedDescriptionKey: [NSString stringWithFormat:@"Destination to copy file to (%@) cannot be represented as a valid file name.", destinationURL.lastPathComponent] }];
        }
        return NO;
    }
    
    NSError *executeError = nil;
    if (![self _authorizeAndExecuteCommand:SUFileOpCopyCommand sourcePath:sourcePath destinationPath:destinationPath error:&executeError]) {
        if (error != NULL) {
            *error = executeError;
        }
        return NO;
    }

    return YES;
}

/*
 * Retrieves the volume ID that a particular url resides on
 * The url must point to a file that exists
 * There is no cocoa equivalent for obtaining the volume ID
 * Although NSURLVolumeURLForRemountingKey exists as a resource key for NSURL,
 * that will not return a URL if the mount is not re-mountable and I otherwise don't trust the API
 */
- (BOOL)_getVolumeID:(FSVolumeRefNum *)volumeID ofItemAtURL:(NSURL *)url
{
    FSRef pathRef;
    if (!SUMakeRefFromURL(url, &pathRef, NULL)) {
        return NO;
    }

    FSCatalogInfo catalogInfo;
#pragma clang diagnostic push
#pragma clang diagnostic ignored "-Wdeprecated-declarations"
    OSErr catalogError = FSGetCatalogInfo(&pathRef, kFSCatInfoVolume, &catalogInfo, NULL, NULL, NULL);
#pragma clang diagnostic pop
    if (catalogError != noErr) {
        return NO;
    }

    if (volumeID != NULL) {
        *volumeID = catalogInfo.volume;
    }

    return YES;
}

- (BOOL)moveItemAtURL:(NSURL *)sourceURL toURL:(NSURL *)destinationURL error:(NSError *__autoreleasing *)error
{
    if (![self _itemExistsAtURL:sourceURL]) {
        if (error != NULL) {
            *error = [NSError errorWithDomain:NSCocoaErrorDomain code:NSFileNoSuchFileError userInfo:@{ NSLocalizedDescriptionKey: [NSString stringWithFormat:@"Source file to move (%@) does not exist.", sourceURL.lastPathComponent] }];
        }
        return NO;
    }

    NSURL *destinationURLParent = destinationURL.URLByDeletingLastPathComponent;
    if (![self _itemExistsAtURL:destinationURLParent]) {
        if (error != NULL) {
            *error = [NSError errorWithDomain:NSCocoaErrorDomain code:NSFileNoSuchFileError userInfo:@{ NSLocalizedDescriptionKey: [NSString stringWithFormat:@"Destination parent directory to move into (%@) does not exist.", destinationURLParent.lastPathComponent] }];
        }
        return NO;
    }

    if ([self _itemExistsAtURL:destinationURL]) {
        if (error != NULL) {
            *error = [NSError errorWithDomain:NSCocoaErrorDomain code:NSFileWriteFileExistsError userInfo:@{ NSLocalizedDescriptionKey: [NSString stringWithFormat:@"Destination file to move (%@) already exists.", destinationURL.lastPathComponent] }];
        }
        return NO;
    }

    // If the source and destination are on different volumes, we should not do a move;
    // from my experience a move may fail when moving particular files from
    // one network mount to another one. This is possibly related to the fact that
    // moving a file will try to preserve ownership but copying won't

    FSVolumeRefNum sourceVolume = 0;
    BOOL foundSourceVolume = [self _getVolumeID:&sourceVolume ofItemAtURL:sourceURL];

    FSVolumeRefNum destinationVolume = 0;
    BOOL foundDestinationVolume = [self _getVolumeID:&destinationVolume ofItemAtURL:destinationURLParent];

    if (foundSourceVolume && foundDestinationVolume && sourceVolume != destinationVolume) {
        return ([self copyItemAtURL:sourceURL toURL:destinationURL error:error] && [self removeItemAtURL:sourceURL error:error]);
    }

    NSError *moveError = nil;
    if ([_fileManager moveItemAtURL:sourceURL toURL:destinationURL error:&moveError]) {
        return YES;
    }

    if (!NS_HAS_PERMISSION_ERROR(moveError)) {
        if (error != NULL) {
            *error = moveError;
        }
        return NO;
    }

    char sourcePath[PATH_MAX] = {0};
    if (![sourceURL.path getFileSystemRepresentation:sourcePath maxLength:sizeof(sourcePath)]) {
        if (error != NULL) {
            *error = [NSError errorWithDomain:NSCocoaErrorDomain code:NSFileReadInvalidFileNameError userInfo:@{ NSLocalizedDescriptionKey: [NSString stringWithFormat:@"File to move (%@) cannot be represented as a valid file name.", sourceURL.path.lastPathComponent] }];
        }
        return NO;
    }

    char destinationPath[PATH_MAX] = {0};
    if (![destinationURL.path getFileSystemRepresentation:destinationPath maxLength:sizeof(destinationPath)]) {
        if (error != NULL) {
            *error = [NSError errorWithDomain:NSCocoaErrorDomain code:NSFileReadInvalidFileNameError userInfo:@{ NSLocalizedDescriptionKey: [NSString stringWithFormat:@"Destination (%@) cannot be represented as a valid file name.", destinationURL.path.lastPathComponent] }];
        }
        return NO;
    }
    
    NSError *executeError = nil;
    if (![self _authorizeAndExecuteCommand:SUFileOpMoveCommand sourcePath:sourcePath destinationPath:destinationPath error:&executeError]) {
        if (error != NULL) {
            NSString *errorMessage = [NSString stringWithFormat:@"Failed to perform authorized file move for %@.", sourceURL.lastPathComponent];
            *error = [NSError errorWithDomain:SUSparkleErrorDomain code:SUAuthenticationFailure userInfo:@{ NSLocalizedDescriptionKey:errorMessage, NSUnderlyingErrorKey: executeError }];
        }
        return NO;
    }

    return YES;
}

- (BOOL)_changeOwnerAndGroupOfItemAtURL:(NSURL *)targetURL ownerID:(NSNumber *)ownerID groupID:(NSNumber *)groupID needsAuth:(BOOL *)needsAuth error:(NSError * __autoreleasing *)error
{
    char path[PATH_MAX] = {0};
    if (![targetURL.path getFileSystemRepresentation:path maxLength:sizeof(path)]) {
        if (error != NULL) {
            *error = [NSError errorWithDomain:NSCocoaErrorDomain code:NSFileReadInvalidFileNameError userInfo:@{ NSLocalizedDescriptionKey: [NSString stringWithFormat:@"File to change owner & group (%@) cannot be represented as a valid file name.", targetURL.path.lastPathComponent] }];
        }
        return NO;
    }

    int fileDescriptor = open(path, O_RDONLY | O_SYMLINK);
    if (fileDescriptor == -1) {
        if (error != NULL) {
            *error = [NSError errorWithDomain:NSPOSIXErrorDomain code:errno userInfo:@{ NSLocalizedDescriptionKey: [NSString stringWithFormat:@"Failed to open file descriptor to %@", targetURL.path.lastPathComponent] }];
        }
        return NO;
    }
    
    // We use fchown instead of chown because the latter can follow symbolic links
    BOOL success = fchown(fileDescriptor, ownerID.unsignedIntValue, groupID.unsignedIntValue) == 0;
    close(fileDescriptor);
    
    if (!success) {
        if (errno == EPERM) {
            if (needsAuth != NULL) {
                *needsAuth = YES;
            }
        } else {
            if (error != NULL) {
                *error = [NSError errorWithDomain:NSPOSIXErrorDomain code:errno userInfo:@{ NSLocalizedDescriptionKey: [NSString stringWithFormat:@"Failed to change owner & group for %@ with owner ID %u and group ID %u.", targetURL.path.lastPathComponent, ownerID.unsignedIntValue, groupID.unsignedIntValue] }];
            }
            return NO;
        }
    }

    return YES;
}

- (BOOL)changeOwnerAndGroupOfItemAtRootURL:(NSURL *)targetURL toMatchURL:(NSURL *)matchURL error:(NSError * __autoreleasing *)error
{
    BOOL isTargetADirectory = NO;
    if (![self _itemExistsAtURL:targetURL isDirectory:&isTargetADirectory]) {
        if (error != NULL) {
            *error = [NSError errorWithDomain:NSCocoaErrorDomain code:NSFileNoSuchFileError userInfo:@{ NSLocalizedDescriptionKey: [NSString stringWithFormat:@"Failed to change owner & group IDs because %@ does not exist.", targetURL.path.lastPathComponent] }];
        }
        return NO;
    }

    if (![self _itemExistsAtURL:matchURL]) {
        if (error != NULL) {
            *error = [NSError errorWithDomain:NSCocoaErrorDomain code:NSFileNoSuchFileError userInfo:@{ NSLocalizedDescriptionKey: [NSString stringWithFormat:@"Failed to match owner & group IDs because %@ does not exist.", matchURL.path.lastPathComponent] }];
        }
        return NO;
    }

    NSError *matchFileAttributesError = nil;
    NSString *matchURLPath = matchURL.path;
    NSDictionary *matchFileAttributes = [_fileManager attributesOfItemAtPath:matchURLPath error:&matchFileAttributesError];
    if (matchFileAttributes == nil) {
        if (error != NULL) {
            *error = matchFileAttributesError;
        }
        return NO;
    }

    NSError *targetFileAttributesError = nil;
    NSString *targetURLPath = targetURL.path;
    NSDictionary *targetFileAttributes = [_fileManager attributesOfItemAtPath:targetURLPath error:&targetFileAttributesError];
    if (targetFileAttributes == nil) {
        if (error != NULL) {
            *error = targetFileAttributesError;
        }
        return NO;
    }

    NSNumber *ownerID = [matchFileAttributes objectForKey:NSFileOwnerAccountID];
    if (ownerID == nil) {
        // shouldn't be possible to error here, but just in case
        if (error != NULL) {
            *error = [NSError errorWithDomain:NSCocoaErrorDomain code:NSFileReadNoPermissionError userInfo:@{ NSLocalizedDescriptionKey: [NSString stringWithFormat:@"Owner ID could not be read from %@.", matchURL.path.lastPathComponent] }];
        }
        return NO;
    }

    NSNumber *groupID = [matchFileAttributes objectForKey:NSFileGroupOwnerAccountID];
    if (groupID == nil) {
        // shouldn't be possible to error here, but just in case
        if (error != NULL) {
            *error = [NSError errorWithDomain:NSCocoaErrorDomain code:NSFileReadNoPermissionError userInfo:@{ NSLocalizedDescriptionKey: [NSString stringWithFormat:@"Group ID could not be read from %@.", matchURL.path.lastPathComponent] }];
        }
        return NO;
    }

    NSNumber *targetOwnerID = [targetFileAttributes objectForKey:NSFileOwnerAccountID];
    NSNumber *targetGroupID = [targetFileAttributes objectForKey:NSFileGroupOwnerAccountID];

    if ((targetOwnerID != nil && [ownerID isEqualToNumber:targetOwnerID]) && (targetGroupID != nil && [groupID isEqualToNumber:targetGroupID])) {
        // Assume they're the same even if we don't check every file recursively
        // Speeds up the common case
        return YES;
    }

    BOOL needsAuth = NO;

    if (![self _changeOwnerAndGroupOfItemAtURL:targetURL ownerID:ownerID groupID:groupID needsAuth:&needsAuth error:error]) {
        return NO;
    }

    if (isTargetADirectory) {
        NSDirectoryEnumerator *directoryEnumerator = [_fileManager enumeratorAtURL:targetURL includingPropertiesForKeys:nil options:(NSDirectoryEnumerationOptions)0 errorHandler:nil];
        for (NSURL *url in directoryEnumerator) {
            if (![self _changeOwnerAndGroupOfItemAtURL:url ownerID:ownerID groupID:groupID needsAuth:&needsAuth error:error]) {
                return NO;
            }

            if (needsAuth) {
                break;
            }
        }
    }

    if (!needsAuth) {
        return YES;
    }

    char targetPath[PATH_MAX] = {0};
    if (![targetURL.path getFileSystemRepresentation:targetPath maxLength:sizeof(targetPath)]) {
        if (error != NULL) {
            *error = [NSError errorWithDomain:NSCocoaErrorDomain code:NSFileReadInvalidFileNameError userInfo:@{ NSLocalizedDescriptionKey: [NSString stringWithFormat:@"Target file (%@) cannot be represented as a valid file name.", targetURL.path.lastPathComponent] }];
        }
        return NO;
    }
    
    char matchPath[PATH_MAX] = {0};
    if (![matchURLPath getFileSystemRepresentation:matchPath maxLength:sizeof(matchPath)]) {
        if (error != NULL) {
            *error = [NSError errorWithDomain:NSCocoaErrorDomain code:NSFileReadInvalidFileNameError userInfo:@{ NSLocalizedDescriptionKey: [NSString stringWithFormat:@"Match file (%@) cannot be represented as a valid file name.", matchURL.path.lastPathComponent] }];
        }
        return NO;
    }

    NSError *executeError = nil;
    BOOL success = [self _authorizeAndExecuteCommand:SUFileOpChangeOwnerAndGroupCommand sourcePath:targetPath destinationPath:matchPath error:&executeError];
    if (!success && error != NULL) {
        NSString *errorMessage = [NSString stringWithFormat:@"Failed to change owner & group on %@ to match %@ with authorization.", targetURL.path.lastPathComponent, matchURLPath.lastPathComponent];
        *error = [NSError errorWithDomain:SUSparkleErrorDomain code:SUAuthenticationFailure userInfo:@{ NSLocalizedDescriptionKey: errorMessage, NSUnderlyingErrorKey: executeError }];
    }

    return success;
}

// /usr/bin/touch can be used to update an application, as described in:
// https://developer.apple.com/library/mac/documentation/Carbon/Conceptual/LaunchServicesConcepts/LSCConcepts/LSCConcepts.html
// The document says LSRegisterURL() can be used as well but this hasn't worked out well for me in practice
// Anyway, updating the modification time of the application is important because the system will be aware a new version of your app is available,
// Finder will report the correct file size and other metadata for it, URL schemes your app may register will be updated, etc.
// Behind the scenes, touch calls to utimes() which is what we use here - unless we need to authenticate
- (BOOL)updateModificationAndAccessTimeOfItemAtURL:(NSURL *)targetURL error:(NSError * __autoreleasing *)error
{
    if (![self _itemExistsAtURL:targetURL]) {
        if (error != NULL) {
            *error = [NSError errorWithDomain:NSCocoaErrorDomain code:NSFileNoSuchFileError userInfo:@{ NSLocalizedDescriptionKey: [NSString stringWithFormat:@"Failed to update modification & access time because %@ does not exist.", targetURL.path.lastPathComponent] }];
        }
        return NO;
    }

    char path[PATH_MAX] = {0};
    if (![targetURL.path getFileSystemRepresentation:path maxLength:sizeof(path)]) {
        if (error != NULL) {
            *error = [NSError errorWithDomain:NSCocoaErrorDomain code:NSFileReadInvalidFileNameError userInfo:@{ NSLocalizedDescriptionKey: [NSString stringWithFormat:@"File to update modification & access time (%@) cannot be represented as a valid file name.", targetURL.path.lastPathComponent] }];
        }
        return NO;
    }

    int fileDescriptor = open(path, O_RDONLY | O_SYMLINK);
    if (fileDescriptor == -1) {
        if (error != NULL) {
            *error = [NSError errorWithDomain:NSPOSIXErrorDomain code:errno userInfo:@{ NSLocalizedDescriptionKey: [NSString stringWithFormat:@"Failed to open file descriptor to %@", targetURL.path.lastPathComponent] }];
        }
        return NO;
    }
    
    // Using futimes() because utimes() follows symbolic links
    BOOL updatedTime = (futimes(fileDescriptor, NULL) == 0);
    
    close(fileDescriptor);
    
    if (updatedTime) {
        return YES;
    }

    if (errno != EACCES) {
        if (error != NULL) {
            *error = [NSError errorWithDomain:NSPOSIXErrorDomain code:errno userInfo:@{ NSLocalizedDescriptionKey: [NSString stringWithFormat:@"Failed to update modification & access time for %@", targetURL.path.lastPathComponent] }];
        }
        return NO;
    }
    
    NSError *executeError = nil;
    BOOL success = [self _authorizeAndExecuteCommand:SUFileOpUpdateModificationAndAccessTimeCommand sourcePath:path destinationPath:NULL error:&executeError];
    if (!success && error != NULL) {
        NSString *errorMessage = [NSString stringWithFormat:@"Failed to update modification & access time on %@ with authorization.", targetURL.path.lastPathComponent];
        *error = [NSError errorWithDomain:SUSparkleErrorDomain code:SUAuthenticationFailure userInfo:@{ NSLocalizedDescriptionKey: errorMessage, NSUnderlyingErrorKey: executeError }];
    }

    return success;
}

// Creates a directory at the item pointed by url
// An item cannot already exist at the url, but the parent must be a directory that exists
- (BOOL)makeDirectoryAtURL:(NSURL *)url error:(NSError * __autoreleasing *)error
{
    if ([self _itemExistsAtURL:url]) {
        if (error != NULL) {
            *error = [NSError errorWithDomain:NSCocoaErrorDomain code:NSFileWriteFileExistsError userInfo:@{ NSLocalizedDescriptionKey: [NSString stringWithFormat:@"Failed to create directory because file %@ already exists.", url.path.lastPathComponent] }];
        }
        return NO;
    }

    NSURL *parentURL = [url URLByDeletingLastPathComponent];
    BOOL isParentADirectory = NO;
    if (![self _itemExistsAtURL:parentURL isDirectory:&isParentADirectory] || !isParentADirectory) {
        if (error != NULL) {
            *error = [NSError errorWithDomain:NSCocoaErrorDomain code:NSFileNoSuchFileError userInfo:@{ NSLocalizedDescriptionKey: [NSString stringWithFormat:@"Failed to create directory because parent directory %@ does not exist.", parentURL.path.lastPathComponent] }];
        }
        return NO;
    }

    NSError *createDirectoryError = nil;
    if ([_fileManager createDirectoryAtURL:url withIntermediateDirectories:NO attributes:nil error:&createDirectoryError]) {
        return YES;
    }

    if (!NS_HAS_PERMISSION_ERROR(createDirectoryError)) {
        if (error != NULL) {
            *error = createDirectoryError;
        }
        return NO;
    }

    char path[PATH_MAX] = {0};
    if (![url.path getFileSystemRepresentation:path maxLength:sizeof(path)]) {
        if (error != NULL) {
            *error = [NSError errorWithDomain:NSCocoaErrorDomain code:NSFileReadInvalidFileNameError userInfo:@{ NSLocalizedDescriptionKey: [NSString stringWithFormat:@"Directory to create (%@) cannot be represented as a valid file name.", url.path.lastPathComponent] }];
        }
        return NO;
    }
    
    NSError *executeError = nil;
    BOOL success = [self _authorizeAndExecuteCommand:SUFileOpMakeDirectoryCommand sourcePath:path destinationPath:NULL error:&executeError];
    if (!success) {
        if (error != NULL) {
            NSString *errorMessage = [NSString stringWithFormat:@"Failed to make directory %@ with authorization.", url.path.lastPathComponent];
            *error = [NSError errorWithDomain:SUSparkleErrorDomain code:SUAuthenticationFailure userInfo:@{ NSLocalizedDescriptionKey: errorMessage, NSUnderlyingErrorKey: executeError }];
        }
    }
    
    return success;
}

- (NSURL *)makeTemporaryDirectoryWithPreferredName:(NSString *)preferredName appropriateForDirectoryURL:(NSURL *)directoryURL error:(NSError * __autoreleasing *)error
{
    NSError *tempError = nil;
    NSURL *tempURL = [_fileManager URLForDirectory:NSItemReplacementDirectory inDomain:NSUserDomainMask appropriateForURL:directoryURL create:YES error:&tempError];

    if (tempURL != nil) {
        return tempURL;
    }

    // It is pretty unlikely in my testing we will get here, but just in case we do, we should create a directory inside
    // the directory pointed by directoryURL, using the preferredName

    NSURL *desiredURL = [directoryURL URLByAppendingPathComponent:preferredName];
    NSUInteger tagIndex = 1;
    while ([self _itemExistsAtURL:desiredURL] && tagIndex <= 9999) {
        desiredURL = [directoryURL URLByAppendingPathComponent:[preferredName stringByAppendingFormat:@" (%lu)", (unsigned long)++tagIndex]];
    }

    return [self makeDirectoryAtURL:desiredURL error:error] ? desiredURL : nil;
}

- (BOOL)removeItemAtURL:(NSURL *)url error:(NSError * __autoreleasing *)error
{
    if (![self _itemExistsAtURL:url]) {
        if (error != NULL) {
            *error = [NSError errorWithDomain:NSCocoaErrorDomain code:NSFileNoSuchFileError userInfo:@{ NSLocalizedDescriptionKey: [NSString stringWithFormat:@"Failed to remove file %@ because it does not exist.", url.path.lastPathComponent] }];
        }
        return NO;
    }

    NSError *removeError = nil;
    if ([_fileManager removeItemAtURL:url error:&removeError]) {
        return YES;
    }

    if (!NS_HAS_PERMISSION_ERROR(removeError)) {
        if (error != NULL) {
            *error = removeError;
        }
        return NO;
    }

    char path[PATH_MAX] = {0};
    if (![url.path getFileSystemRepresentation:path maxLength:sizeof(path)]) {
        if (error != NULL) {
            *error = [NSError errorWithDomain:NSCocoaErrorDomain code:NSFileReadInvalidFileNameError userInfo:@{ NSLocalizedDescriptionKey: [NSString stringWithFormat:@"File to remove (%@) cannot be represented as a valid file name.", url.path.lastPathComponent] }];
        }
        return NO;
    }
    
    NSError *executeError = nil;
    BOOL success = [self _authorizeAndExecuteCommand:SUFileOpRemoveCommand sourcePath:path destinationPath:NULL error:&executeError];

    if (!success && error != NULL) {
        *error = [NSError errorWithDomain:SUSparkleErrorDomain code:SUAuthenticationFailure userInfo:@{ NSLocalizedDescriptionKey: [NSString stringWithFormat:@"Failed to remove %@ with authentication.", url.path.lastPathComponent], NSUnderlyingErrorKey: executeError }];
    }
    
    return success;
}

// Unlike other methods, authorization is required to execute this method successfully
- (BOOL)executePackageAtURL:(NSURL *)packageURL progressBlock:(void(^)(double))progressBlock error:(NSError * __autoreleasing *)error
{
    if (![self _itemExistsAtURL:packageURL]) {
        if (error != NULL) {
            *error = [NSError errorWithDomain:NSCocoaErrorDomain code:NSFileNoSuchFileError userInfo:@{ NSLocalizedDescriptionKey: [NSString stringWithFormat:@"Failed to execute package %@ because the file does not exist.", packageURL.path.lastPathComponent] }];
        }
        return NO;
    }
    
    char path[PATH_MAX] = {0};
    if (![packageURL.path getFileSystemRepresentation:path maxLength:sizeof(path)]) {
        if (error != NULL) {
            *error = [NSError errorWithDomain:NSCocoaErrorDomain code:NSFileReadInvalidFileNameError userInfo:@{ NSLocalizedDescriptionKey: [NSString stringWithFormat:@"Package to execute (%@) cannot be represented as a valid file name.", packageURL.path.lastPathComponent] }];
        }
        return NO;
    }
    
    NSError *executeError = nil;
    BOOL success = [self _authorizeAndExecuteCommand:SUFileOpInstallCommand sourcePath:path destinationPath:NULL lineCallback:^(NSString *line){
        if ([line hasPrefix:@"installer:%"]) {
            progressBlock([[line substringFromIndex:11] doubleValue]/100.0);
        }
    } error:&executeError];
    
    if (!success && error != NULL) {
        NSString* errorMessage = @"Failed to execute package installer.";
        *error = [NSError errorWithDomain:SUSparkleErrorDomain code:SUInstallationError userInfo:@{NSLocalizedDescriptionKey: errorMessage, NSUnderlyingErrorKey: executeError}];
    }
    return success;
}

@end

#pragma clang diagnostic pop<|MERGE_RESOLUTION|>--- conflicted
+++ resolved
@@ -174,14 +174,10 @@
     if (runStatus != errAuthorizationSuccess) {
 #pragma clang diagnostic pop
         if (error != NULL) {
-<<<<<<< HEAD
-            *error = [NSError errorWithDomain:SUSparkleErrorDomain code:SUAuthenticationFailure userInfo:@{ NSLocalizedDescriptionKey:[NSString stringWithFormat:@"Failed to run authorization tool %@ (%d).", [NSString stringWithCString:toolPath encoding:NSUTF8StringEncoding], (int)runStatus] }];
-=======
 #pragma clang diagnostic push
 #pragma clang diagnostic ignored "-Wcstring-format-directive"
-            *error = [NSError errorWithDomain:SUSparkleErrorDomain code:SUAuthenticationFailure userInfo:@{ NSLocalizedDescriptionKey:[NSString stringWithFormat:@"Failed to run authorization tool %s (error code %d).", toolPath, (int)runStatus] }];
+            *error = [NSError errorWithDomain:SUSparkleErrorDomain code:SUAuthenticationFailure userInfo:@{ NSLocalizedDescriptionKey:[NSString stringWithFormat:@"Failed to run authorization tool %@ (error code %d).", [NSString stringWithCString:toolPath encoding:NSUTF8StringEncoding], (int)runStatus] }];
 #pragma clang diagnostic pop
->>>>>>> 558cfd21
         }
         return NO;
     }
