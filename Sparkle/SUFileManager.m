//
//  SUFileManager.m
//  Sparkle
//
//  Created by Mayur Pawashe on 7/18/15.
//  Copyright (c) 2015 zgcoder. All rights reserved.
//

#import "SUFileManager.h"
<<<<<<< HEAD
#import "SUAuthorizationEnvironment.h"
#import <Foundation/Foundation.h>
#import "SUErrors.h"
=======
#import "SUOperatingSystem.h"
#import "SUFileOperationConstants.h"
>>>>>>> be1e8617

#include <sys/xattr.h>
#include <sys/errno.h>
#include <sys/time.h>
#include <sys/stat.h>

#ifdef _APPKITDEFINES_H
#error This is a "core" class and should NOT import AppKit
#endif

static char SUAppleQuarantineIdentifier[] = "com.apple.quarantine";

<<<<<<< HEAD
// Authorization code based on generous contribution from Allan Odgaard. Thanks, Allan!
static BOOL AuthorizationExecuteWithPrivilegesAndWait(AuthorizationRef authorization, const char *executablePath, AuthorizationFlags options, char *const *arguments)
{
    BOOL returnValue = YES;
    
    // Do not try to save/later restore signal handler for ECHILD
    // We don't have a custom handler in our app anyway, and manipulating signals should not be our responsibility due to threading concerns

    FILE *pipe = NULL;
#pragma clang diagnostic push
#pragma clang diagnostic ignored "-Wdeprecated-declarations"
    // So ideally we would want to replace this (and Autoupdate.app) with SMJobBless (or maybe SMJobSubmit) & launchd,
    // but making that kind of privillege separation change is not trivial and would need to be heavily tested
    if (AuthorizationExecuteWithPrivileges(authorization, executablePath, options, arguments, &pipe) == errAuthorizationSuccess) {
#pragma clang diagnostic pop
        pid_t childPid = fcntl(fileno(pipe), F_GETOWN, 0);
        
        pid_t waitPid = 0;
        int status = 0;
        do {
            waitPid = waitpid(childPid, &status, 0);
        } while (waitPid == -1 && errno == EINTR);
        
        if (waitPid == -1 || !WIFEXITED(status) || WEXITSTATUS(status) != 0) {
            returnValue = NO;
        }
    } else {
        returnValue = NO;
    }

    return returnValue;
}

=======
>>>>>>> be1e8617
static BOOL SUMakeRefFromURL(NSURL *url, FSRef *ref, NSError **error) {

    char path[PATH_MAX] = {0};
    if (![url.path getFileSystemRepresentation:path maxLength:sizeof(path)]) {
        if (error != NULL) {
            *error = [NSError errorWithDomain:NSCocoaErrorDomain code:NSFileReadInvalidFileNameError userInfo:@{ NSLocalizedDescriptionKey: [NSString stringWithFormat:@"URL of the file (%@) cannot be represented as a file path", url.lastPathComponent] }];
        }
        return NO;
    }

#pragma clang diagnostic push
#pragma clang diagnostic ignored "-Wdeprecated-declarations"
    OSStatus makeResult = FSPathMakeRefWithOptions((const UInt8 *)path, kFSPathMakeRefDoNotFollowLeafSymlink, ref, NULL);
#pragma clang diagnostic pop
    if (makeResult != noErr) {
        if (error != NULL) {
            *error = [NSError errorWithDomain:NSOSStatusErrorDomain code:makeResult userInfo:@{ NSLocalizedDescriptionKey: [NSString stringWithFormat:@"Failed to create file system reference for %@", url.lastPathComponent] }];
        }
        return NO;
    }
    return YES;
}

// Used to indicate if the type of NSError requires us to attempt to peform the same operation again except with authentication
// To be safe, both read and write permission denied's are included because Cocoa's error methods are not very well documented
// and at least one case is caused from lack of read permissions (-[NSURL setResourceValue:forKey:error:])
#define NS_HAS_PERMISSION_ERROR(error) (error.code == NSFileReadNoPermissionError || error.code == NSFileWriteNoPermissionError)

#pragma clang diagnostic push
// Use direct access because it's easier, clearer, and faster
#pragma clang diagnostic ignored "-Wdirect-ivar-access"

@implementation SUFileManager
{
    AuthorizationRef _auth;
    NSFileManager *_fileManager;
<<<<<<< HEAD
    BOOL _allowsAuthorization;
    SUAuthorizationEnvironment *_environment;
}

- (instancetype)initAllowingAuthorization:(BOOL)allowsAuthorization environment:(SUAuthorizationEnvironment *)environment
=======
    NSString *_authorizationToolPath;
}

- (instancetype)initWithAuthorizationToolPath:(NSString *)authorizationToolPath
>>>>>>> be1e8617
{
    self = [super init];
    if (self != nil) {
        _fileManager = [[NSFileManager alloc] init];
<<<<<<< HEAD
        _allowsAuthorization = allowsAuthorization;
        _environment = environment;
=======
        _authorizationToolPath = [authorizationToolPath copy];
>>>>>>> be1e8617
    }
    return self;
}

+ (instancetype)defaultManager
<<<<<<< HEAD
{
    return [[self alloc] initAllowingAuthorization:NO environment:nil];
}

+ (instancetype)fileManagerAllowingAuthorizationWithEnvironment:(SUAuthorizationEnvironment *)environment
{
    return [[self alloc] initAllowingAuthorization:YES environment:environment];
=======
{
    return [[self alloc] initWithAuthorizationToolPath:nil];
}

+ (instancetype)fileManagerWithAuthorizationToolPath:(NSString *)authorizationToolPath
{
    return [[self alloc] initWithAuthorizationToolPath:authorizationToolPath];
>>>>>>> be1e8617
}

- (instancetype)fileManagerByPreservingAuthorizationRights
{
    // Check if we don't allow authorization, or that we haven't needed to authorize yet, to create or re-use a
    // file manager instance with these restrictions
<<<<<<< HEAD
    return (_allowsAuthorization && _auth != NULL) ? self : [SUFileManager defaultManager];
=======
    return (_authorizationToolPath != nil && _auth != NULL) ? self : [SUFileManager defaultManager];
>>>>>>> be1e8617
}

// Acquires an authorization reference with root privileges which is intended to be used for authorized file operations
- (BOOL)_acquireAuthorizationWithError:(NSError *__autoreleasing *)error
{
    // No need to continue if we already acquired an authorization reference
    if (_auth != NULL) {
        return YES;
    }

    if (_authorizationToolPath == nil) {
        if (error != NULL) {
            *error = [NSError errorWithDomain:SUSparkleErrorDomain code:SUAuthenticationFailure userInfo:@{ NSLocalizedDescriptionKey: @"Unable to grant authorization to perform action because it is explicitly turned off" }];
        }
        return NO;
    }
<<<<<<< HEAD
    
    // This should almost always succeed, fail in unusual/rare cases
=======

>>>>>>> be1e8617
    OSStatus createStatus = AuthorizationCreate(NULL, kAuthorizationEmptyEnvironment, kAuthorizationFlagDefaults, &_auth);
    if (createStatus != errAuthorizationSuccess) {
        if (error != NULL) {
            *error = [NSError errorWithDomain:SUSparkleErrorDomain code:SUAuthenticationFailure userInfo:@{ NSLocalizedDescriptionKey: [NSString stringWithFormat:@"Failed creating authorization reference with status code %d.", createStatus] }];
        }
        _auth = NULL;
        return NO;
    }
    
    AuthorizationItem rightItems[] = {
        // The right that allows us to run tools as root user
        {.name = kAuthorizationRightExecute, .valueLength = 0, .value = NULL, .flags = 0}
    };
    
    AuthorizationRights rights = {
        .count = sizeof(rightItems) / sizeof(*rightItems),
        .items = rightItems
    };
    
    AuthorizationFlags flags =
    (AuthorizationFlags)(kAuthorizationFlagDefaults | kAuthorizationFlagInteractionAllowed | kAuthorizationFlagExtendRights | kAuthorizationFlagPreAuthorize);
    
    // This will test if we can gain authorization for running utlities as root
<<<<<<< HEAD
    OSStatus copyStatus = AuthorizationCopyRights(_auth, &rights, (_environment != nil ? _environment.environment : NULL), flags, NULL);
    
=======
    OSStatus copyStatus = AuthorizationCopyRights(_auth, &rights, kAuthorizationEmptyEnvironment, flags, NULL);
>>>>>>> be1e8617
    if (copyStatus != errAuthorizationSuccess) {
        if (error != NULL) {
            if (copyStatus == errAuthorizationCanceled) {
                *error = [NSError errorWithDomain:SUSparkleErrorDomain code:SUInstallationCancelledError userInfo:@{ NSLocalizedDescriptionKey: @"Authorization access was cancelled by the user." }];
            } else {
                *error = [NSError errorWithDomain:SUSparkleErrorDomain code:SUAuthenticationFailure userInfo:@{ NSLocalizedDescriptionKey: [NSString stringWithFormat:@"Failed granting authorization rights with status code %d.", copyStatus] }];
            }
        }
<<<<<<< HEAD
        _auth = NULL;
=======
        
        AuthorizationFree(_auth, kAuthorizationFlagDefaults);
        _auth = NULL;
        
        return NO;
    }
    
    return YES;
}

- (BOOL)_authorizeAndExecuteCommand:(char *)command sourcePath:(char *)sourcePath destinationPath:(char *)destinationPath error:(NSError * __autoreleasing *)error
{
    NSError *acquireError = nil;
    if (![self _acquireAuthorizationWithError:&acquireError]) {
        if (error != NULL) {
            *error = acquireError;
        }
        return NO;
    }
    
    char *arguments[] = { command, sourcePath, destinationPath, NULL };
    
    char toolPath[PATH_MAX] = {0};
    if (![_authorizationToolPath getFileSystemRepresentation:toolPath maxLength:sizeof(toolPath)]) {
        if (error != NULL) {
            *error = [NSError errorWithDomain:NSCocoaErrorDomain code:NSFileReadInvalidFileNameError userInfo:@{ NSLocalizedDescriptionKey: [NSString stringWithFormat:@"Authorization tool (%@) cannot be represented as a valid file name.", _authorizationToolPath.lastPathComponent] }];
        }
        return NO;
    }
    
    FILE *pipe = NULL;
#pragma clang diagnostic push
#pragma clang diagnostic ignored "-Wdeprecated-declarations"
    if (AuthorizationExecuteWithPrivileges(_auth, toolPath, kAuthorizationFlagDefaults, arguments, &pipe) != errAuthorizationSuccess) {
#pragma clang diagnostic pop
        if (error != NULL) {
            *error = [NSError errorWithDomain:SUSparkleErrorDomain code:SUAuthenticationFailure userInfo:@{ NSLocalizedDescriptionKey:@"Failed to run authorization tool." }];
        }
        return NO;
    }
    
    uint32_t pidData = 0;
    if (fread(&pidData, sizeof(pidData), 1, pipe) < 1) {
        if (error != NULL) {
            *error = [NSError errorWithDomain:SUSparkleErrorDomain code:SUAuthenticationFailure userInfo:@{ NSLocalizedDescriptionKey:@"Failed to retrieve authorized executable process identifier." }];
        }
        fclose(pipe);
        return NO;
    }
    
    pid_t childPid = (int32_t)CFSwapInt32LittleToHost(pidData);
    int status = 0;
    
    pid_t waitResult;
    do {
        waitResult = waitpid(childPid, &status, 0);
    } while (waitResult == -1 && errno == EINTR);
    
    fclose(pipe);
    
    if (waitResult == -1 || !WIFEXITED(status) || WEXITSTATUS(status) != 0) {
        if (error != NULL) {
            *error = [NSError errorWithDomain:SUSparkleErrorDomain code:SUAuthenticationFailure userInfo:@{ NSLocalizedDescriptionKey:[NSString stringWithFormat:@"Failed to execute authorized executable with result %d and status (%d, %d, %d).", waitResult, status, WIFEXITED(status), WEXITSTATUS(status)] }];
        }
>>>>>>> be1e8617
        return NO;
    }
    
    return YES;
}

- (void)dealloc
{
    if (_auth != NULL) {
        AuthorizationFree(_auth, kAuthorizationFlagDefaults);
    }
}

- (BOOL)authorizeAndExecuteWithPrivilegesAtPath:(const char *)executablePath arguments:(char *const *)arguments
{
    if (![self _acquireAuthorizationWithError:NULL]) {
        return NO;
    }
    return AuthorizationExecuteWithPrivilegesAndWait(_auth, executablePath, kAuthorizationFlagDefaults, arguments);
}

- (BOOL)grantAuthorizationPrivilegesWithError:(NSError * __autoreleasing *)error
{
    return [self _acquireAuthorizationWithError:error];
}

// -[NSFileManager attributesOfItemAtPath:error:] won't follow symbolic links

- (BOOL)_itemExistsAtURL:(NSURL *)fileURL
{
    NSString *path = fileURL.path;
    if (path == nil) {
        return NO;
    }
    return [_fileManager attributesOfItemAtPath:path error:NULL] != nil;
}

- (BOOL)_itemExistsAtURL:(NSURL *)fileURL isDirectory:(BOOL *)isDirectory
{
    NSString *path = fileURL.path;
    if (path == nil) {
        return NO;
    }

    NSDictionary *attributes = [_fileManager attributesOfItemAtPath:path error:NULL];
    if (attributes == nil) {
        return NO;
    }

    if (isDirectory != NULL) {
        *isDirectory = [[attributes objectForKey:NSFileType] isEqualToString:NSFileTypeDirectory];
    }

    return YES;
}

// Wrapper around getxattr()
- (ssize_t)_getXAttr:(const char *)name fromFile:(NSString *)file options:(int)options
{
    char path[PATH_MAX] = {0};
    if (![file getFileSystemRepresentation:path maxLength:sizeof(path)]) {
        errno = 0;
        return -1;
    }

    return getxattr(path, name, NULL, 0, 0, options);
}

// Wrapper around removexattr()
- (int)_removeXAttr:(const char *)attr fromFile:(NSString *)file options:(int)options
{
    char path[PATH_MAX] = {0};
    if (![file getFileSystemRepresentation:path maxLength:sizeof(path)]) {
        errno = 0;
        return -1;
    }

    return removexattr(path, attr, options);
}

#define XATTR_UTILITY_PATH "/usr/bin/xattr"
// Recursively remove an xattr at a specified root URL with authentication
- (BOOL)_removeQuarantineWithAuthenticationAtRootURL:(NSURL *)rootURL error:(NSError *__autoreleasing *)error
{
    // Because this is a system utility, it's fine to follow the symbolic link if one exists
    if (![_fileManager fileExistsAtPath:@(XATTR_UTILITY_PATH)]) {
        if (error != NULL) {
            *error = [NSError errorWithDomain:NSCocoaErrorDomain code:NSFileNoSuchFileError userInfo:@{ NSLocalizedDescriptionKey: @"xattr utility does not exist on this system." }];
        }
        return NO;
    }

    char path[PATH_MAX] = {0};
    if (![rootURL.path getFileSystemRepresentation:path maxLength:sizeof(path)]) {
        if (error != NULL) {
            *error = [NSError errorWithDomain:NSCocoaErrorDomain code:NSFileReadInvalidFileNameError userInfo:@{ NSLocalizedDescriptionKey: [NSString stringWithFormat:@"File to remove (%@) cannot be represented as a valid file name.", rootURL.path.lastPathComponent] }];
        }
        return NO;
    }
    
    NSError *executeError = nil;
    BOOL success = [self _authorizeAndExecuteCommand:SUFileOpRemoveQuarantineCommand sourcePath:path destinationPath:NULL error:&executeError];
    if (!success && error != NULL) {
        *error = executeError;
    }

    return success;
}

- (BOOL)_releaseItemFromQuarantineAtRootURL:(NSURL *)rootURL withQuarantineRetrieval:(BOOL (^)(NSURL *))quarantineRetrieval quarantineRemoval:(BOOL (^)(NSURL *, NSError * __autoreleasing *))quarantineRemoval isAccessError:(BOOL (^)(NSError *))isAccessError error:(NSError * __autoreleasing *)error
{
    if (![self _itemExistsAtURL:rootURL]) {
        if (error != NULL) {
            *error = [NSError errorWithDomain:NSCocoaErrorDomain code:NSFileNoSuchFileError userInfo:@{ NSLocalizedDescriptionKey: [NSString stringWithFormat:@"Failed to remove quarantine because %@ does not exist.", rootURL.path.lastPathComponent] }];
        }
        return NO;
    }

    BOOL (^releasingQuarantineRequiredAuthentication)(NSURL *, BOOL *, BOOL *) = ^(NSURL *fileURL, BOOL *didReleaseQuarantine, BOOL *success) {
        BOOL removedQuarantine = NO;
        BOOL attemptedAuthentication = NO;

        if (quarantineRetrieval(fileURL)) {
            NSError *removalError = nil;
            if (quarantineRemoval(fileURL, &removalError)) {
                removedQuarantine = YES;
            } else {
                if (isAccessError(removalError)) {
                    removedQuarantine = [self _removeQuarantineWithAuthenticationAtRootURL:rootURL error:error];
                    attemptedAuthentication = YES;
                } else {
                    if (success != NULL) {
                        // Make sure we haven't already run into an error
                        if (*success && error != NULL) {
                            *error = removalError;
                        }
                        // Fail, but still try to release other items from quarantine
                        *success = NO;
                    }
                }
            }
        }

        if (didReleaseQuarantine != NULL) {
            *didReleaseQuarantine = removedQuarantine;
        }

        return attemptedAuthentication;
    };

    BOOL success = YES;

    BOOL releasedRootQuarantine = NO;
    if (releasingQuarantineRequiredAuthentication(rootURL, &releasedRootQuarantine, &success)) {
        return releasedRootQuarantine;
    }

    // Only recurse if it's actually a directory.  Don't recurse into a
    // root-level symbolic link.
    NSString *rootURLPath = rootURL.path;
    NSDictionary *rootAttributes = [_fileManager attributesOfItemAtPath:rootURLPath error:nil];
    NSString *rootType = [rootAttributes objectForKey:NSFileType]; // 10.7 can't subscript this

    if ([rootType isEqualToString:NSFileTypeDirectory]) {
        // The NSDirectoryEnumerator will avoid recursing into any contained
        // symbolic links, so no further type checks are needed.
        NSDirectoryEnumerator *directoryEnumerator = [_fileManager enumeratorAtURL:rootURL includingPropertiesForKeys:nil options:(NSDirectoryEnumerationOptions)0 errorHandler:nil];

        for (NSURL *file in directoryEnumerator) {
            BOOL releasedQuarantine = NO;
            if (releasingQuarantineRequiredAuthentication(file, &releasedQuarantine, &success)) {
                return releasedQuarantine;
            }
        }
    }

    return success;
}

// Removes the directory tree rooted at |root| from the file quarantine.
// The quarantine was introduced on OS X 10.5 and is described at:
//
// http://developer.apple.com/releasenotes/Carbon/RN-LaunchServices/index.html#apple_ref/doc/uid/TP40001369-DontLinkElementID_2
//
// If |root| is not a directory, then it alone is removed from the quarantine.
// Symbolic links, including |root| if it is a symbolic link, will not be
// traversed.

// Ordinarily, the quarantine is managed by calling LSSetItemAttribute
// to set the kLSItemQuarantineProperties attribute to a dictionary specifying
// the quarantine properties to be applied.  However, it does not appear to be
// possible to remove an item from the quarantine directly through any public
// Launch Services calls.  Instead, this method takes advantage of the fact
// that the quarantine is implemented in part by setting an extended attribute,
// "com.apple.quarantine", on affected files.  Removing this attribute is
// sufficient to remove files from the quarantine.

// This works by removing the quarantine extended attribute for every file we come across.
// We used to have code similar to the method below that used -[NSURL getResourceValue:forKey:error:] and -[NSURL setResourceValue:forKey:error:]
// However, those methods *really suck* - you can't rely on the return value from getting the resource value and if you set the resource value
// when the key isn't present, errors are spewed out to the console
- (BOOL)releaseItemFromQuarantineAtRootURL:(NSURL *)rootURL error:(NSError *__autoreleasing *)error
{
    static const int removeXAttrOptions = XATTR_NOFOLLOW;

    return
    [self
     _releaseItemFromQuarantineAtRootURL:rootURL
     withQuarantineRetrieval:^BOOL(NSURL *fileURL) {
         return ([self _getXAttr:SUAppleQuarantineIdentifier fromFile:fileURL.path options:removeXAttrOptions] >= 0);
     }
     quarantineRemoval:^BOOL(NSURL *fileURL, NSError * __autoreleasing *removalError) {
         BOOL removedQuarantine = ([self _removeXAttr:SUAppleQuarantineIdentifier fromFile:fileURL.path options:removeXAttrOptions] == 0);
         if (!removedQuarantine && removalError != NULL) {
             *removalError = [NSError errorWithDomain:NSPOSIXErrorDomain code:errno userInfo:@{ NSLocalizedDescriptionKey: [NSString stringWithFormat:@"Failed to remove file quarantine on %@.", fileURL.lastPathComponent] }];
         }
         return removedQuarantine;
     }
     isAccessError:^BOOL(NSError *removalError) {
         return (removalError.code == EACCES);
     }
     error:error];
}

/*
 * Copies an item from one location to another
 * This intentionally does *not* use copyfile() or any API that uses it such as NSFileManager's copy item method
 * This is because copyfile() can fail to copy symbolic links from one network mount to another, which will affect copying apps
 * This failure occurs because the system may think symbolic links on a SMB mount are zero bytes in size
 * For more info, see bug reports at http://openradar.appspot.com/radar?id=4925873463492608
 * and http://openradar.appspot.com/radar?id=5024037222744064
 */
- (BOOL)copyItemAtURL:(NSURL *)sourceURL toURL:(NSURL *)destinationURL error:(NSError * __autoreleasing *)error
{
    if (![self _itemExistsAtURL:sourceURL]) {
        if (error != NULL) {
            *error = [NSError errorWithDomain:NSCocoaErrorDomain code:NSFileNoSuchFileError userInfo:@{ NSLocalizedDescriptionKey: [NSString stringWithFormat:@"Source file to copy (%@) does not exist.", sourceURL.lastPathComponent] }];
        }
        return NO;
    }

    if (![self _itemExistsAtURL:destinationURL.URLByDeletingLastPathComponent]) {
        if (error != NULL) {
            *error = [NSError errorWithDomain:NSCocoaErrorDomain code:NSFileNoSuchFileError userInfo:@{ NSLocalizedDescriptionKey: [NSString stringWithFormat:@"Destination parent directory to copy into (%@) does not exist.", destinationURL.URLByDeletingLastPathComponent.lastPathComponent] }];
        }
        return NO;
    }

    if ([self _itemExistsAtURL:destinationURL]) {
        if (error != NULL) {
            *error = [NSError errorWithDomain:NSCocoaErrorDomain code:NSFileWriteFileExistsError userInfo:@{ NSLocalizedDescriptionKey: [NSString stringWithFormat:@"Destination file to copy to (%@) already exists.", destinationURL.lastPathComponent] }];
        }
        return NO;
    }

    FSRef sourceRef;
    if (!SUMakeRefFromURL(sourceURL, &sourceRef, error)) {
        return NO;
    }

    FSRef destinationParentRef;
    if (!SUMakeRefFromURL(destinationURL.URLByDeletingLastPathComponent, &destinationParentRef, error)) {
        return NO;
    }

#pragma clang diagnostic push
#pragma clang diagnostic ignored "-Wdeprecated-declarations"
    OSStatus copyResult = FSCopyObjectSync(&sourceRef, &destinationParentRef, (__bridge CFStringRef)(destinationURL.lastPathComponent), NULL, kFSFileOperationDefaultOptions);
#pragma clang diagnostic pop
    if (copyResult == noErr) {
        return YES;
    }

    // Note: I have received afpAccessDenied error in testing even when not copying from/to an AFP mount,
    // when the error should have been a normal permission denied one
    if (copyResult != permErr && copyResult != afpAccessDenied) {
        if (error != NULL) {
            *error = [NSError errorWithDomain:NSOSStatusErrorDomain code:copyResult userInfo:@{ NSLocalizedDescriptionKey: [NSString stringWithFormat:@"Failed to copy file (%@)", sourceURL.lastPathComponent] }];
        }
        return NO;
    }

    char sourcePath[PATH_MAX] = {0};
    if (![sourceURL.path getFileSystemRepresentation:sourcePath maxLength:sizeof(sourcePath)]) {
        if (error != NULL) {
            *error = [NSError errorWithDomain:NSCocoaErrorDomain code:NSFileReadInvalidFileNameError userInfo:@{ NSLocalizedDescriptionKey: [NSString stringWithFormat:@"Destination to copy file to (%@) cannot be represented as a valid file name.", sourceURL.lastPathComponent] }];
        }
        return NO;
    }

    char destinationPath[PATH_MAX] = {0};
    if (![destinationURL.path getFileSystemRepresentation:destinationPath maxLength:sizeof(destinationPath)]) {
        if (error != NULL) {
            *error = [NSError errorWithDomain:NSCocoaErrorDomain code:NSFileReadInvalidFileNameError userInfo:@{ NSLocalizedDescriptionKey: [NSString stringWithFormat:@"Destination to copy file to (%@) cannot be represented as a valid file name.", destinationURL.lastPathComponent] }];
        }
        return NO;
    }
    
    NSError *executeError = nil;
    if (![self _authorizeAndExecuteCommand:SUFileOpCopyCommand sourcePath:sourcePath destinationPath:destinationPath error:&executeError]) {
        if (error != NULL) {
            *error = executeError;
        }
        return NO;
    }

    return YES;
}

/*
 * Retrieves the volume ID that a particular url resides on
 * The url must point to a file that exists
 * There is no cocoa equivalent for obtaining the volume ID
 * Although NSURLVolumeURLForRemountingKey exists as a resource key for NSURL,
 * that will not return a URL if the mount is not re-mountable and I otherwise don't trust the API
 */
- (BOOL)_getVolumeID:(FSVolumeRefNum *)volumeID ofItemAtURL:(NSURL *)url
{
    FSRef pathRef;
    if (!SUMakeRefFromURL(url, &pathRef, NULL)) {
        return NO;
    }

    FSCatalogInfo catalogInfo;
#pragma clang diagnostic push
#pragma clang diagnostic ignored "-Wdeprecated-declarations"
    OSErr catalogError = FSGetCatalogInfo(&pathRef, kFSCatInfoVolume, &catalogInfo, NULL, NULL, NULL);
#pragma clang diagnostic pop
    if (catalogError != noErr) {
        return NO;
    }

    if (volumeID != NULL) {
        *volumeID = catalogInfo.volume;
    }

    return YES;
}

- (BOOL)moveItemAtURL:(NSURL *)sourceURL toURL:(NSURL *)destinationURL error:(NSError *__autoreleasing *)error
{
    if (![self _itemExistsAtURL:sourceURL]) {
        if (error != NULL) {
            *error = [NSError errorWithDomain:NSCocoaErrorDomain code:NSFileNoSuchFileError userInfo:@{ NSLocalizedDescriptionKey: [NSString stringWithFormat:@"Source file to move (%@) does not exist.", sourceURL.lastPathComponent] }];
        }
        return NO;
    }

    NSURL *destinationURLParent = destinationURL.URLByDeletingLastPathComponent;
    if (![self _itemExistsAtURL:destinationURLParent]) {
        if (error != NULL) {
            *error = [NSError errorWithDomain:NSCocoaErrorDomain code:NSFileNoSuchFileError userInfo:@{ NSLocalizedDescriptionKey: [NSString stringWithFormat:@"Destination parent directory to move into (%@) does not exist.", destinationURLParent.lastPathComponent] }];
        }
        return NO;
    }

    if ([self _itemExistsAtURL:destinationURL]) {
        if (error != NULL) {
            *error = [NSError errorWithDomain:NSCocoaErrorDomain code:NSFileWriteFileExistsError userInfo:@{ NSLocalizedDescriptionKey: [NSString stringWithFormat:@"Destination file to move (%@) already exists.", destinationURL.lastPathComponent] }];
        }
        return NO;
    }

    // If the source and destination are on different volumes, we should not do a move;
    // from my experience a move may fail when moving particular files from
    // one network mount to another one. This is possibly related to the fact that
    // moving a file will try to preserve ownership but copying won't

    FSVolumeRefNum sourceVolume = 0;
    BOOL foundSourceVolume = [self _getVolumeID:&sourceVolume ofItemAtURL:sourceURL];

    FSVolumeRefNum destinationVolume = 0;
    BOOL foundDestinationVolume = [self _getVolumeID:&destinationVolume ofItemAtURL:destinationURLParent];

    if (foundSourceVolume && foundDestinationVolume && sourceVolume != destinationVolume) {
        return ([self copyItemAtURL:sourceURL toURL:destinationURL error:error] && [self removeItemAtURL:sourceURL error:error]);
    }

    NSError *moveError = nil;
    if ([_fileManager moveItemAtURL:sourceURL toURL:destinationURL error:&moveError]) {
        return YES;
    }

    if (!NS_HAS_PERMISSION_ERROR(moveError)) {
        if (error != NULL) {
            *error = moveError;
        }
        return NO;
    }

    char sourcePath[PATH_MAX] = {0};
    if (![sourceURL.path getFileSystemRepresentation:sourcePath maxLength:sizeof(sourcePath)]) {
        if (error != NULL) {
            *error = [NSError errorWithDomain:NSCocoaErrorDomain code:NSFileReadInvalidFileNameError userInfo:@{ NSLocalizedDescriptionKey: [NSString stringWithFormat:@"File to move (%@) cannot be represented as a valid file name.", sourceURL.path.lastPathComponent] }];
        }
        return NO;
    }

    char destinationPath[PATH_MAX] = {0};
    if (![destinationURL.path getFileSystemRepresentation:destinationPath maxLength:sizeof(destinationPath)]) {
        if (error != NULL) {
            *error = [NSError errorWithDomain:NSCocoaErrorDomain code:NSFileReadInvalidFileNameError userInfo:@{ NSLocalizedDescriptionKey: [NSString stringWithFormat:@"Destination (%@) cannot be represented as a valid file name.", destinationURL.path.lastPathComponent] }];
        }
        return NO;
    }
    
    NSError *executeError = nil;
    if (![self _authorizeAndExecuteCommand:SUFileOpMoveCommand sourcePath:sourcePath destinationPath:destinationPath error:&executeError]) {
        if (error != NULL) {
            NSString *errorMessage = [NSString stringWithFormat:@"Failed to perform authorized file move for %@.", sourceURL.lastPathComponent];
            *error = [NSError errorWithDomain:SUSparkleErrorDomain code:SUAuthenticationFailure userInfo:@{ NSLocalizedDescriptionKey:errorMessage, NSUnderlyingErrorKey: executeError }];
        }
        return NO;
    }

    return YES;
}

- (BOOL)_changeOwnerAndGroupOfItemAtURL:(NSURL *)targetURL ownerID:(NSNumber *)ownerID groupID:(NSNumber *)groupID needsAuth:(BOOL *)needsAuth error:(NSError * __autoreleasing *)error
{
    char path[PATH_MAX] = {0};
    if (![targetURL.path getFileSystemRepresentation:path maxLength:sizeof(path)]) {
        if (error != NULL) {
            *error = [NSError errorWithDomain:NSCocoaErrorDomain code:NSFileReadInvalidFileNameError userInfo:@{ NSLocalizedDescriptionKey: [NSString stringWithFormat:@"File to change owner & group (%@) cannot be represented as a valid file name.", targetURL.path.lastPathComponent] }];
        }
        return NO;
    }

    int fileDescriptor = open(path, O_RDONLY | O_SYMLINK);
    if (fileDescriptor == -1) {
        if (error != NULL) {
            *error = [NSError errorWithDomain:NSPOSIXErrorDomain code:errno userInfo:@{ NSLocalizedDescriptionKey: [NSString stringWithFormat:@"Failed to open file descriptor to %@", targetURL.path.lastPathComponent] }];
        }
        return NO;
    }
    
    // We use fchown instead of chown because the latter can follow symbolic links
    BOOL success = fchown(fileDescriptor, ownerID.unsignedIntValue, groupID.unsignedIntValue) == 0;
    close(fileDescriptor);
    
    if (!success) {
        if (errno == EPERM) {
            if (needsAuth != NULL) {
                *needsAuth = YES;
            }
        } else {
            if (error != NULL) {
                *error = [NSError errorWithDomain:NSPOSIXErrorDomain code:errno userInfo:@{ NSLocalizedDescriptionKey: [NSString stringWithFormat:@"Failed to change owner & group for %@ with owner ID %u and group ID %u.", targetURL.path.lastPathComponent, ownerID.unsignedIntValue, groupID.unsignedIntValue] }];
            }
            return NO;
        }
    }

    return YES;
}

- (BOOL)changeOwnerAndGroupOfItemAtRootURL:(NSURL *)targetURL toMatchURL:(NSURL *)matchURL error:(NSError * __autoreleasing *)error
{
    BOOL isTargetADirectory = NO;
    if (![self _itemExistsAtURL:targetURL isDirectory:&isTargetADirectory]) {
        if (error != NULL) {
            *error = [NSError errorWithDomain:NSCocoaErrorDomain code:NSFileNoSuchFileError userInfo:@{ NSLocalizedDescriptionKey: [NSString stringWithFormat:@"Failed to change owner & group IDs because %@ does not exist.", targetURL.path.lastPathComponent] }];
        }
        return NO;
    }

    if (![self _itemExistsAtURL:matchURL]) {
        if (error != NULL) {
            *error = [NSError errorWithDomain:NSCocoaErrorDomain code:NSFileNoSuchFileError userInfo:@{ NSLocalizedDescriptionKey: [NSString stringWithFormat:@"Failed to match owner & group IDs because %@ does not exist.", matchURL.path.lastPathComponent] }];
        }
        return NO;
    }

    NSError *matchFileAttributesError = nil;
    NSString *matchURLPath = matchURL.path;
    NSDictionary *matchFileAttributes = [_fileManager attributesOfItemAtPath:matchURLPath error:&matchFileAttributesError];
    if (matchFileAttributes == nil) {
        if (error != NULL) {
            *error = matchFileAttributesError;
        }
        return NO;
    }

    NSError *targetFileAttributesError = nil;
    NSString *targetURLPath = targetURL.path;
    NSDictionary *targetFileAttributes = [_fileManager attributesOfItemAtPath:targetURLPath error:&targetFileAttributesError];
    if (targetFileAttributes == nil) {
        if (error != NULL) {
            *error = targetFileAttributesError;
        }
        return NO;
    }

    NSNumber *ownerID = [matchFileAttributes objectForKey:NSFileOwnerAccountID];
    if (ownerID == nil) {
        // shouldn't be possible to error here, but just in case
        if (error != NULL) {
            *error = [NSError errorWithDomain:NSCocoaErrorDomain code:NSFileReadNoPermissionError userInfo:@{ NSLocalizedDescriptionKey: [NSString stringWithFormat:@"Owner ID could not be read from %@.", matchURL.path.lastPathComponent] }];
        }
        return NO;
    }

    NSNumber *groupID = [matchFileAttributes objectForKey:NSFileGroupOwnerAccountID];
    if (groupID == nil) {
        // shouldn't be possible to error here, but just in case
        if (error != NULL) {
            *error = [NSError errorWithDomain:NSCocoaErrorDomain code:NSFileReadNoPermissionError userInfo:@{ NSLocalizedDescriptionKey: [NSString stringWithFormat:@"Group ID could not be read from %@.", matchURL.path.lastPathComponent] }];
        }
        return NO;
    }

    NSNumber *targetOwnerID = [targetFileAttributes objectForKey:NSFileOwnerAccountID];
    NSNumber *targetGroupID = [targetFileAttributes objectForKey:NSFileGroupOwnerAccountID];

    if ((targetOwnerID != nil && [ownerID isEqualToNumber:targetOwnerID]) && (targetGroupID != nil && [groupID isEqualToNumber:targetGroupID])) {
        // Assume they're the same even if we don't check every file recursively
        // Speeds up the common case
        return YES;
    }

    BOOL needsAuth = NO;

    if (![self _changeOwnerAndGroupOfItemAtURL:targetURL ownerID:ownerID groupID:groupID needsAuth:&needsAuth error:error]) {
        return NO;
    }

    if (isTargetADirectory) {
        NSDirectoryEnumerator *directoryEnumerator = [_fileManager enumeratorAtURL:targetURL includingPropertiesForKeys:nil options:(NSDirectoryEnumerationOptions)0 errorHandler:nil];
        for (NSURL *url in directoryEnumerator) {
            if (![self _changeOwnerAndGroupOfItemAtURL:url ownerID:ownerID groupID:groupID needsAuth:&needsAuth error:error]) {
                return NO;
            }

            if (needsAuth) {
                break;
            }
        }
    }

    if (!needsAuth) {
        return YES;
    }

    char targetPath[PATH_MAX] = {0};
    if (![targetURL.path getFileSystemRepresentation:targetPath maxLength:sizeof(targetPath)]) {
        if (error != NULL) {
            *error = [NSError errorWithDomain:NSCocoaErrorDomain code:NSFileReadInvalidFileNameError userInfo:@{ NSLocalizedDescriptionKey: [NSString stringWithFormat:@"Target file (%@) cannot be represented as a valid file name.", targetURL.path.lastPathComponent] }];
        }
        return NO;
    }
    
    char matchPath[PATH_MAX] = {0};
    if (![matchURLPath getFileSystemRepresentation:matchPath maxLength:sizeof(matchPath)]) {
        if (error != NULL) {
            *error = [NSError errorWithDomain:NSCocoaErrorDomain code:NSFileReadInvalidFileNameError userInfo:@{ NSLocalizedDescriptionKey: [NSString stringWithFormat:@"Match file (%@) cannot be represented as a valid file name.", matchURL.path.lastPathComponent] }];
        }
        return NO;
    }

    NSError *executeError = nil;
    BOOL success = [self _authorizeAndExecuteCommand:SUFileOpChangeOwnerAndGroupCommand sourcePath:targetPath destinationPath:matchPath error:&executeError];
    if (!success && error != NULL) {
        NSString *errorMessage = [NSString stringWithFormat:@"Failed to change owner & group on %@ to match %@ with authorization.", targetURL.path.lastPathComponent, matchURLPath.lastPathComponent];
        *error = [NSError errorWithDomain:SUSparkleErrorDomain code:SUAuthenticationFailure userInfo:@{ NSLocalizedDescriptionKey: errorMessage, NSUnderlyingErrorKey: executeError }];
    }

    return success;
}

- (BOOL)_updateItemAtURL:(NSURL *)targetURL withAccessTime:(struct timeval)accessTime error:(NSError * __autoreleasing *)error
{
    char path[PATH_MAX] = {0};
    if (![targetURL.path getFileSystemRepresentation:path maxLength:sizeof(path)]) {
        if (error != NULL) {
            *error = [NSError errorWithDomain:NSCocoaErrorDomain code:NSFileReadInvalidFileNameError userInfo:@{ NSLocalizedDescriptionKey: [NSString stringWithFormat:@"File to update modification & access time (%@) cannot be represented as a valid file name.", targetURL.path.lastPathComponent] }];
        }
        return NO;
    }
    
    int fileDescriptor = open(path, O_RDONLY | O_SYMLINK);
    if (fileDescriptor == -1) {
        if (error != NULL) {
            *error = [NSError errorWithDomain:NSPOSIXErrorDomain code:errno userInfo:@{ NSLocalizedDescriptionKey: [NSString stringWithFormat:@"Failed to open file descriptor to %@", targetURL.path.lastPathComponent] }];
        }
        return NO;
    }
    
    struct stat statInfo;
    if (fstat(fileDescriptor, &statInfo) != 0) {
        if (error != NULL) {
            *error = [NSError errorWithDomain:NSPOSIXErrorDomain code:errno userInfo:@{ NSLocalizedDescriptionKey: [NSString stringWithFormat:@"Failed to stat file descriptor to %@", targetURL.path.lastPathComponent] }];
        }
        close(fileDescriptor);
        return NO;
    }
    
    // Preserve the modification time
    struct timeval modTime;
    TIMESPEC_TO_TIMEVAL(&modTime, &statInfo.st_mtimespec);
    
    const struct timeval timeInputs[] = {accessTime, modTime};
    
    // Using futimes() because utimes() follows symbolic links
    BOOL updatedTime = (futimes(fileDescriptor, timeInputs) == 0);
    
    close(fileDescriptor);
    
    if (!updatedTime) {
        if (error != NULL) {
            *error = [NSError errorWithDomain:NSPOSIXErrorDomain code:errno userInfo:@{ NSLocalizedDescriptionKey: [NSString stringWithFormat:@"Failed to update modification & access time for %@", targetURL.path.lastPathComponent] }];
        }
        return NO;
    }
    
    return YES;
}

- (BOOL)updateAccessTimeOfItemsRecursivelyAtURL:(NSURL *)targetURL error:(NSError * __autoreleasing *)error
{
    if (![self _itemExistsAtURL:targetURL]) {
        if (error != NULL) {
            *error = [NSError errorWithDomain:NSCocoaErrorDomain code:NSFileNoSuchFileError userInfo:@{ NSLocalizedDescriptionKey: [NSString stringWithFormat:@"Failed to update modification & access time recursively because %@ does not exist.", targetURL.path.lastPathComponent] }];
        }
        return NO;
    }
    
    // We want to update all files with the same exact time
    struct timeval currentTime = {0, 0};
    if (gettimeofday(&currentTime, NULL) != 0) {
        if (error != NULL) {
            *error = [NSError errorWithDomain:NSPOSIXErrorDomain code:errno userInfo:@{ NSLocalizedDescriptionKey: [NSString stringWithFormat:@"Failed to update modification & access time recursively because gettimeofday failed."] }];
        }
        return NO;
    }
    
    // Only recurse if it's actually a directory.  Don't recurse into a
    // root-level symbolic link.
    NSString *rootURLPath = targetURL.path;
    NSDictionary *rootAttributes = [_fileManager attributesOfItemAtPath:rootURLPath error:nil];
    NSString *rootType = [rootAttributes objectForKey:NSFileType];
    
    if (![self _updateItemAtURL:targetURL withAccessTime:currentTime error:error]) {
        return NO;
    }
    
    if ([rootType isEqualToString:NSFileTypeDirectory]) {
        // The NSDirectoryEnumerator will avoid recursing into any contained
        // symbolic links, so no further type checks are needed.
        NSDirectoryEnumerator *directoryEnumerator = [_fileManager enumeratorAtURL:targetURL includingPropertiesForKeys:nil options:(NSDirectoryEnumerationOptions)0 errorHandler:nil];
        
        for (NSURL *file in directoryEnumerator) {
            if (![self _updateItemAtURL:file withAccessTime:currentTime error:error]) {
                return NO;
            }
        }
    }
    return YES;
}

// /usr/bin/touch can be used to update an application, as described in:
// https://developer.apple.com/library/mac/documentation/Carbon/Conceptual/LaunchServicesConcepts/LSCConcepts/LSCConcepts.html
// The document says LSRegisterURL() can be used as well but this hasn't worked out well for me in practice
// Anyway, updating the modification time of the application is important because the system will be aware a new version of your app is available,
// Finder will report the correct file size and other metadata for it, URL schemes your app may register will be updated, etc.
// Behind the scenes, touch calls to utimes() which is what we use here - unless we need to authenticate
- (BOOL)updateModificationAndAccessTimeOfItemAtURL:(NSURL *)targetURL error:(NSError * __autoreleasing *)error
{
    if (![self _itemExistsAtURL:targetURL]) {
        if (error != NULL) {
            *error = [NSError errorWithDomain:NSCocoaErrorDomain code:NSFileNoSuchFileError userInfo:@{ NSLocalizedDescriptionKey: [NSString stringWithFormat:@"Failed to update modification & access time because %@ does not exist.", targetURL.path.lastPathComponent] }];
        }
        return NO;
    }

    char path[PATH_MAX] = {0};
    if (![targetURL.path getFileSystemRepresentation:path maxLength:sizeof(path)]) {
        if (error != NULL) {
            *error = [NSError errorWithDomain:NSCocoaErrorDomain code:NSFileReadInvalidFileNameError userInfo:@{ NSLocalizedDescriptionKey: [NSString stringWithFormat:@"File to update modification & access time (%@) cannot be represented as a valid file name.", targetURL.path.lastPathComponent] }];
        }
        return NO;
    }

    int fileDescriptor = open(path, O_RDONLY | O_SYMLINK);
    if (fileDescriptor == -1) {
        if (error != NULL) {
            *error = [NSError errorWithDomain:NSPOSIXErrorDomain code:errno userInfo:@{ NSLocalizedDescriptionKey: [NSString stringWithFormat:@"Failed to open file descriptor to %@", targetURL.path.lastPathComponent] }];
        }
        return NO;
    }
    
    // Using futimes() because utimes() follows symbolic links
    BOOL updatedTime = (futimes(fileDescriptor, NULL) == 0);
    
    close(fileDescriptor);
    
    if (updatedTime) {
        return YES;
    }

    if (errno != EACCES) {
        if (error != NULL) {
            *error = [NSError errorWithDomain:NSPOSIXErrorDomain code:errno userInfo:@{ NSLocalizedDescriptionKey: [NSString stringWithFormat:@"Failed to update modification & access time for %@", targetURL.path.lastPathComponent] }];
        }
        return NO;
    }
    
    NSError *executeError = nil;
    BOOL success = [self _authorizeAndExecuteCommand:SUFileOpUpdateModificationAndAccessTimeCommand sourcePath:path destinationPath:NULL error:&executeError];
    if (!success && error != NULL) {
        NSString *errorMessage = [NSString stringWithFormat:@"Failed to update modification & access time on %@ with authorization.", targetURL.path.lastPathComponent];
        *error = [NSError errorWithDomain:SUSparkleErrorDomain code:SUAuthenticationFailure userInfo:@{ NSLocalizedDescriptionKey: errorMessage, NSUnderlyingErrorKey: executeError }];
    }

    return success;
}

// Creates a directory at the item pointed by url
// An item cannot already exist at the url, but the parent must be a directory that exists
- (BOOL)makeDirectoryAtURL:(NSURL *)url error:(NSError * __autoreleasing *)error
{
    if ([self _itemExistsAtURL:url]) {
        if (error != NULL) {
            *error = [NSError errorWithDomain:NSCocoaErrorDomain code:NSFileWriteFileExistsError userInfo:@{ NSLocalizedDescriptionKey: [NSString stringWithFormat:@"Failed to create directory because file %@ already exists.", url.path.lastPathComponent] }];
        }
        return NO;
    }

    NSURL *parentURL = [url URLByDeletingLastPathComponent];
    BOOL isParentADirectory = NO;
    if (![self _itemExistsAtURL:parentURL isDirectory:&isParentADirectory] || !isParentADirectory) {
        if (error != NULL) {
            *error = [NSError errorWithDomain:NSCocoaErrorDomain code:NSFileNoSuchFileError userInfo:@{ NSLocalizedDescriptionKey: [NSString stringWithFormat:@"Failed to create directory because parent directory %@ does not exist.", parentURL.path.lastPathComponent] }];
        }
        return NO;
    }

    NSError *createDirectoryError = nil;
    if ([_fileManager createDirectoryAtURL:url withIntermediateDirectories:NO attributes:nil error:&createDirectoryError]) {
        return YES;
    }

    if (!NS_HAS_PERMISSION_ERROR(createDirectoryError)) {
        if (error != NULL) {
            *error = createDirectoryError;
        }
        return NO;
    }

    char path[PATH_MAX] = {0};
    if (![url.path getFileSystemRepresentation:path maxLength:sizeof(path)]) {
        if (error != NULL) {
            *error = [NSError errorWithDomain:NSCocoaErrorDomain code:NSFileReadInvalidFileNameError userInfo:@{ NSLocalizedDescriptionKey: [NSString stringWithFormat:@"Directory to create (%@) cannot be represented as a valid file name.", url.path.lastPathComponent] }];
        }
        return NO;
    }
    
    NSError *executeError = nil;
    BOOL success = [self _authorizeAndExecuteCommand:SUFileOpMakeDirectoryCommand sourcePath:path destinationPath:NULL error:&executeError];
    if (!success) {
        if (error != NULL) {
            NSString *errorMessage = [NSString stringWithFormat:@"Failed to make directory %@ with authorization.", url.path.lastPathComponent];
            *error = [NSError errorWithDomain:SUSparkleErrorDomain code:SUAuthenticationFailure userInfo:@{ NSLocalizedDescriptionKey: errorMessage, NSUnderlyingErrorKey: executeError }];
        }
    }
    
    return success;
}

- (NSURL *)makeTemporaryDirectoryWithPreferredName:(NSString *)preferredName appropriateForDirectoryURL:(NSURL *)directoryURL error:(NSError * __autoreleasing *)error
{
    NSError *tempError = nil;
    NSURL *tempURL = [_fileManager URLForDirectory:NSItemReplacementDirectory inDomain:NSUserDomainMask appropriateForURL:directoryURL create:YES error:&tempError];

    if (tempURL != nil) {
        return tempURL;
    }

    // It is pretty unlikely in my testing we will get here, but just in case we do, we should create a directory inside
    // the directory pointed by directoryURL, using the preferredName

    NSURL *desiredURL = [directoryURL URLByAppendingPathComponent:preferredName];
    NSUInteger tagIndex = 1;
    while ([self _itemExistsAtURL:desiredURL] && tagIndex <= 9999) {
        desiredURL = [directoryURL URLByAppendingPathComponent:[preferredName stringByAppendingFormat:@" (%lu)", (unsigned long)++tagIndex]];
    }

    return [self makeDirectoryAtURL:desiredURL error:error] ? desiredURL : nil;
}

- (BOOL)removeItemAtURL:(NSURL *)url error:(NSError * __autoreleasing *)error
{
    if (![self _itemExistsAtURL:url]) {
        if (error != NULL) {
            *error = [NSError errorWithDomain:NSCocoaErrorDomain code:NSFileNoSuchFileError userInfo:@{ NSLocalizedDescriptionKey: [NSString stringWithFormat:@"Failed to remove file %@ because it does not exist.", url.path.lastPathComponent] }];
        }
        return NO;
    }

    NSError *removeError = nil;
    if ([_fileManager removeItemAtURL:url error:&removeError]) {
        return YES;
    }

    if (!NS_HAS_PERMISSION_ERROR(removeError)) {
        if (error != NULL) {
            *error = removeError;
        }
        return NO;
    }

    char path[PATH_MAX] = {0};
    if (![url.path getFileSystemRepresentation:path maxLength:sizeof(path)]) {
        if (error != NULL) {
            *error = [NSError errorWithDomain:NSCocoaErrorDomain code:NSFileReadInvalidFileNameError userInfo:@{ NSLocalizedDescriptionKey: [NSString stringWithFormat:@"File to remove (%@) cannot be represented as a valid file name.", url.path.lastPathComponent] }];
        }
        return NO;
    }
    
    NSError *executeError = nil;
    BOOL success = [self _authorizeAndExecuteCommand:SUFileOpRemoveCommand sourcePath:path destinationPath:NULL error:&executeError];

    if (!success && error != NULL) {
        *error = [NSError errorWithDomain:SUSparkleErrorDomain code:SUAuthenticationFailure userInfo:@{ NSLocalizedDescriptionKey: [NSString stringWithFormat:@"Failed to remove %@ with authentication.", url.path.lastPathComponent], NSUnderlyingErrorKey: executeError }];
    }
    
    return success;
}

- (BOOL)moveItemAtURLToTrash:(NSURL *)url error:(NSError *__autoreleasing *)error
{
    if (![self _itemExistsAtURL:url]) {
        if (error != NULL) {
            *error = [NSError errorWithDomain:NSCocoaErrorDomain code:NSFileNoSuchFileError userInfo:@{ NSLocalizedDescriptionKey: [NSString stringWithFormat:@"Failed to move %@ to the trash because the file does not exist.", url.path.lastPathComponent] }];
        }
        return NO;
    }

    NSURL *trashURL = [_fileManager URLForDirectory:NSTrashDirectory inDomain:NSUserDomainMask appropriateForURL:nil create:NO error:nil];

    if (trashURL == nil) {
        if (error != NULL) {
            *error = [NSError errorWithDomain:NSCocoaErrorDomain code:NSFileNoSuchFileError userInfo:@{ NSLocalizedDescriptionKey: @"Failed to locate the user's trash folder." }];
        }
        return NO;
    }

    // In the rare worst case scenario, our temporary directory will be labeled incomplete and be in the user's trash directory,
    // indicating that whatever inside of there is not yet completely moved.
    // Regardless, we want the item to be in our Volume before we try moving it to the trash
    NSString *preferredName = [url.lastPathComponent.stringByDeletingPathExtension stringByAppendingString:@" (Incomplete Files)"];
    NSURL *tempDirectory = [self makeTemporaryDirectoryWithPreferredName:preferredName appropriateForDirectoryURL:trashURL error:error];
    if (tempDirectory == nil) {
        return NO;
    }

    NSString *urlLastPathComponent = url.lastPathComponent;
    NSURL *tempItemURL = [tempDirectory URLByAppendingPathComponent:urlLastPathComponent];
    if (![self moveItemAtURL:url toURL:tempItemURL error:error]) {
        // If we can't move the item at url, just remove it completely; chances are it's not going to be missed
        [self removeItemAtURL:url error:NULL];
        [self removeItemAtURL:tempDirectory error:NULL];
        return NO;
    }

    if (![self changeOwnerAndGroupOfItemAtRootURL:tempItemURL toMatchURL:trashURL error:error]) {
        // Removing the item inside of the temp directory is better than trying to move the item to the trash with incorrect ownership
        [self removeItemAtURL:tempDirectory error:NULL];
        return NO;
    }

    // If we get here, we should be able to trash the item normally without authentication
    NSError *trashError = nil;
    BOOL success = [_fileManager trashItemAtURL:tempItemURL resultingItemURL:NULL error:&trashError];
    if (!success && error != NULL) {
        *error = trashError;
    }

    [self removeItemAtURL:tempDirectory error:NULL];

    return success;
}

// Unlike other methods, authorization is required to execute this method successfully
- (BOOL)executePackageAtURL:(NSURL *)packageURL error:(NSError * __autoreleasing *)error
{
    if (![self _itemExistsAtURL:packageURL]) {
        if (error != NULL) {
            *error = [NSError errorWithDomain:NSCocoaErrorDomain code:NSFileNoSuchFileError userInfo:@{ NSLocalizedDescriptionKey: [NSString stringWithFormat:@"Failed to execute package %@ because the file does not exist.", packageURL.path.lastPathComponent] }];
        }
        return NO;
    }
    
    char path[PATH_MAX] = {0};
    if (![packageURL.path getFileSystemRepresentation:path maxLength:sizeof(path)]) {
        if (error != NULL) {
            *error = [NSError errorWithDomain:NSCocoaErrorDomain code:NSFileReadInvalidFileNameError userInfo:@{ NSLocalizedDescriptionKey: [NSString stringWithFormat:@"Package to execute (%@) cannot be represented as a valid file name.", packageURL.path.lastPathComponent] }];
        }
        return NO;
    }
    
    NSError *executeError = nil;
    BOOL success = [self _authorizeAndExecuteCommand:SUFileOpInstallCommand sourcePath:path destinationPath:NULL error:&executeError];
    
    if (!success && error != NULL) {
        NSString* errorMessage = @"Failed to execute package installer.";
        *error = [NSError errorWithDomain:SUSparkleErrorDomain code:SUInstallationError userInfo:@{NSLocalizedDescriptionKey: errorMessage, NSUnderlyingErrorKey: executeError}];
    }
    return success;
}

@end

#pragma clang diagnostic pop<|MERGE_RESOLUTION|>--- conflicted
+++ resolved
@@ -7,14 +7,10 @@
 //
 
 #import "SUFileManager.h"
-<<<<<<< HEAD
 #import "SUAuthorizationEnvironment.h"
 #import <Foundation/Foundation.h>
 #import "SUErrors.h"
-=======
-#import "SUOperatingSystem.h"
 #import "SUFileOperationConstants.h"
->>>>>>> be1e8617
 
 #include <sys/xattr.h>
 #include <sys/errno.h>
@@ -27,42 +23,6 @@
 
 static char SUAppleQuarantineIdentifier[] = "com.apple.quarantine";
 
-<<<<<<< HEAD
-// Authorization code based on generous contribution from Allan Odgaard. Thanks, Allan!
-static BOOL AuthorizationExecuteWithPrivilegesAndWait(AuthorizationRef authorization, const char *executablePath, AuthorizationFlags options, char *const *arguments)
-{
-    BOOL returnValue = YES;
-    
-    // Do not try to save/later restore signal handler for ECHILD
-    // We don't have a custom handler in our app anyway, and manipulating signals should not be our responsibility due to threading concerns
-
-    FILE *pipe = NULL;
-#pragma clang diagnostic push
-#pragma clang diagnostic ignored "-Wdeprecated-declarations"
-    // So ideally we would want to replace this (and Autoupdate.app) with SMJobBless (or maybe SMJobSubmit) & launchd,
-    // but making that kind of privillege separation change is not trivial and would need to be heavily tested
-    if (AuthorizationExecuteWithPrivileges(authorization, executablePath, options, arguments, &pipe) == errAuthorizationSuccess) {
-#pragma clang diagnostic pop
-        pid_t childPid = fcntl(fileno(pipe), F_GETOWN, 0);
-        
-        pid_t waitPid = 0;
-        int status = 0;
-        do {
-            waitPid = waitpid(childPid, &status, 0);
-        } while (waitPid == -1 && errno == EINTR);
-        
-        if (waitPid == -1 || !WIFEXITED(status) || WEXITSTATUS(status) != 0) {
-            returnValue = NO;
-        }
-    } else {
-        returnValue = NO;
-    }
-
-    return returnValue;
-}
-
-=======
->>>>>>> be1e8617
 static BOOL SUMakeRefFromURL(NSURL *url, FSRef *ref, NSError **error) {
 
     char path[PATH_MAX] = {0};
@@ -99,61 +59,36 @@
 {
     AuthorizationRef _auth;
     NSFileManager *_fileManager;
-<<<<<<< HEAD
-    BOOL _allowsAuthorization;
+    NSString *_authorizationToolPath;
     SUAuthorizationEnvironment *_environment;
 }
 
-- (instancetype)initAllowingAuthorization:(BOOL)allowsAuthorization environment:(SUAuthorizationEnvironment *)environment
-=======
-    NSString *_authorizationToolPath;
-}
-
-- (instancetype)initWithAuthorizationToolPath:(NSString *)authorizationToolPath
->>>>>>> be1e8617
+- (instancetype)initWithAuthorizationToolPath:(NSString *)authorizationToolPath environment:(SUAuthorizationEnvironment *)environment
 {
     self = [super init];
     if (self != nil) {
         _fileManager = [[NSFileManager alloc] init];
-<<<<<<< HEAD
-        _allowsAuthorization = allowsAuthorization;
+        _authorizationToolPath = [authorizationToolPath copy];
         _environment = environment;
-=======
-        _authorizationToolPath = [authorizationToolPath copy];
->>>>>>> be1e8617
     }
     return self;
 }
 
 + (instancetype)defaultManager
-<<<<<<< HEAD
-{
-    return [[self alloc] initAllowingAuthorization:NO environment:nil];
-}
-
-+ (instancetype)fileManagerAllowingAuthorizationWithEnvironment:(SUAuthorizationEnvironment *)environment
-{
-    return [[self alloc] initAllowingAuthorization:YES environment:environment];
-=======
-{
-    return [[self alloc] initWithAuthorizationToolPath:nil];
-}
-
-+ (instancetype)fileManagerWithAuthorizationToolPath:(NSString *)authorizationToolPath
-{
-    return [[self alloc] initWithAuthorizationToolPath:authorizationToolPath];
->>>>>>> be1e8617
+{
+    return [[self alloc] initWithAuthorizationToolPath:nil environment:nil];
+}
+    
++ (instancetype)fileManagerWithAuthorizationToolPath:(NSString *)authorizationToolPath environment:(SUAuthorizationEnvironment * _Nullable)environment
+{
+    return [[self alloc] initWithAuthorizationToolPath:authorizationToolPath environment:environment];
 }
 
 - (instancetype)fileManagerByPreservingAuthorizationRights
 {
     // Check if we don't allow authorization, or that we haven't needed to authorize yet, to create or re-use a
     // file manager instance with these restrictions
-<<<<<<< HEAD
-    return (_allowsAuthorization && _auth != NULL) ? self : [SUFileManager defaultManager];
-=======
     return (_authorizationToolPath != nil && _auth != NULL) ? self : [SUFileManager defaultManager];
->>>>>>> be1e8617
 }
 
 // Acquires an authorization reference with root privileges which is intended to be used for authorized file operations
@@ -170,12 +105,8 @@
         }
         return NO;
     }
-<<<<<<< HEAD
     
     // This should almost always succeed, fail in unusual/rare cases
-=======
-
->>>>>>> be1e8617
     OSStatus createStatus = AuthorizationCreate(NULL, kAuthorizationEmptyEnvironment, kAuthorizationFlagDefaults, &_auth);
     if (createStatus != errAuthorizationSuccess) {
         if (error != NULL) {
@@ -199,12 +130,7 @@
     (AuthorizationFlags)(kAuthorizationFlagDefaults | kAuthorizationFlagInteractionAllowed | kAuthorizationFlagExtendRights | kAuthorizationFlagPreAuthorize);
     
     // This will test if we can gain authorization for running utlities as root
-<<<<<<< HEAD
-    OSStatus copyStatus = AuthorizationCopyRights(_auth, &rights, (_environment != nil ? _environment.environment : NULL), flags, NULL);
-    
-=======
     OSStatus copyStatus = AuthorizationCopyRights(_auth, &rights, kAuthorizationEmptyEnvironment, flags, NULL);
->>>>>>> be1e8617
     if (copyStatus != errAuthorizationSuccess) {
         if (error != NULL) {
             if (copyStatus == errAuthorizationCanceled) {
@@ -213,9 +139,6 @@
                 *error = [NSError errorWithDomain:SUSparkleErrorDomain code:SUAuthenticationFailure userInfo:@{ NSLocalizedDescriptionKey: [NSString stringWithFormat:@"Failed granting authorization rights with status code %d.", copyStatus] }];
             }
         }
-<<<<<<< HEAD
-        _auth = NULL;
-=======
         
         AuthorizationFree(_auth, kAuthorizationFlagDefaults);
         _auth = NULL;
@@ -280,7 +203,6 @@
         if (error != NULL) {
             *error = [NSError errorWithDomain:SUSparkleErrorDomain code:SUAuthenticationFailure userInfo:@{ NSLocalizedDescriptionKey:[NSString stringWithFormat:@"Failed to execute authorized executable with result %d and status (%d, %d, %d).", waitResult, status, WIFEXITED(status), WEXITSTATUS(status)] }];
         }
->>>>>>> be1e8617
         return NO;
     }
     
@@ -292,14 +214,6 @@
     if (_auth != NULL) {
         AuthorizationFree(_auth, kAuthorizationFlagDefaults);
     }
-}
-
-- (BOOL)authorizeAndExecuteWithPrivilegesAtPath:(const char *)executablePath arguments:(char *const *)arguments
-{
-    if (![self _acquireAuthorizationWithError:NULL]) {
-        return NO;
-    }
-    return AuthorizationExecuteWithPrivilegesAndWait(_auth, executablePath, kAuthorizationFlagDefaults, arguments);
 }
 
 - (BOOL)grantAuthorizationPrivilegesWithError:(NSError * __autoreleasing *)error
