//
//  SUGuidedPackageInstaller.m
//  Sparkle
//
//  Created by Graham Miln on 14/05/2010.
//  Copyright 2010 Dragon Systems Software Limited. All rights reserved.
//

<<<<<<< HEAD
#import <sys/stat.h>
#import <Security/Security.h>
#import "SUParameterAssert.h"
#import "SUGuidedPackageInstaller.h"
#import "SUFileManager.h"
#import "SUErrors.h"

#ifdef _APPKITDEFINES_H
#error This is a "core" class and should NOT import AppKit
#endif

@interface SUGuidedPackageInstaller ()

@property (nonatomic, readonly, copy) NSString *packagePath;
@property (nonatomic) SUFileManager *fileManager;

@end

@implementation SUGuidedPackageInstaller

@synthesize packagePath = _packagePath;
@synthesize fileManager = _fileManager;

- (instancetype)initWithPackagePath:(NSString *)packagePath
{
    self = [super init];
    if (self != nil) {
        _packagePath = [packagePath copy];
    }
    return self;
}

- (BOOL)performFirstStage:(NSError * __autoreleasing *)__unused error
{
    return YES;
}

- (BOOL)performSecondStageAllowingAuthorization:(BOOL)allowsAuthorization withEnvironment:(SUAuthorizationEnvironment * _Nullable)authorizationEnvironment allowingUI:(BOOL)allowsUI error:(NSError * __autoreleasing *)error
{
    if (!allowsUI && ![self canInstallSilently]) {
        if (error != NULL) {
            *error = [NSError errorWithDomain:SUSparkleErrorDomain code:SUInstallationError userInfo:@{NSLocalizedDescriptionKey : @"Guided installer cannot continue if showing UI is not allowed"}];
        }
        return NO;
    }
    
    // If we're root, we can allow using the authorization APIs
    self.fileManager = (allowsAuthorization || (geteuid() == 0)) ? [SUFileManager fileManagerAllowingAuthorizationWithEnvironment:authorizationEnvironment] : [SUFileManager defaultManager];
    
    return [self.fileManager grantAuthorizationPrivilegesWithError:error];
}

- (BOOL)performThirdStage:(NSError * __autoreleasing *)error
{
    BOOL validInstallation = NO;
    
    char pathBuffer[PATH_MAX] = {0};
    if (![self.packagePath getFileSystemRepresentation:pathBuffer maxLength:sizeof(pathBuffer)]) {
        if (error != NULL) {
            *error = [NSError errorWithDomain:SUSparkleErrorDomain code:SUInstallationError userInfo:@{NSLocalizedDescriptionKey : @"Failed to get file system representation of package path"}];
        }
        return NO;
    }
    
    const char *installerPath = "/usr/sbin/installer"; // Mac OS X 10.2+ command line installer tool
    char * const arguments[] = {
        "-pkg",
        pathBuffer,
        "-target",
        "/",
        NULL
    };
    
    validInstallation = [self.fileManager authorizeAndExecuteWithPrivilegesAtPath:installerPath arguments:arguments];
    if (!validInstallation && error != NULL) {
        *error = [NSError errorWithDomain:SUSparkleErrorDomain code:SUInstallationError userInfo:@{NSLocalizedDescriptionKey : @"Failed to authorize installer"}];
    }
    return validInstallation;
}

- (BOOL)displaysUserProgress
{
    return NO;
}

- (BOOL)canInstallSilently
{
    // Are we root?
    return (geteuid() == 0);
}

- (BOOL)mayNeedToRequestAuthorization
{
    return YES;
}

- (void)cleanup
{
=======
#import "SUGuidedPackageInstaller.h"
#import "SUFileManager.h"

@implementation SUGuidedPackageInstaller

+ (void)performInstallationToPath:(NSString *)destinationPath fromPath:(NSString *)packagePath host:(SUHost *)__unused host fileOperationToolPath:(NSString *)fileOperationToolPath versionComparator:(id<SUVersionComparison>)__unused comparator completionHandler:(void (^)(NSError *))completionHandler
{
    SUParameterAssert(packagePath);
    
    dispatch_async(dispatch_get_global_queue(DISPATCH_QUEUE_PRIORITY_DEFAULT, 0), ^{
        SUFileManager *fileManager = [SUFileManager fileManagerWithAuthorizationToolPath:fileOperationToolPath];
        
        NSError *error = nil;
        BOOL validInstallation = [fileManager executePackageAtURL:[NSURL fileURLWithPath:packagePath] error:&error];
        
        dispatch_async(dispatch_get_main_queue(), ^{
            [self finishInstallationToPath:destinationPath
                                withResult:validInstallation
                                     error:error
                         completionHandler:completionHandler];
            
        });
    });
>>>>>>> be1e8617
}

@end<|MERGE_RESOLUTION|>--- conflicted
+++ resolved
@@ -6,7 +6,6 @@
 //  Copyright 2010 Dragon Systems Software Limited. All rights reserved.
 //
 
-<<<<<<< HEAD
 #import <sys/stat.h>
 #import <Security/Security.h>
 #import "SUParameterAssert.h"
@@ -44,7 +43,7 @@
     return YES;
 }
 
-- (BOOL)performSecondStageAllowingAuthorization:(BOOL)allowsAuthorization withEnvironment:(SUAuthorizationEnvironment * _Nullable)authorizationEnvironment allowingUI:(BOOL)allowsUI error:(NSError * __autoreleasing *)error
+- (BOOL)performSecondStageAllowingAuthorization:(BOOL)allowsAuthorization fileOperationToolPath:(NSString *)fileOperationToolPath environment:(SUAuthorizationEnvironment * _Nullable)authorizationEnvironment allowingUI:(BOOL)allowsUI error:(NSError * __autoreleasing *)error
 {
     if (!allowsUI && ![self canInstallSilently]) {
         if (error != NULL) {
@@ -54,37 +53,14 @@
     }
     
     // If we're root, we can allow using the authorization APIs
-    self.fileManager = (allowsAuthorization || (geteuid() == 0)) ? [SUFileManager fileManagerAllowingAuthorizationWithEnvironment:authorizationEnvironment] : [SUFileManager defaultManager];
+    self.fileManager = (allowsAuthorization || (geteuid() == 0)) ? [SUFileManager fileManagerWithAuthorizationToolPath:fileOperationToolPath environment:authorizationEnvironment] : [SUFileManager defaultManager];
     
     return [self.fileManager grantAuthorizationPrivilegesWithError:error];
 }
 
 - (BOOL)performThirdStage:(NSError * __autoreleasing *)error
 {
-    BOOL validInstallation = NO;
-    
-    char pathBuffer[PATH_MAX] = {0};
-    if (![self.packagePath getFileSystemRepresentation:pathBuffer maxLength:sizeof(pathBuffer)]) {
-        if (error != NULL) {
-            *error = [NSError errorWithDomain:SUSparkleErrorDomain code:SUInstallationError userInfo:@{NSLocalizedDescriptionKey : @"Failed to get file system representation of package path"}];
-        }
-        return NO;
-    }
-    
-    const char *installerPath = "/usr/sbin/installer"; // Mac OS X 10.2+ command line installer tool
-    char * const arguments[] = {
-        "-pkg",
-        pathBuffer,
-        "-target",
-        "/",
-        NULL
-    };
-    
-    validInstallation = [self.fileManager authorizeAndExecuteWithPrivilegesAtPath:installerPath arguments:arguments];
-    if (!validInstallation && error != NULL) {
-        *error = [NSError errorWithDomain:SUSparkleErrorDomain code:SUInstallationError userInfo:@{NSLocalizedDescriptionKey : @"Failed to authorize installer"}];
-    }
-    return validInstallation;
+    return [self.fileManager executePackageAtURL:[NSURL fileURLWithPath:self.packagePath] error:error];
 }
 
 - (BOOL)displaysUserProgress
@@ -105,31 +81,6 @@
 
 - (void)cleanup
 {
-=======
-#import "SUGuidedPackageInstaller.h"
-#import "SUFileManager.h"
-
-@implementation SUGuidedPackageInstaller
-
-+ (void)performInstallationToPath:(NSString *)destinationPath fromPath:(NSString *)packagePath host:(SUHost *)__unused host fileOperationToolPath:(NSString *)fileOperationToolPath versionComparator:(id<SUVersionComparison>)__unused comparator completionHandler:(void (^)(NSError *))completionHandler
-{
-    SUParameterAssert(packagePath);
-    
-    dispatch_async(dispatch_get_global_queue(DISPATCH_QUEUE_PRIORITY_DEFAULT, 0), ^{
-        SUFileManager *fileManager = [SUFileManager fileManagerWithAuthorizationToolPath:fileOperationToolPath];
-        
-        NSError *error = nil;
-        BOOL validInstallation = [fileManager executePackageAtURL:[NSURL fileURLWithPath:packagePath] error:&error];
-        
-        dispatch_async(dispatch_get_main_queue(), ^{
-            [self finishInstallationToPath:destinationPath
-                                withResult:validInstallation
-                                     error:error
-                         completionHandler:completionHandler];
-            
-        });
-    });
->>>>>>> be1e8617
 }
 
 @end