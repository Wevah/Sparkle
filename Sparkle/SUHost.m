//
//  SUHost.m
//  Sparkle
//
//  Copyright 2008 Andy Matuschak. All rights reserved.
//

#import "SUHost.h"

#import "SUConstants.h"
#include <sys/mount.h> // For statfs for isRunningOnReadOnlyVolume
#import "SULog.h"

<<<<<<< HEAD
#ifdef _APPKITDEFINES_H
#error This is a "core" class and should NOT import AppKit
#endif
=======
// This class should not rely on AppKit and should also be process independent
// For example, it should not have code that tests writabilty to somewhere on disk,
// as that may depend on the privileges of the process owner. Or code that depends on
// if the process is sandboxed or not; eg: finding the user's caches directory. Or code that depends
// on compilation flags and if other files exist relative to the host bundle.
>>>>>>> 2f438186

// This class should also be process independent
// For example, it should not have code that tests writabilty to somewhere on disk,
// as that may depend on the privileges of the process owner. Or code that depends on
// if the process is sandboxed or not; eg: finding user caches directory

@interface SUHost ()

@property (strong, readwrite) NSBundle *bundle;
@property (copy) NSString *defaultsDomain;
@property (assign) BOOL usesStandardUserDefaults;
@property (nonatomic) NSDictionary *infoDictionary;

@end

@implementation SUHost

@synthesize bundle;
@synthesize defaultsDomain;
@synthesize usesStandardUserDefaults;
@synthesize infoDictionary = _infoDictionary;

- (instancetype)initWithBundle:(NSBundle *)aBundle
{
	if ((self = [super init]))
	{
        NSParameterAssert(aBundle);
        self.bundle = aBundle;
        if (![self.bundle bundleIdentifier]) {
            SULog(@"Error: the bundle being updated at %@ has no %@! This will cause preference read/write to not work properly.", self.bundle, kCFBundleIdentifierKey);
        }
        
        _infoDictionary = aBundle.infoDictionary;

        self.defaultsDomain = [self objectForInfoDictionaryKey:SUDefaultsDomainKey];
        if (!self.defaultsDomain) {
            self.defaultsDomain = [self.bundle bundleIdentifier];
        }

        // If we're using the main bundle's defaults we'll use the standard user defaults mechanism, otherwise we have to get CF-y.
        NSString *mainBundleIdentifier = NSBundle.mainBundle.bundleIdentifier;
        usesStandardUserDefaults = !self.defaultsDomain || [self.defaultsDomain isEqualToString:mainBundleIdentifier];
    }
    return self;
}

<<<<<<< HEAD
// NSBundles always cache the info dictionary, even if you create a new NSBundle instance, but we sometimes want to reload it
// in case the bundle changes or is updated
- (void)reloadInfoDictionary
=======

- (NSString *)description { return [NSString stringWithFormat:@"%@ <%@>", [self class], [self bundlePath]]; }

- (NSString *)bundlePath
>>>>>>> 2f438186
{
    CFDictionaryRef infoDictionary = CFBundleCopyInfoDictionaryInDirectory((CFURLRef)self.bundle.bundleURL);
    self.infoDictionary = CFBridgingRelease(infoDictionary);
}

<<<<<<< HEAD
- (NSString *)description { return [NSString stringWithFormat:@"%@ <%@>", [self class], [self bundlePath]]; }

- (NSString *)bundlePath
{
    return [self.bundle bundlePath];
}

- (NSString * _Nonnull)name
=======
- (NSString *__nonnull)name
>>>>>>> 2f438186
{
    NSString *name;

    // Allow host bundle to provide a custom name
    name = [self objectForInfoDictionaryKey:@"SUBundleName"];
    if (name && name.length > 0) return name;

    name = [self objectForInfoDictionaryKey:@"CFBundleDisplayName"];
	if (name && name.length > 0) return name;

    name = [self objectForInfoDictionaryKey:(__bridge NSString *)kCFBundleNameKey];
	if (name && name.length > 0) return name;

    return [[[NSFileManager defaultManager] displayNameAtPath:[self.bundle bundlePath]] stringByDeletingPathExtension];
}

- (BOOL)validVersion
{
    return [self isValidVersion:[self _version]];
}

- (BOOL)isValidVersion:(NSString *)version
{
    return (version != nil && version.length != 0);
}

<<<<<<< HEAD
- (NSString *)_version
{
    NSString *version = [self objectForInfoDictionaryKey:(__bridge NSString *)kCFBundleVersionKey];
    return ([self isValidVersion:version] ? version : nil);
}

- (NSString * _Nonnull)version
{
    NSString *version = [self _version];
    if (version == nil) {
        SULog(@"This host (%@) has no %@! This attribute is required.", [self bundlePath], (__bridge NSString *)kCFBundleVersionKey);
        abort();
    }
    return version;
}

- (NSString * _Nonnull)displayVersion
{
    NSString *shortVersionString = [self objectForInfoDictionaryKey:@"CFBundleShortVersionString"];
    if (shortVersionString)
        return shortVersionString;
    else
        return [self version]; // Fall back on the normal version string.
}

=======
>>>>>>> 2f438186
- (BOOL)isRunningOnReadOnlyVolume
{
    struct statfs statfs_info;
    statfs([[self.bundle bundlePath] fileSystemRepresentation], &statfs_info);
    return (statfs_info.f_flags & MNT_RDONLY) != 0;
}

<<<<<<< HEAD
- (NSString *_Nullable)publicDSAKey
=======
- (NSString *__nullable)publicDSAKey
>>>>>>> 2f438186
{
    // Maybe the key is just a string in the Info.plist.
    NSString *key = [self objectForInfoDictionaryKey:SUPublicDSAKeyKey];
	if (key) {
        return key;
    }

    // More likely, we've got a reference to a Resources file by filename:
    NSString *keyFilename = [self publicDSAKeyFileKey];
	if (!keyFilename) {
        return nil;
    }

    NSString *keyPath = [self.bundle pathForResource:keyFilename ofType:nil];
    if (!keyPath) {
        return nil;
    }
    return [NSString stringWithContentsOfFile:keyPath encoding:NSASCIIStringEncoding error:nil];
}

<<<<<<< HEAD
- (NSString * _Nullable)publicDSAKeyFileKey
{
    return [self objectForInfoDictionaryKey:SUPublicDSAKeyFileKey];;
=======
- (NSString * __nullable)publicDSAKeyFileKey
{
    return [self objectForInfoDictionaryKey:SUPublicDSAKeyFileKey];
>>>>>>> 2f438186
}

- (id)objectForInfoDictionaryKey:(NSString *)key
{
    return [self.infoDictionary objectForKey:key];
}

- (BOOL)boolForInfoDictionaryKey:(NSString *)key
{
    return [[self objectForInfoDictionaryKey:key] boolValue];
}

- (id)objectForUserDefaultsKey:(NSString *)defaultName
{
    if (!defaultName || !self.defaultsDomain) {
        return nil;
    }

    // Under Tiger, CFPreferencesCopyAppValue doesn't get values from NSRegistrationDomain, so anything
    // passed into -[NSUserDefaults registerDefaults:] is ignored.  The following line falls
    // back to using NSUserDefaults, but only if the host bundle is the main bundle.
    if (self.usesStandardUserDefaults) {
        return [[NSUserDefaults standardUserDefaults] objectForKey:defaultName];
    }

    CFPropertyListRef obj = CFPreferencesCopyAppValue((__bridge CFStringRef)defaultName, (__bridge CFStringRef)self.defaultsDomain);
    return CFBridgingRelease(obj);
}

// Note this handles nil being passed for defaultName, in which case the user default will be removed
- (void)setObject:(id)value forUserDefaultsKey:(NSString *)defaultName
{
	if (self.usesStandardUserDefaults)
	{
        [[NSUserDefaults standardUserDefaults] setObject:value forKey:defaultName];
	}
	else
	{
        CFPreferencesSetValue((__bridge CFStringRef)defaultName, (__bridge CFPropertyListRef)(value), (__bridge CFStringRef)self.defaultsDomain, kCFPreferencesCurrentUser, kCFPreferencesAnyHost);
        CFPreferencesSynchronize((__bridge CFStringRef)self.defaultsDomain, kCFPreferencesCurrentUser, kCFPreferencesAnyHost);
    }
}

- (BOOL)boolForUserDefaultsKey:(NSString *)defaultName
{
    if (self.usesStandardUserDefaults) {
        return [[NSUserDefaults standardUserDefaults] boolForKey:defaultName];
    }

    BOOL value;
    CFPropertyListRef plr = CFPreferencesCopyAppValue((__bridge CFStringRef)defaultName, (__bridge CFStringRef)self.defaultsDomain);
    if (plr == NULL) {
        value = NO;
	}
	else
	{
        value = (BOOL)CFBooleanGetValue((CFBooleanRef)plr);
        CFRelease(plr);
    }
    return value;
}

- (void)setBool:(BOOL)value forUserDefaultsKey:(NSString *)defaultName
{
	if (self.usesStandardUserDefaults)
	{
        [[NSUserDefaults standardUserDefaults] setBool:value forKey:defaultName];
	}
	else
	{
        CFPreferencesSetValue((__bridge CFStringRef)defaultName, (__bridge CFBooleanRef) @(value), (__bridge CFStringRef)self.defaultsDomain, kCFPreferencesCurrentUser, kCFPreferencesAnyHost);
        CFPreferencesSynchronize((__bridge CFStringRef)self.defaultsDomain, kCFPreferencesCurrentUser, kCFPreferencesAnyHost);
    }
}

- (id)objectForKey:(NSString *)key {
    return [self objectForUserDefaultsKey:key] ? [self objectForUserDefaultsKey:key] : [self objectForInfoDictionaryKey:key];
}

- (BOOL)boolForKey:(NSString *)key {
    return [self objectForUserDefaultsKey:key] ? [self boolForUserDefaultsKey:key] : [self boolForInfoDictionaryKey:key];
}

@end<|MERGE_RESOLUTION|>--- conflicted
+++ resolved
@@ -11,22 +11,15 @@
 #include <sys/mount.h> // For statfs for isRunningOnReadOnlyVolume
 #import "SULog.h"
 
-<<<<<<< HEAD
 #ifdef _APPKITDEFINES_H
 #error This is a "core" class and should NOT import AppKit
 #endif
-=======
+
 // This class should not rely on AppKit and should also be process independent
 // For example, it should not have code that tests writabilty to somewhere on disk,
 // as that may depend on the privileges of the process owner. Or code that depends on
 // if the process is sandboxed or not; eg: finding the user's caches directory. Or code that depends
 // on compilation flags and if other files exist relative to the host bundle.
->>>>>>> 2f438186
-
-// This class should also be process independent
-// For example, it should not have code that tests writabilty to somewhere on disk,
-// as that may depend on the privileges of the process owner. Or code that depends on
-// if the process is sandboxed or not; eg: finding user caches directory
 
 @interface SUHost ()
 
@@ -68,22 +61,14 @@
     return self;
 }
 
-<<<<<<< HEAD
 // NSBundles always cache the info dictionary, even if you create a new NSBundle instance, but we sometimes want to reload it
 // in case the bundle changes or is updated
 - (void)reloadInfoDictionary
-=======
-
-- (NSString *)description { return [NSString stringWithFormat:@"%@ <%@>", [self class], [self bundlePath]]; }
-
-- (NSString *)bundlePath
->>>>>>> 2f438186
 {
     CFDictionaryRef infoDictionary = CFBundleCopyInfoDictionaryInDirectory((CFURLRef)self.bundle.bundleURL);
     self.infoDictionary = CFBridgingRelease(infoDictionary);
 }
 
-<<<<<<< HEAD
 - (NSString *)description { return [NSString stringWithFormat:@"%@ <%@>", [self class], [self bundlePath]]; }
 
 - (NSString *)bundlePath
@@ -92,9 +77,6 @@
 }
 
 - (NSString * _Nonnull)name
-=======
-- (NSString *__nonnull)name
->>>>>>> 2f438186
 {
     NSString *name;
 
@@ -121,7 +103,6 @@
     return (version != nil && version.length != 0);
 }
 
-<<<<<<< HEAD
 - (NSString *)_version
 {
     NSString *version = [self objectForInfoDictionaryKey:(__bridge NSString *)kCFBundleVersionKey];
@@ -147,8 +128,6 @@
         return [self version]; // Fall back on the normal version string.
 }
 
-=======
->>>>>>> 2f438186
 - (BOOL)isRunningOnReadOnlyVolume
 {
     struct statfs statfs_info;
@@ -156,11 +135,7 @@
     return (statfs_info.f_flags & MNT_RDONLY) != 0;
 }
 
-<<<<<<< HEAD
 - (NSString *_Nullable)publicDSAKey
-=======
-- (NSString *__nullable)publicDSAKey
->>>>>>> 2f438186
 {
     // Maybe the key is just a string in the Info.plist.
     NSString *key = [self objectForInfoDictionaryKey:SUPublicDSAKeyKey];
@@ -181,15 +156,9 @@
     return [NSString stringWithContentsOfFile:keyPath encoding:NSASCIIStringEncoding error:nil];
 }
 
-<<<<<<< HEAD
 - (NSString * _Nullable)publicDSAKeyFileKey
 {
     return [self objectForInfoDictionaryKey:SUPublicDSAKeyFileKey];;
-=======
-- (NSString * __nullable)publicDSAKeyFileKey
-{
-    return [self objectForInfoDictionaryKey:SUPublicDSAKeyFileKey];
->>>>>>> 2f438186
 }
 
 - (id)objectForInfoDictionaryKey:(NSString *)key
