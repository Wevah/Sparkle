--- conflicted
+++ resolved
@@ -430,12 +430,8 @@
         installerLauncher = launcherConnection.remoteObjectProxy;
     }
     
-<<<<<<< HEAD
-    BOOL shouldAllowInstallerInteraction = YES;
-=======
 #warning review this...
     BOOL shouldAllowInstallerInteraction = !silently;
->>>>>>> 7d16e223
     if ([self.updaterDelegate respondsToSelector:@selector(updaterShouldAllowInstallerInteraction:)]) {
         shouldAllowInstallerInteraction = [self.updaterDelegate updaterShouldAllowInstallerInteraction:self.updater];
     }
