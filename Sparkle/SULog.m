--- conflicted
+++ resolved
@@ -1,37 +1,3 @@
-<<<<<<< HEAD
-=======
-/*
- *  SULog.m
- *  EyeTV
- *
- *  Created by Uli Kusterer on 12/03/2009.
- *  Copyright 2009 Elgato Systems GmbH. All rights reserved.
- *
- */
-
-// -----------------------------------------------------------------------------
-//	Headers:
-// -----------------------------------------------------------------------------
-
-#include "SULog.h"
-
-
-#include "AppKitPrevention.h"
-
-// -----------------------------------------------------------------------------
-//	Constants:
-// -----------------------------------------------------------------------------
-
-static NSString *const SULogFilePath = @"~/Library/Logs/SparkleUpdateLog.log";
-
-
-// -----------------------------------------------------------------------------
-//	SUClearLog:
-//		Erase the log at the start of an update. We don't want to litter the
-//		user's hard disk with logging data that's mostly unused, so each app
-//		should clear the log before it starts updating, so only the most recent
-//		update is kept around.
->>>>>>> 34179edd
 //
 //  SULog.m
 //  Sparkle
@@ -45,9 +11,8 @@
 #include <os/log.h>
 #import "SUOperatingSystem.h"
 
-#ifdef _APPKITDEFINES_H
-#error This is a "core" implementation and should NOT import AppKit
-#endif
+
+#include "AppKitPrevention.h"
 
 // For converting constants to string literals using the preprocessor
 #define STRINGIFY(x) #x
