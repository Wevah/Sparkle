//
//  SUOperatingSystem.m
//  Sparkle
//
//  Copyright © 2015 Sparkle Project. All rights reserved.
//

#import "SUOperatingSystem.h"

<<<<<<< HEAD
#ifdef _APPKITDEFINES_H
#error This is a "core" class and should NOT import AppKit
#endif
=======

#include "AppKitPrevention.h"
>>>>>>> 34179edd

#if __MAC_OS_X_VERSION_MAX_ALLOWED < 101000
@interface NSProcessInfo ()
- (NSOperatingSystemVersion)operatingSystemVersion;
@end
#endif

@implementation SUOperatingSystem

+ (NSOperatingSystemVersion)operatingSystemVersion
{
#if __MAC_OS_X_VERSION_MIN_REQUIRED < 101000
#pragma clang diagnostic push
#pragma clang diagnostic ignored "-Wselector"
    // Xcode 5.1.1: operatingSystemVersion is clearly declared, must warn due to a compiler bug?
    if (![NSProcessInfo instancesRespondToSelector:@selector(operatingSystemVersion)])
#pragma clang diagnostic pop
    {
        NSOperatingSystemVersion version = { 0, 0, 0 };
        NSURL *coreServices = [[NSFileManager defaultManager] URLForDirectory:NSCoreServiceDirectory inDomain:NSSystemDomainMask appropriateForURL:nil create:NO error:nil];
        NSURL *url = [coreServices URLByAppendingPathComponent:@"SystemVersion.plist"];
        assert(url != nil);
        NSDictionary *dictionary = [NSDictionary dictionaryWithContentsOfURL:url];
        NSArray *components = [ [dictionary objectForKey: @"ProductVersion"] componentsSeparatedByString:@"."];
        version.majorVersion = components.count > 0 ? [ [components objectAtIndex:0] integerValue] : 0;
        version.minorVersion = components.count > 1 ? [ [components objectAtIndex:1] integerValue] : 0;
        version.patchVersion = components.count > 2 ? [ [components objectAtIndex:2] integerValue] : 0;
        return version;
    }
#endif
    
#pragma clang diagnostic push
#pragma clang diagnostic ignored "-Wpartial-availability"
    return [[NSProcessInfo processInfo] operatingSystemVersion];
#pragma clang diagnostic pop
}

+ (BOOL)isOperatingSystemAtLeastVersion:(NSOperatingSystemVersion)version
{
    const NSOperatingSystemVersion systemVersion = self.operatingSystemVersion;
    if (systemVersion.majorVersion == version.majorVersion) {
        if (systemVersion.minorVersion == version.minorVersion) {
            return systemVersion.patchVersion >= version.patchVersion;
        }
        return systemVersion.minorVersion >= version.minorVersion;
    }
    return systemVersion.majorVersion >= version.majorVersion;
}

+ (NSString *)systemVersionString
{
    NSOperatingSystemVersion version = self.operatingSystemVersion;
    return [NSString stringWithFormat:@"%ld.%ld.%ld", (long)version.majorVersion, (long)version.minorVersion, (long)version.patchVersion];
}

@end<|MERGE_RESOLUTION|>--- conflicted
+++ resolved
@@ -7,14 +7,8 @@
 
 #import "SUOperatingSystem.h"
 
-<<<<<<< HEAD
-#ifdef _APPKITDEFINES_H
-#error This is a "core" class and should NOT import AppKit
-#endif
-=======
 
 #include "AppKitPrevention.h"
->>>>>>> 34179edd
 
 #if __MAC_OS_X_VERSION_MAX_ALLOWED < 101000
 @interface NSProcessInfo ()
