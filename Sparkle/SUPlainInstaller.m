//
//  SUPlainInstaller.m
//  Sparkle
//
//  Created by Andy Matuschak on 4/10/08.
//  Copyright 2008 Andy Matuschak. All rights reserved.
//

#import "SUPlainInstaller.h"
#import "SUFileManager.h"
#import "SUConstants.h"
#import "SUHost.h"
#import "SULog.h"
#import "SUErrors.h"
#import "SUParameterAssert.h"
#import "SUVersionComparisonProtocol.h"

#ifdef _APPKITDEFINES_H
#error This is a "core" class and should NOT import AppKit
#endif

@interface SUPlainInstaller ()

@property (nonatomic, readonly) SUHost *host;
@property (nonatomic, readonly) id <SUVersionComparison> comparator;
@property (nonatomic, copy, readonly) NSString *applicationPath;
@property (nonatomic, copy, readonly) NSString *installationPath;

// Properties that carry over from starting installation to resuming to cleaning up
@property (nonatomic) SUFileManager *fileManager;
@property (nonatomic) NSURL *tempOldDirectoryURL;
@property (nonatomic) NSURL *tempNewDirectoryURL;
@property (nonatomic) NSURL *oldTempURL;

@end

@implementation SUPlainInstaller

@synthesize host = _host;
@synthesize comparator = _comparator;
@synthesize applicationPath = _applicationPath;
@synthesize installationPath = _installationPath;
@synthesize fileManager = _fileManager;
@synthesize tempOldDirectoryURL = _tempOldDirectoryURL;
@synthesize tempNewDirectoryURL = _tempNewDirectoryURL;
@synthesize oldTempURL = _oldTempURL;

- (instancetype)initWithHost:(SUHost *)host applicationPath:(NSString *)applicationPath installationPath:(NSString *)installationPath versionComparator:(id <SUVersionComparison>)comparator
{
    self = [super init];
    if (self != nil) {
        _host = host;
        _applicationPath = [applicationPath copy];
        _installationPath = [installationPath copy];
        _comparator = comparator;
    }
    return self;
}

// Returns the bundle version from the specified host that is appropriate to use as a filename, or nil if we're unable to retrieve one
- (NSString *)bundleVersionAppropriateForFilenameFromHost:(SUHost *)host
{
    NSString *bundleVersion = [host objectForInfoDictionaryKey:(__bridge NSString *)kCFBundleVersionKey];
    NSString *trimmedVersion = @"";
    
    if (bundleVersion != nil) {
        NSMutableCharacterSet *validCharacters = [NSMutableCharacterSet alphanumericCharacterSet];
        [validCharacters formUnionWithCharacterSet:[NSCharacterSet characterSetWithCharactersInString:@".-()"]];
        
        trimmedVersion = [bundleVersion stringByTrimmingCharactersInSet:[validCharacters invertedSet]];
    }
    
    return trimmedVersion.length > 0 ? trimmedVersion : nil;
}

<<<<<<< HEAD
- (BOOL)startInstallationToURL:(NSURL *)installationURL fromUpdateAtURL:(NSURL *)newURL withHost:(SUHost *)host error:(NSError * __autoreleasing *)error
=======
+ (BOOL)performInstallationToURL:(NSURL *)installationURL fromUpdateAtURL:(NSURL *)newURL withHost:(SUHost *)host fileOperationToolPath:(NSString *)fileOperationToolPath error:(NSError * __autoreleasing *)error
>>>>>>> be1e8617
{
    if (installationURL == nil || newURL == nil) {
        // this really shouldn't happen but just in case
        SULog(@"Failed to perform installation because either installation URL (%@) or new URL (%@) is nil", installationURL, newURL);
        if (error != NULL) {
            *error = [NSError errorWithDomain:SUSparkleErrorDomain code:SUInstallationError userInfo:@{ NSLocalizedDescriptionKey: @"Failed to perform installation because the paths to install at and from are not valid" }];
        }
        return NO;
    }
    
<<<<<<< HEAD
    SUFileManager *fileManager = self.fileManager;
    
    // Update the access time of our entire application before moving it into a temporary directory
    // The system periodically cleans up files by looking at the mod & access times, so we have to make sure they're up to date
    // They could be potentially be preserved when archiving an application, but also an update could just be sitting on the system for a long time
    // before being installed
    if (![fileManager updateAccessTimeOfItemsRecursivelyAtURL:newURL error:error]) {
        SULog(@"Failed to recursively update new application's modification time before moving into temporary directory");
        return NO;
    }
=======
    SUFileManager *fileManager = [SUFileManager fileManagerWithAuthorizationToolPath:fileOperationToolPath];
>>>>>>> be1e8617
    
    // Create a temporary directory for our new app that resides on our destination's volume
    NSString *installationDirectoryName = installationURL.lastPathComponent;
    NSURL *installationDirectoryURL = installationURL.URLByDeletingLastPathComponent;
    NSURL *tempNewDirectoryURL = (installationDirectoryName != nil && installationDirectoryURL != nil) ? [fileManager makeTemporaryDirectoryWithPreferredName:[installationDirectoryName.stringByDeletingPathExtension stringByAppendingString:@" (Incomplete Update)"] appropriateForDirectoryURL:installationDirectoryURL error:error] : nil;
    if (tempNewDirectoryURL == nil) {
        SULog(@"Failed to make new temp directory");
        return NO;
    }
    
    // Move the new app to our temporary directory
    NSString *newURLLastPathComponent = newURL.lastPathComponent;
    NSURL *newTempURL = [tempNewDirectoryURL URLByAppendingPathComponent:newURLLastPathComponent];
    if (![fileManager moveItemAtURL:newURL toURL:newTempURL error:error]) {
        SULog(@"Failed to move the new app from %@ to its temp directory at %@", newURL.path, newTempURL.path);
        [fileManager removeItemAtURL:tempNewDirectoryURL error:NULL];
        return NO;
    }
    
    // Release our new app from quarantine
    NSError *quarantineError = nil;
    if (![fileManager releaseItemFromQuarantineAtRootURL:newTempURL error:&quarantineError]) {
        // Not big enough of a deal to fail the entire installation
        SULog(@"Failed to release quarantine at %@ with error %@", newTempURL.path, quarantineError);
    }
    
    NSURL *oldURL = [NSURL fileURLWithPath:host.bundlePath];
    if (oldURL == nil) {
        // this really shouldn't happen but just in case
        SULog(@"Failed to construct URL from bundle path: %@", host.bundlePath);
        if (error != NULL) {
            *error = [NSError errorWithDomain:SUSparkleErrorDomain code:SUInstallationError userInfo:@{ NSLocalizedDescriptionKey: @"Failed to perform installation because a path could not be constructed for the old installation" }];
        }
        return NO;
    }
    
    // Note: this is the first operation that has a high chance or prompting for auth. if the user needs to auth. at all
    // We must leave moving the app to its destination as the final step in installing it, so that
    // it's not possible our new app can be left in an incomplete state at the final destination
    if (![fileManager changeOwnerAndGroupOfItemAtRootURL:newTempURL toMatchURL:oldURL error:error]) {
        // But this is big enough of a deal to fail
        SULog(@"Failed to change owner and group of new app at %@ to match old app at %@", newTempURL.path, oldURL.path);
        [fileManager removeItemAtURL:tempNewDirectoryURL error:NULL];
        return NO;
    }
    
    NSError *touchError = nil;
    if (![fileManager updateModificationAndAccessTimeOfItemAtURL:newTempURL error:&touchError]) {
        // Not a fatal error, but a pretty unfortunate one
        SULog(@"Failed to update modification and access time of new app at %@", newTempURL.path);
        SULog(@"Error: %@", touchError);
    }
    
    // Decide on a destination name we should use for the older app when we move it around the file system
    NSString *oldDestinationName = nil;
    if (SPARKLE_APPEND_VERSION_NUMBER) {
        NSString *oldBundleVersion = [self bundleVersionAppropriateForFilenameFromHost:host];
        
        oldDestinationName = [oldURL.lastPathComponent.stringByDeletingPathExtension stringByAppendingFormat:@" (%@)", oldBundleVersion != nil ? oldBundleVersion : @"old"];
    } else {
        oldDestinationName = oldURL.lastPathComponent.stringByDeletingPathExtension;
    }
    
    NSString *oldURLExtension = oldURL.pathExtension;
    NSString *oldDestinationNameWithPathExtension = [oldDestinationName stringByAppendingPathExtension:oldURLExtension];
    
    // Create a temporary directory for our old app that resides on its volume
    NSURL *oldDirectoryURL = oldURL.URLByDeletingLastPathComponent;
    NSURL *tempOldDirectoryURL = (oldDirectoryURL != nil) ? [fileManager makeTemporaryDirectoryWithPreferredName:oldDestinationName appropriateForDirectoryURL:oldDirectoryURL error:error] : nil;
    if (tempOldDirectoryURL == nil) {
        SULog(@"Failed to create temporary directory for old app at %@", oldURL.path);
        [fileManager removeItemAtURL:tempNewDirectoryURL error:NULL];
        return NO;
    }
    
    // Move the old app to the temporary directory
    NSURL *oldTempURL = [tempOldDirectoryURL URLByAppendingPathComponent:oldDestinationNameWithPathExtension];
    if (![fileManager moveItemAtURL:oldURL toURL:oldTempURL error:error]) {
        SULog(@"Failed to move the old app at %@ to a temporary location at %@", oldURL.path, oldTempURL.path);
        
        // Just forget about our updated app on failure
        [fileManager removeItemAtURL:tempNewDirectoryURL error:NULL];
        [fileManager removeItemAtURL:tempOldDirectoryURL error:NULL];
        
        return NO;
    }
    
    // Move the new app to its final destination
    if (![fileManager moveItemAtURL:newTempURL toURL:installationURL error:error]) {
        SULog(@"Failed to move new app at %@ to final destination %@", newTempURL.path, installationURL.path);
        
        // Forget about our updated app on failure
        [fileManager removeItemAtURL:tempNewDirectoryURL error:NULL];
        
        // Attempt to restore our old app back the way it was on failure
        [fileManager moveItemAtURL:oldTempURL toURL:oldURL error:NULL];
        [fileManager removeItemAtURL:tempOldDirectoryURL error:NULL];
        
        return NO;
    }
    
    // To carry over when we clean up the installation
    self.fileManager = fileManager;
    self.tempNewDirectoryURL = tempNewDirectoryURL;
    self.tempOldDirectoryURL = tempOldDirectoryURL;
    self.oldTempURL = oldTempURL;
    
    return YES;
}

<<<<<<< HEAD
- (BOOL)performFirstStage:(NSError * __autoreleasing *)error
=======
+ (void)performInstallationToPath:(NSString *)installationPath fromPath:(NSString *)path host:(SUHost *)host fileOperationToolPath:(NSString *)fileOperationToolPath versionComparator:(id<SUVersionComparison>)comparator completionHandler:(void (^)(NSError *))completionHandler
>>>>>>> be1e8617
{
    BOOL allowDowngrades = SPARKLE_AUTOMATED_DOWNGRADES;
    
    // Prevent malicious downgrades
    // Note that we may not be able to do this for package installations, hence this code being done here
    if (!allowDowngrades) {
        NSBundle *bundle = [NSBundle bundleWithPath:self.applicationPath];
        
        if ([self.comparator compareVersion:self.host.version toVersion:[bundle objectForInfoDictionaryKey:(__bridge NSString *)kCFBundleVersionKey]] == NSOrderedDescending) {
            if (error != NULL) {
                NSString *errorMessage = [NSString stringWithFormat:@"Sparkle Updater: Possible attack in progress! Attempting to \"upgrade\" from %@ to %@. Aborting update.", self.host.version, [bundle objectForInfoDictionaryKey:(__bridge NSString *)kCFBundleVersionKey]];
                
                *error = [NSError errorWithDomain:SUSparkleErrorDomain code:SUDowngradeError userInfo:@{ NSLocalizedDescriptionKey: errorMessage }];
            }
            
            return NO;
        }
    }
    
    return YES;
}

<<<<<<< HEAD
- (BOOL)performSecondStageAllowingAuthorization:(BOOL)allowsAuthorization withEnvironment:(SUAuthorizationEnvironment * _Nullable)authorizationEnvironment allowingUI:(BOOL)allowsUI error:(NSError * __autoreleasing *)error
{
    self.fileManager = (allowsAuthorization && allowsUI) ? [SUFileManager fileManagerAllowingAuthorizationWithEnvironment:authorizationEnvironment] : [SUFileManager defaultManager];
    
    // Bring up authorization prompt right away if we need it
    BOOL canInstallSilently = [self canInstallSilently];
    if (allowsAuthorization && !canInstallSilently) {
        return [self.fileManager grantAuthorizationPrivilegesWithError:error];
    } else {
        if (!canInstallSilently) {
            if (error != NULL) {
                *error = [NSError errorWithDomain:SUSparkleErrorDomain code:SUDowngradeError userInfo:@{ NSLocalizedDescriptionKey: @"Sparkle cannot install the update silently" }];
            }
        }
        return canInstallSilently;
    }
}

- (BOOL)performThirdStage:(NSError * __autoreleasing *)error
{
    // Note: we must do most installation work in the third stage due to relying on our application sitting in temporary directories.
    // It must not be possible for our update to sit in temporary directories for a very long time.
    return [self startInstallationToURL:[NSURL fileURLWithPath:self.installationPath] fromUpdateAtURL:[NSURL fileURLWithPath:self.applicationPath] withHost:self.host error:error];
}

- (BOOL)displaysUserProgress
{
    return NO;
}

- (BOOL)canInstallSilently
{
    return ![self mayNeedToRequestAuthorization];
}

- (BOOL)mayNeedToRequestAuthorization
{
    NSFileManager *fileManager = [NSFileManager defaultManager];
    NSString *bundlePath = self.host.bundle.bundlePath;
    // It's very well possible to have the bundle be writable but not be able to write into the parent directory
    // And if the bundle isn't writable, but we can write into the parent directory, we will still need to authorize to replace it
    return ![fileManager isWritableFileAtPath:bundlePath] || ![fileManager isWritableFileAtPath:[bundlePath stringByDeletingLastPathComponent]];
}
=======
    dispatch_async(dispatch_get_global_queue(DISPATCH_QUEUE_PRIORITY_DEFAULT, 0), ^{
        NSError *error = nil;
        BOOL result = [self performInstallationToURL:[NSURL fileURLWithPath:installationPath] fromUpdateAtURL:[NSURL fileURLWithPath:path] withHost:host fileOperationToolPath:fileOperationToolPath error:&error];
>>>>>>> be1e8617

- (void)cleanup
{
    SUFileManager *fileManager = [self.fileManager fileManagerByPreservingAuthorizationRights];;
    NSURL *oldTempURL = self.oldTempURL;
    NSURL *tempOldDirectoryURL = self.tempOldDirectoryURL;
    NSURL *tempNewDirectoryURL = self.tempNewDirectoryURL;
    
    // Note: I'm intentionally not checking if an item at the file URLs exist since these methods already do that for us
    
    if (oldTempURL != nil) {
        // Cleanup: move the old app to the trash
        // If we are the root user it's very possible that there is no trash directory to move the file into
        // In that case, don't log out an error. Removing tempOldDirectoryURL later will remove the app
        NSError *trashError = nil;
        if (![fileManager moveItemAtURLToTrash:oldTempURL error:&trashError] && trashError.code != NSFileNoSuchFileError) {
            SULog(@"Failed to move %@ to trash with error %@", oldTempURL, trashError);
        }
        
        self.oldTempURL = nil;
    }
    
    if (tempOldDirectoryURL != nil) {
        [fileManager removeItemAtURL:tempOldDirectoryURL error:NULL];
        
        self.tempOldDirectoryURL = nil;
    }
    
    if (tempNewDirectoryURL != nil) {
        [fileManager removeItemAtURL:tempNewDirectoryURL error:NULL];
        
        self.tempNewDirectoryURL = nil;
    }
}

@end<|MERGE_RESOLUTION|>--- conflicted
+++ resolved
@@ -73,11 +73,7 @@
     return trimmedVersion.length > 0 ? trimmedVersion : nil;
 }
 
-<<<<<<< HEAD
 - (BOOL)startInstallationToURL:(NSURL *)installationURL fromUpdateAtURL:(NSURL *)newURL withHost:(SUHost *)host error:(NSError * __autoreleasing *)error
-=======
-+ (BOOL)performInstallationToURL:(NSURL *)installationURL fromUpdateAtURL:(NSURL *)newURL withHost:(SUHost *)host fileOperationToolPath:(NSString *)fileOperationToolPath error:(NSError * __autoreleasing *)error
->>>>>>> be1e8617
 {
     if (installationURL == nil || newURL == nil) {
         // this really shouldn't happen but just in case
@@ -88,7 +84,6 @@
         return NO;
     }
     
-<<<<<<< HEAD
     SUFileManager *fileManager = self.fileManager;
     
     // Update the access time of our entire application before moving it into a temporary directory
@@ -99,9 +94,6 @@
         SULog(@"Failed to recursively update new application's modification time before moving into temporary directory");
         return NO;
     }
-=======
-    SUFileManager *fileManager = [SUFileManager fileManagerWithAuthorizationToolPath:fileOperationToolPath];
->>>>>>> be1e8617
     
     // Create a temporary directory for our new app that resides on our destination's volume
     NSString *installationDirectoryName = installationURL.lastPathComponent;
@@ -212,11 +204,7 @@
     return YES;
 }
 
-<<<<<<< HEAD
 - (BOOL)performFirstStage:(NSError * __autoreleasing *)error
-=======
-+ (void)performInstallationToPath:(NSString *)installationPath fromPath:(NSString *)path host:(SUHost *)host fileOperationToolPath:(NSString *)fileOperationToolPath versionComparator:(id<SUVersionComparison>)comparator completionHandler:(void (^)(NSError *))completionHandler
->>>>>>> be1e8617
 {
     BOOL allowDowngrades = SPARKLE_AUTOMATED_DOWNGRADES;
     
@@ -239,10 +227,9 @@
     return YES;
 }
 
-<<<<<<< HEAD
-- (BOOL)performSecondStageAllowingAuthorization:(BOOL)allowsAuthorization withEnvironment:(SUAuthorizationEnvironment * _Nullable)authorizationEnvironment allowingUI:(BOOL)allowsUI error:(NSError * __autoreleasing *)error
-{
-    self.fileManager = (allowsAuthorization && allowsUI) ? [SUFileManager fileManagerAllowingAuthorizationWithEnvironment:authorizationEnvironment] : [SUFileManager defaultManager];
+- (BOOL)performSecondStageAllowingAuthorization:(BOOL)allowsAuthorization fileOperationToolPath:(NSString *)fileOperationToolPath environment:(SUAuthorizationEnvironment * _Nullable)authorizationEnvironment allowingUI:(BOOL)allowsUI error:(NSError * __autoreleasing *)error
+{
+    self.fileManager = (allowsAuthorization && allowsUI) ? [SUFileManager fileManagerWithAuthorizationToolPath:fileOperationToolPath environment:authorizationEnvironment] : [SUFileManager defaultManager];
     
     // Bring up authorization prompt right away if we need it
     BOOL canInstallSilently = [self canInstallSilently];
@@ -283,11 +270,6 @@
     // And if the bundle isn't writable, but we can write into the parent directory, we will still need to authorize to replace it
     return ![fileManager isWritableFileAtPath:bundlePath] || ![fileManager isWritableFileAtPath:[bundlePath stringByDeletingLastPathComponent]];
 }
-=======
-    dispatch_async(dispatch_get_global_queue(DISPATCH_QUEUE_PRIORITY_DEFAULT, 0), ^{
-        NSError *error = nil;
-        BOOL result = [self performInstallationToURL:[NSURL fileURLWithPath:installationPath] fromUpdateAtURL:[NSURL fileURLWithPath:path] withHost:host fileOperationToolPath:fileOperationToolPath error:&error];
->>>>>>> be1e8617
 
 - (void)cleanup
 {
