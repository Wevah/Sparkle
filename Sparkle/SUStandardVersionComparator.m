//
//  SUStandardVersionComparator.m
//  Sparkle
//
//  Created by Andy Matuschak on 12/21/07.
//  Copyright 2007 Andy Matuschak. All rights reserved.
//

#import "SUVersionComparisonProtocol.h"
#import "SUStandardVersionComparator.h"

<<<<<<< HEAD
#ifdef _APPKITDEFINES_H
#error This is a "core" class and should NOT import AppKit
#endif
=======

#include "AppKitPrevention.h"
>>>>>>> 34179edd

@implementation SUStandardVersionComparator

- (instancetype)init
{
    return [super init];
}

+ (SUStandardVersionComparator *)defaultComparator
{
    static SUStandardVersionComparator *defaultComparator = nil;
    static dispatch_once_t onceToken;
    dispatch_once(&onceToken, ^{
        defaultComparator = [[SUStandardVersionComparator alloc] init];
    });
    return defaultComparator;
}

typedef NS_ENUM(NSInteger, SUCharacterType) {
    kNumberType,
    kStringType,
    kSeparatorType,
};

- (SUCharacterType)typeOfCharacter:(NSString *)character
{
    if ([character isEqualToString:@"."]) {
        return kSeparatorType;
    } else if ([[NSCharacterSet decimalDigitCharacterSet] characterIsMember:[character characterAtIndex:0]]) {
        return kNumberType;
    } else if ([[NSCharacterSet whitespaceAndNewlineCharacterSet] characterIsMember:[character characterAtIndex:0]]) {
        return kSeparatorType;
    } else if ([[NSCharacterSet punctuationCharacterSet] characterIsMember:[character characterAtIndex:0]]) {
        return kSeparatorType;
    } else {
        return kStringType;
    }
}

- (NSArray *)splitVersionString:(NSString *)version
{
    NSString *character;
    NSMutableString *s;
    NSUInteger i, n;
    SUCharacterType oldType, newType;
    NSMutableArray *parts = [NSMutableArray array];
    if ([version length] == 0) {
        // Nothing to do here
        return parts;
    }
    s = [[version substringToIndex:1] mutableCopy];
    oldType = [self typeOfCharacter:s];
    n = [version length] - 1;
    for (i = 1; i <= n; ++i) {
        character = [version substringWithRange:NSMakeRange(i, 1)];
        newType = [self typeOfCharacter:character];
        if (oldType != newType || oldType == kSeparatorType) {
            // We've reached a new segment
            NSString *aPart = [[NSString alloc] initWithString:s];
            [parts addObject:aPart];
            [s setString:character];
        } else {
            // Add character to string and continue
            [s appendString:character];
        }
        oldType = newType;
    }

    // Add the last part onto the array
    [parts addObject:[NSString stringWithString:s]];
    return parts;
}

- (NSComparisonResult)compareVersion:(NSString *)versionA toVersion:(NSString *)versionB
{
    NSArray *partsA = [self splitVersionString:versionA];
    NSArray *partsB = [self splitVersionString:versionB];

    NSString *partA, *partB;
    NSUInteger i, n;
    long long valueA, valueB;
    SUCharacterType typeA, typeB;

    n = MIN([partsA count], [partsB count]);
    for (i = 0; i < n; ++i) {
        partA = [partsA objectAtIndex:i];
        partB = [partsB objectAtIndex:i];

        typeA = [self typeOfCharacter:partA];
        typeB = [self typeOfCharacter:partB];

        // Compare types
        if (typeA == typeB) {
            // Same type; we can compare
            if (typeA == kNumberType) {
                valueA = [partA longLongValue];
                valueB = [partB longLongValue];
                if (valueA > valueB) {
                    return NSOrderedDescending;
                } else if (valueA < valueB) {
                    return NSOrderedAscending;
                }
            } else if (typeA == kStringType) {
                NSComparisonResult result = [partA compare:partB];
                if (result != NSOrderedSame) {
                    return result;
                }
            }
        } else {
            // Not the same type? Now we have to do some validity checking
            if (typeA != kStringType && typeB == kStringType) {
                // typeA wins
                return NSOrderedDescending;
            } else if (typeA == kStringType && typeB != kStringType) {
                // typeB wins
                return NSOrderedAscending;
            } else {
                // One is a number and the other is a period. The period is invalid
                if (typeA == kNumberType) {
                    return NSOrderedDescending;
                } else {
                    return NSOrderedAscending;
                }
            }
        }
    }
    // The versions are equal up to the point where they both still have parts
    // Lets check to see if one is larger than the other
    if ([partsA count] != [partsB count]) {
        // Yep. Lets get the next part of the larger
        // n holds the index of the part we want.
        NSString *missingPart;
        SUCharacterType missingType;
        NSComparisonResult shorterResult, largerResult;

        if ([partsA count] > [partsB count]) {
            missingPart = [partsA objectAtIndex:n];
            shorterResult = NSOrderedAscending;
            largerResult = NSOrderedDescending;
        } else {
            missingPart = [partsB objectAtIndex:n];
            shorterResult = NSOrderedDescending;
            largerResult = NSOrderedAscending;
        }

        missingType = [self typeOfCharacter:missingPart];
        // Check the type
        if (missingType == kStringType) {
            // It's a string. Shorter version wins
            return shorterResult;
        } else {
            // It's a number/period. Larger version wins
            return largerResult;
        }
    }

    // The 2 strings are identical
    return NSOrderedSame;
}


@end<|MERGE_RESOLUTION|>--- conflicted
+++ resolved
@@ -9,14 +9,8 @@
 #import "SUVersionComparisonProtocol.h"
 #import "SUStandardVersionComparator.h"
 
-<<<<<<< HEAD
-#ifdef _APPKITDEFINES_H
-#error This is a "core" class and should NOT import AppKit
-#endif
-=======
 
 #include "AppKitPrevention.h"
->>>>>>> 34179edd
 
 @implementation SUStandardVersionComparator
 
