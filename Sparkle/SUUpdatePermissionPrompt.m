--- conflicted
+++ resolved
@@ -14,18 +14,11 @@
 #import "SUHost.h"
 #import "SUConstants.h"
 #import "SUApplicationInfo.h"
-<<<<<<< HEAD
-#import "SUTouchBarButtonGroup.h"
-
-static NSString *const SUUpdatePermissionPromptTouchBarIndentifier = @"" SPARKLE_BUNDLE_IDENTIFIER ".SUUpdatePermissionPrompt";
-
-=======
 #import "SUTouchBarForwardDeclarations.h"
 #import "SUTouchBarButtonGroup.h"
 
 static NSString *const SUUpdatePermissionPromptTouchBarIndentifier = @"" SPARKLE_BUNDLE_IDENTIFIER ".SUUpdatePermissionPrompt";
 
->>>>>>> 2ccac610
 @interface SUUpdatePermissionPrompt () <NSTouchBarDelegate>
 
 @property (assign) BOOL isShowingMoreInfo;
@@ -178,11 +171,7 @@
 
 - (NSTouchBar *)makeTouchBar
 {
-<<<<<<< HEAD
-    NSTouchBar *touchBar = [[NSTouchBar alloc] init];
-=======
     NSTouchBar *touchBar = [[NSClassFromString(@"NSTouchBar") alloc] init];
->>>>>>> 2ccac610
     touchBar.defaultItemIdentifiers = @[SUUpdatePermissionPromptTouchBarIndentifier,];
     touchBar.principalItemIdentifier = SUUpdatePermissionPromptTouchBarIndentifier;
     touchBar.delegate = self;
@@ -192,11 +181,7 @@
 - (NSTouchBarItem *)touchBar:(NSTouchBar * __unused)touchBar makeItemForIdentifier:(NSTouchBarItemIdentifier)identifier
 {
     if ([identifier isEqualToString:SUUpdatePermissionPromptTouchBarIndentifier]) {
-<<<<<<< HEAD
-        NSCustomTouchBarItem* item = [[NSCustomTouchBarItem alloc] initWithIdentifier:identifier];
-=======
         NSCustomTouchBarItem* item = [(NSCustomTouchBarItem *)[NSClassFromString(@"NSCustomTouchBarItem") alloc] initWithIdentifier:identifier];
->>>>>>> 2ccac610
         item.viewController = [[SUTouchBarButtonGroup alloc] initByReferencingButtons:@[self.checkButton, self.cancelButton]];
         return item;
     }
