//
//  SUUpdateValidator.m
//  Sparkle
//
//  Created by Mayur Pawashe on 12/3/16.
//  Copyright © 2016 Sparkle Project. All rights reserved.
//

#import "SUUpdateValidator.h"
#import "SUDSAVerifier.h"
#import "SUCodeSigningVerifier.h"
#import "SUInstaller.h"
#import "SUHost.h"
#import "SULog.h"

<<<<<<< HEAD
#ifdef _APPKITDEFINES_H
#error This is a "daemon-safe" class and should NOT import AppKit
#endif
=======

#include "AppKitPrevention.h"
>>>>>>> 34179edd

@interface SUUpdateValidator ()

@property (nonatomic, readonly) SUHost *host;
@property (nonatomic, readonly) BOOL prevalidatedDsaSignature;
@property (nonatomic, readonly) NSString *dsaSignature;
@property (nonatomic, readonly) NSString *downloadPath;

@end

@implementation SUUpdateValidator

@synthesize host = _host;
@synthesize canValidate = _canValidate;
@synthesize prevalidatedDsaSignature = _prevalidatedDsaSignature;
@synthesize dsaSignature = _dsaSignature;
@synthesize downloadPath = _downloadPath;

- (instancetype)initWithDownloadPath:(NSString *)downloadPath dsaSignature:(NSString *)dsaSignature host:(SUHost *)host performingPrevalidation:(BOOL)performingPrevalidation
{
    self = [super init];
    if (self != nil) {
        BOOL canValidate;
        BOOL prevalidatedDsaSignature;
        if (performingPrevalidation) {
            NSString *publicDSAKey = host.publicDSAKey;

            if (publicDSAKey == nil) {
                prevalidatedDsaSignature = NO;
                SULog(SULogLevelError, @"Failed to validate update before unarchiving because no DSA key was found");
            } else if (dsaSignature == nil) {
                prevalidatedDsaSignature = NO;
                SULog(SULogLevelError, @"Failed to validate update before unarchiving because no DSA signature was found");
            } else {
                prevalidatedDsaSignature = [SUDSAVerifier validatePath:downloadPath withEncodedDSASignature:dsaSignature withPublicDSAKey:host.publicDSAKey];
                if (!prevalidatedDsaSignature) {
                    SULog(SULogLevelError, @"DSA signature validation before unarchiving failed for update %@", downloadPath);
                }
            }

            canValidate = prevalidatedDsaSignature;
        } else {
            prevalidatedDsaSignature = NO;
            canValidate = YES;
        }

        _canValidate = canValidate;
        _prevalidatedDsaSignature = prevalidatedDsaSignature;
        _downloadPath = [downloadPath copy];
        _dsaSignature = [dsaSignature copy];
        _host = host;
    }
    return self;
}

- (BOOL)validateWithUpdateDirectory:(NSString *)updateDirectory
{
    assert(self.canValidate);

    NSString *DSASignature = self.dsaSignature;
    NSString *downloadPath = self.downloadPath;
    SUHost *host = self.host;

    BOOL prevalidatedDsaSignature = self.prevalidatedDsaSignature;

    BOOL isPackage = NO;

    // install source could point to a new bundle or a package
    NSString *installSource = [SUInstaller installSourcePathInUpdateFolder:updateDirectory forHost:host isPackage:&isPackage isGuided:NULL];
    if (installSource == nil) {
        SULog(SULogLevelError, @"No suitable install is found in the update. The update will be rejected.");
        return NO;
    }

    NSURL *installSourceURL = [NSURL fileURLWithPath:installSource];

    if (!prevalidatedDsaSignature) {
        // Check to see if we have a package or bundle to validate
        if (isPackage) {
            // If we get here, then the appcast installation type was lying to us.. This error will be caught later when starting the installer.
            // For package type updates, all we do is check if the DSA signature is valid
            BOOL validationCheckSuccess = [SUDSAVerifier validatePath:downloadPath withEncodedDSASignature:DSASignature withPublicDSAKey:host.publicDSAKey];
            if (!validationCheckSuccess) {
                SULog(SULogLevelError, @"DSA signature validation of the package failed. The update contains an installer package, and valid DSA signatures are mandatory for all installer packages. The update will be rejected. Sign the installer with a valid DSA key or use an .app bundle update instead.");
            }
            return validationCheckSuccess;
        } else {
            // For application bundle updates, we check both the DSA and Apple code signing signatures
            return [self validateBundleUpdateForHost:host newBundleURL:installSourceURL archivePath:downloadPath DSASignature:DSASignature];
        }
    } else if (isPackage) {
        // We already prevalidated the package and nothing else needs to be done
        return YES;
    } else {
        // Because we already validated the DSA signature, this is just a consistency check to see
        // if the developer signed their application properly with their Apple ID
        // Currently, this case only gets hit for binary delta updates
        NSError *error = nil;
        if ([SUCodeSigningVerifier bundleAtURLIsCodeSigned:installSourceURL] && ![SUCodeSigningVerifier codeSignatureIsValidAtBundleURL:installSourceURL error:&error]) {
            SULog(SULogLevelError, @"Failed to validate apple code sign signature on bundle after archive validation with error: %@", error);
            return NO;
        }
        return YES;
    }
}

- (BOOL)validateBundleUpdateForHost:(SUHost *)host newBundleURL:(NSURL *)newBundleURL archivePath:(NSString *)archivePath DSASignature:(NSString *)DSASignature
{
    NSBundle *newBundle = [NSBundle bundleWithURL:newBundleURL];
    if (newBundle == nil) {
        SULog(SULogLevelError, @"No suitable bundle is found in the update. The update will be rejected.");
        return NO;
    }
    
    SUHost *newHost = [[SUHost alloc] initWithBundle:newBundle];
    NSString *newPublicDSAKey = newHost.publicDSAKey;
    
    NSString *publicDSAKey = host.publicDSAKey;
    
    // Downgrade in DSA security should not be possible
    if (publicDSAKey != nil && newPublicDSAKey == nil) {
        SULog(SULogLevelError, @"A public DSA key is found in the old bundle but no public DSA key is found in the new update. For security reasons, the update will be rejected.");
        return NO;
    }
    
    BOOL dsaKeysMatch = (publicDSAKey == nil || newPublicDSAKey == nil) ? NO : [publicDSAKey isEqualToString:newPublicDSAKey];
    
    // If the new DSA key differs from the old, then this check is not a security measure, because the new key is not trusted.
    // In that case, the check ensures that the app author has correctly used DSA keys, so that the app will be updateable in the next version.
    // However if the new and old DSA keys are the same, then this is a security measure.
    if (newPublicDSAKey != nil) {
        if (![SUDSAVerifier validatePath:archivePath withEncodedDSASignature:DSASignature withPublicDSAKey:newPublicDSAKey]) {
            SULog(SULogLevelError, @"DSA signature validation failed. The update has a public DSA key and is signed with a DSA key, but the %@ doesn't match the signature. The update will be rejected.",
                  dsaKeysMatch ? @"public key" : @"new public key shipped with the update");
            return NO;
        }
    }
    
    BOOL updateIsCodeSigned = [SUCodeSigningVerifier bundleAtURLIsCodeSigned:newBundleURL];
    
    if (dsaKeysMatch) {
        NSError *error = nil;
        if (updateIsCodeSigned && ![SUCodeSigningVerifier codeSignatureIsValidAtBundleURL:newBundleURL error:&error]) {
            SULog(SULogLevelError, @"The update archive has a valid DSA signature, but the app is also signed with Code Signing, which is corrupted: %@. The update will be rejected.", error);
            return NO;
        }
    } else {
        NSURL *hostBundleURL = host.bundle.bundleURL;
        BOOL hostIsCodeSigned = [SUCodeSigningVerifier bundleAtURLIsCodeSigned:hostBundleURL];
        
        NSString *dsaStatus = newPublicDSAKey ? @"has a new DSA key that doesn't match the previous one" : (publicDSAKey ? @"removes the DSA key" : @"isn't signed with a DSA key");
        if (!hostIsCodeSigned || !updateIsCodeSigned) {
            NSString *acsStatus = !hostIsCodeSigned ? @"old app hasn't been signed with app Code Signing" : @"new app isn't signed with app Code Signing";
            SULog(SULogLevelError, @"The update archive %@, and the %@. At least one method of signature verification must be valid. The update will be rejected.", dsaStatus, acsStatus);
            return NO;
        }
        
        NSError *error = nil;
        if (![SUCodeSigningVerifier codeSignatureAtBundleURL:hostBundleURL matchesSignatureAtBundleURL:newBundleURL error:&error]) {
            SULog(SULogLevelError, @"The update archive %@, and the app is signed with a new Code Signing identity that doesn't match code signing of the original app: %@. At least one method of signature verification must be valid. The update will be rejected.", dsaStatus, error);
            return NO;
        }
    }
    
    return YES;
}

@end<|MERGE_RESOLUTION|>--- conflicted
+++ resolved
@@ -13,14 +13,8 @@
 #import "SUHost.h"
 #import "SULog.h"
 
-<<<<<<< HEAD
-#ifdef _APPKITDEFINES_H
-#error This is a "daemon-safe" class and should NOT import AppKit
-#endif
-=======
 
 #include "AppKitPrevention.h"
->>>>>>> 34179edd
 
 @interface SUUpdateValidator ()
 
