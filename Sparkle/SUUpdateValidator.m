//
//  SUUpdateValidator.m
//  Sparkle
//
//  Created by Mayur Pawashe on 12/3/16.
//  Copyright © 2016 Sparkle Project. All rights reserved.
//

#import "SUUpdateValidator.h"
#import "SPUInstallerValidation.h"
#import "SUInstaller.h"
#import "SUHost.h"
#import "SULog.h"

#ifdef _APPKITDEFINES_H
#error This is a "daemon-safe" class and should NOT import AppKit
#endif

@interface SUUpdateValidator ()

@property (nonatomic, readonly) SUHost *host;
@property (nonatomic, readonly) BOOL prevalidatedDsaSignature;
@property (nonatomic, readonly) NSString *dsaSignature;
@property (nonatomic, readonly) NSString *downloadPath;

@end

@implementation SUUpdateValidator

@synthesize host = _host;
@synthesize canValidate = _canValidate;
@synthesize prevalidatedDsaSignature = _prevalidatedDsaSignature;
@synthesize dsaSignature = _dsaSignature;
@synthesize downloadPath = _downloadPath;

- (instancetype)initWithDownloadPath:(NSString *)downloadPath dsaSignature:(NSString *)dsaSignature host:(SUHost *)host performingPrevalidation:(BOOL)performingPrevalidation
{
    self = [super init];
    if (self != nil) {
        BOOL canValidate;
        BOOL prevalidatedDsaSignature;
        if (performingPrevalidation) {
            NSString *publicDSAKey = host.publicDSAKey;

            if (publicDSAKey == nil) {
                prevalidatedDsaSignature = NO;
                SULog(@"Failed to validate update before unarchiving because no DSA key was found");
            } else if (dsaSignature == nil) {
                prevalidatedDsaSignature = NO;
                SULog(@"Failed to validate update before unarchiving because no DSA signature was found");
            } else {
                prevalidatedDsaSignature = [SPUInstallerValidation validateUpdateForHost:host archivePath:downloadPath DSASignature:dsaSignature];
                if (!prevalidatedDsaSignature) {
                    SULog(@"DSA signature validation before unarchiving failed for update %@", downloadPath);
                }
            }

            canValidate = prevalidatedDsaSignature;
        } else {
            prevalidatedDsaSignature = NO;
            canValidate = YES;
        }

        _canValidate = canValidate;
        _prevalidatedDsaSignature = prevalidatedDsaSignature;
        _downloadPath = [downloadPath copy];
        _dsaSignature = [dsaSignature copy];
        _host = host;
    }
    return self;
}

- (BOOL)validateWithUpdateDirectory:(NSString *)updateDirectory
{
    assert(self.canValidate);

    NSString *DSASignature = self.dsaSignature;
    NSString *downloadPath = self.downloadPath;
    SUHost *host = self.host;

    BOOL prevalidatedDsaSignature = self.prevalidatedDsaSignature;

    BOOL isPackage = NO;

    // install source could point to a new bundle or a package
    NSString *installSource = [SUInstaller installSourcePathInUpdateFolder:updateDirectory forHost:host isPackage:&isPackage isGuided:NULL];
    if (installSource == nil) {
        SULog(@"No suitable install is found in the update. The update will be rejected.");
<<<<<<< HEAD
        validationCheckSuccess = NO;
    } else {
        NSURL *installSourceURL = [NSURL fileURLWithPath:installSource];
        
        if (!prevalidatedDsaSignature) {
            // Check to see if we have a package or bundle to validate
            if (isPackage) {
                // If we get here, then the appcast installation type was lying to us.. This error will be caught later when starting the installer.
                // For package type updates, all we do is check if the DSA signature is valid
                validationCheckSuccess = [SPUInstallerValidation validateUpdateForHost:host archivePath:downloadPath DSASignature:DSASignature];
                
                if (!validationCheckSuccess) {
                    SULog(@"DSA signature validation of the package failed. The update contains an installer package, and valid DSA signatures are mandatory for all installer packages. The update will be rejected. Sign the installer with a valid DSA key or use an .app bundle update instead.");
                }
            } else {
                // For application bundle updates, validate the bundle code signatures and DSA signatures of archive together
                validationCheckSuccess = [SPUInstallerValidation validateBundleUpdateForHost:host newBundleURL:installSourceURL archivePath:downloadPath DSASignature:DSASignature];
            }
        } else if (isPackage) {
            // We already prevalidated the package and nothing else needs to be done
            validationCheckSuccess = YES;
        } else {
            // Because we already prevalidated the DSA signature, this is just a consistency check to see
            // if the developer signed their application properly with their Apple ID
            // Currently, this case only gets hit for binary delta updates
            validationCheckSuccess = [SPUInstallerValidation validateCodeSignatureIfAvailableForBundleURL:installSourceURL];
=======
        return NO;
    }

    NSURL *installSourceURL = [NSURL fileURLWithPath:installSource];

    if (!prevalidatedDsaSignature) {
        // Check to see if we have a package or bundle to validate
        if (isPackage) {
            // For package type updates, all we do is check if the DSA signature is valid
            BOOL validationCheckSuccess = [SUDSAVerifier validatePath:downloadPath withEncodedDSASignature:DSASignature withPublicDSAKey:publicDSAKey];
            if (!validationCheckSuccess) {
                SULog(@"DSA signature validation of the package failed. The update contains an installer package, and valid DSA signatures are mandatory for all installer packages. The update will be rejected. Sign the installer with a valid DSA key or use an .app bundle update instead.");
            }
            return validationCheckSuccess;
        } else {
            // For application bundle updates, we check both the DSA and Apple code signing signatures
            return [self validateUpdateForHost:host downloadedToPath:downloadPath newBundleURL:installSourceURL DSASignature:DSASignature];
        }
    } else if (isPackage) {
        // We shouldn't get here because we don't validate packages before extracting them currently
        SULog(@"Error: not expecting to find package after being required to validate update before extraction");
        return NO;
    } else {
        // Because we already validated the DSA signature, this is just a consistency check to see
        // if the developer signed their application properly with their Apple ID
        // Currently, this case only gets hit for binary delta updates
        NSError *error = nil;
        if ([SUCodeSigningVerifier bundleAtURLIsCodeSigned:installSourceURL] && ![SUCodeSigningVerifier codeSignatureIsValidAtBundleURL:installSourceURL error:&error]) {
            SULog(@"Failed to validate apple code sign signature on bundle after archive validation with error: %@", error);
            return NO;
        } else {
            return YES;
>>>>>>> b5bc2a73
        }
    }
}

<<<<<<< HEAD
=======
/**
 * If the update is a bundle, then it must meet any one of:
 *
 *  * old and new DSA public keys are the same and valid (it allows change of Code Signing identity), or
 *
 *  * old and new Code Signing identity are the same and valid
 *
 */
- (BOOL)validateUpdateForHost:(SUHost *)host downloadedToPath:(NSString *)downloadedPath newBundleURL:(NSURL *)newBundleURL DSASignature:(NSString *)DSASignature
{
    NSBundle *newBundle = [NSBundle bundleWithURL:newBundleURL];
    if (newBundle == nil) {
        SULog(@"No suitable bundle is found in the update. The update will be rejected.");
        return NO;
    }

    NSString *publicDSAKey = host.publicDSAKey;

    SUHost *newHost = [[SUHost alloc] initWithBundle:newBundle];
    NSString *newPublicDSAKey = newHost.publicDSAKey;

    // Downgrade in DSA security should not be possible
    if (publicDSAKey != nil && newPublicDSAKey == nil) {
        SULog(@"A public DSA key is found in the old bundle but no public DSA key is found in the new update. For security reasons, the update will be rejected.");
        return NO;
    }

    BOOL dsaKeysMatch = (publicDSAKey == nil || newPublicDSAKey == nil) ? NO : [publicDSAKey isEqualToString:newPublicDSAKey];

    // If the new DSA key differs from the old, then this check is not a security measure, because the new key is not trusted.
    // In that case, the check ensures that the app author has correctly used DSA keys, so that the app will be updateable in the next version.
    // However if the new and old DSA keys are the same, then this is a security measure.
    if (newPublicDSAKey != nil) {
        if (![SUDSAVerifier validatePath:downloadedPath withEncodedDSASignature:DSASignature withPublicDSAKey:newPublicDSAKey]) {
            SULog(@"DSA signature validation failed. The update has a public DSA key and is signed with a DSA key, but the %@ doesn't match the signature. The update will be rejected.",
                  dsaKeysMatch ? @"public key" : @"new public key shipped with the update");
            return NO;
        }
    }
    BOOL updateIsCodeSigned = [SUCodeSigningVerifier bundleAtURLIsCodeSigned:newHost.bundle.bundleURL];

    if (dsaKeysMatch) {
        NSError *error = nil;
        if (updateIsCodeSigned && ![SUCodeSigningVerifier codeSignatureIsValidAtBundleURL:newHost.bundle.bundleURL error:&error]) {
            SULog(@"The update archive has a valid DSA signature, but the app is also signed with Code Signing, which is corrupted: %@. The update will be rejected.", error);
            return NO;
        }
    } else {
        BOOL hostIsCodeSigned = [SUCodeSigningVerifier bundleAtURLIsCodeSigned:host.bundle.bundleURL];

        NSString *dsaStatus = newPublicDSAKey ? @"has a new DSA key that doesn't match the previous one" : (publicDSAKey ? @"removes the DSA key" : @"isn't signed with a DSA key");
        if (!hostIsCodeSigned || !updateIsCodeSigned) {
            NSString *acsStatus = !hostIsCodeSigned ? @"old app hasn't been signed with app Code Signing" : @"new app isn't signed with app Code Signing";
            SULog(@"The update archive %@, and the %@. At least one method of signature verification must be valid. The update will be rejected.", dsaStatus, acsStatus);
            return NO;
        }

        NSError *error = nil;
        if (![SUCodeSigningVerifier codeSignatureAtBundleURL:host.bundle.bundleURL matchesSignatureAtBundleURL:newHost.bundle.bundleURL error:&error]) {
            SULog(@"The update archive %@, and the app is signed with a new Code Signing identity that doesn't match code signing of the original app: %@. At least one method of signature verification must be valid. The update will be rejected.", dsaStatus, error);
            return NO;
        }
    }

    return YES;
}

>>>>>>> b5bc2a73
@end<|MERGE_RESOLUTION|>--- conflicted
+++ resolved
@@ -86,34 +86,6 @@
     NSString *installSource = [SUInstaller installSourcePathInUpdateFolder:updateDirectory forHost:host isPackage:&isPackage isGuided:NULL];
     if (installSource == nil) {
         SULog(@"No suitable install is found in the update. The update will be rejected.");
-<<<<<<< HEAD
-        validationCheckSuccess = NO;
-    } else {
-        NSURL *installSourceURL = [NSURL fileURLWithPath:installSource];
-        
-        if (!prevalidatedDsaSignature) {
-            // Check to see if we have a package or bundle to validate
-            if (isPackage) {
-                // If we get here, then the appcast installation type was lying to us.. This error will be caught later when starting the installer.
-                // For package type updates, all we do is check if the DSA signature is valid
-                validationCheckSuccess = [SPUInstallerValidation validateUpdateForHost:host archivePath:downloadPath DSASignature:DSASignature];
-                
-                if (!validationCheckSuccess) {
-                    SULog(@"DSA signature validation of the package failed. The update contains an installer package, and valid DSA signatures are mandatory for all installer packages. The update will be rejected. Sign the installer with a valid DSA key or use an .app bundle update instead.");
-                }
-            } else {
-                // For application bundle updates, validate the bundle code signatures and DSA signatures of archive together
-                validationCheckSuccess = [SPUInstallerValidation validateBundleUpdateForHost:host newBundleURL:installSourceURL archivePath:downloadPath DSASignature:DSASignature];
-            }
-        } else if (isPackage) {
-            // We already prevalidated the package and nothing else needs to be done
-            validationCheckSuccess = YES;
-        } else {
-            // Because we already prevalidated the DSA signature, this is just a consistency check to see
-            // if the developer signed their application properly with their Apple ID
-            // Currently, this case only gets hit for binary delta updates
-            validationCheckSuccess = [SPUInstallerValidation validateCodeSignatureIfAvailableForBundleURL:installSourceURL];
-=======
         return NO;
     }
 
@@ -122,15 +94,16 @@
     if (!prevalidatedDsaSignature) {
         // Check to see if we have a package or bundle to validate
         if (isPackage) {
+            // If we get here, then the appcast installation type was lying to us.. This error will be caught later when starting the installer.
             // For package type updates, all we do is check if the DSA signature is valid
-            BOOL validationCheckSuccess = [SUDSAVerifier validatePath:downloadPath withEncodedDSASignature:DSASignature withPublicDSAKey:publicDSAKey];
+            BOOL validationCheckSuccess = [SPUInstallerValidation validateUpdateForHost:host archivePath:downloadPath DSASignature:DSASignature];
             if (!validationCheckSuccess) {
                 SULog(@"DSA signature validation of the package failed. The update contains an installer package, and valid DSA signatures are mandatory for all installer packages. The update will be rejected. Sign the installer with a valid DSA key or use an .app bundle update instead.");
             }
             return validationCheckSuccess;
         } else {
             // For application bundle updates, we check both the DSA and Apple code signing signatures
-            return [self validateUpdateForHost:host downloadedToPath:downloadPath newBundleURL:installSourceURL DSASignature:DSASignature];
+            return [SPUInstallerValidation validateBundleUpdateForHost:host newBundleURL:installSourceURL archivePath:downloadPath DSASignature:DSASignature];
         }
     } else if (isPackage) {
         // We shouldn't get here because we don't validate packages before extracting them currently
@@ -140,85 +113,8 @@
         // Because we already validated the DSA signature, this is just a consistency check to see
         // if the developer signed their application properly with their Apple ID
         // Currently, this case only gets hit for binary delta updates
-        NSError *error = nil;
-        if ([SUCodeSigningVerifier bundleAtURLIsCodeSigned:installSourceURL] && ![SUCodeSigningVerifier codeSignatureIsValidAtBundleURL:installSourceURL error:&error]) {
-            SULog(@"Failed to validate apple code sign signature on bundle after archive validation with error: %@", error);
-            return NO;
-        } else {
-            return YES;
->>>>>>> b5bc2a73
-        }
+        return [SPUInstallerValidation validateCodeSignatureIfAvailableForBundleURL:installSourceURL];
     }
 }
 
-<<<<<<< HEAD
-=======
-/**
- * If the update is a bundle, then it must meet any one of:
- *
- *  * old and new DSA public keys are the same and valid (it allows change of Code Signing identity), or
- *
- *  * old and new Code Signing identity are the same and valid
- *
- */
-- (BOOL)validateUpdateForHost:(SUHost *)host downloadedToPath:(NSString *)downloadedPath newBundleURL:(NSURL *)newBundleURL DSASignature:(NSString *)DSASignature
-{
-    NSBundle *newBundle = [NSBundle bundleWithURL:newBundleURL];
-    if (newBundle == nil) {
-        SULog(@"No suitable bundle is found in the update. The update will be rejected.");
-        return NO;
-    }
-
-    NSString *publicDSAKey = host.publicDSAKey;
-
-    SUHost *newHost = [[SUHost alloc] initWithBundle:newBundle];
-    NSString *newPublicDSAKey = newHost.publicDSAKey;
-
-    // Downgrade in DSA security should not be possible
-    if (publicDSAKey != nil && newPublicDSAKey == nil) {
-        SULog(@"A public DSA key is found in the old bundle but no public DSA key is found in the new update. For security reasons, the update will be rejected.");
-        return NO;
-    }
-
-    BOOL dsaKeysMatch = (publicDSAKey == nil || newPublicDSAKey == nil) ? NO : [publicDSAKey isEqualToString:newPublicDSAKey];
-
-    // If the new DSA key differs from the old, then this check is not a security measure, because the new key is not trusted.
-    // In that case, the check ensures that the app author has correctly used DSA keys, so that the app will be updateable in the next version.
-    // However if the new and old DSA keys are the same, then this is a security measure.
-    if (newPublicDSAKey != nil) {
-        if (![SUDSAVerifier validatePath:downloadedPath withEncodedDSASignature:DSASignature withPublicDSAKey:newPublicDSAKey]) {
-            SULog(@"DSA signature validation failed. The update has a public DSA key and is signed with a DSA key, but the %@ doesn't match the signature. The update will be rejected.",
-                  dsaKeysMatch ? @"public key" : @"new public key shipped with the update");
-            return NO;
-        }
-    }
-    BOOL updateIsCodeSigned = [SUCodeSigningVerifier bundleAtURLIsCodeSigned:newHost.bundle.bundleURL];
-
-    if (dsaKeysMatch) {
-        NSError *error = nil;
-        if (updateIsCodeSigned && ![SUCodeSigningVerifier codeSignatureIsValidAtBundleURL:newHost.bundle.bundleURL error:&error]) {
-            SULog(@"The update archive has a valid DSA signature, but the app is also signed with Code Signing, which is corrupted: %@. The update will be rejected.", error);
-            return NO;
-        }
-    } else {
-        BOOL hostIsCodeSigned = [SUCodeSigningVerifier bundleAtURLIsCodeSigned:host.bundle.bundleURL];
-
-        NSString *dsaStatus = newPublicDSAKey ? @"has a new DSA key that doesn't match the previous one" : (publicDSAKey ? @"removes the DSA key" : @"isn't signed with a DSA key");
-        if (!hostIsCodeSigned || !updateIsCodeSigned) {
-            NSString *acsStatus = !hostIsCodeSigned ? @"old app hasn't been signed with app Code Signing" : @"new app isn't signed with app Code Signing";
-            SULog(@"The update archive %@, and the %@. At least one method of signature verification must be valid. The update will be rejected.", dsaStatus, acsStatus);
-            return NO;
-        }
-
-        NSError *error = nil;
-        if (![SUCodeSigningVerifier codeSignatureAtBundleURL:host.bundle.bundleURL matchesSignatureAtBundleURL:newHost.bundle.bundleURL error:&error]) {
-            SULog(@"The update archive %@, and the app is signed with a new Code Signing identity that doesn't match code signing of the original app: %@. At least one method of signature verification must be valid. The update will be rejected.", dsaStatus, error);
-            return NO;
-        }
-    }
-
-    return YES;
-}
-
->>>>>>> b5bc2a73
 @end