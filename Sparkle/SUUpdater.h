//
//  SUUpdater.h
//  Sparkle
//
//  Created by Andy Matuschak on 1/4/06.
//  Copyright 2006 Andy Matuschak. All rights reserved.
//

#ifndef SUUPDATER_H
#define SUUPDATER_H

#if __has_feature(modules)
@import Cocoa;
#else
#import <Cocoa/Cocoa.h>
#endif
#import "SUExport.h"
#import "SUVersionComparisonProtocol.h"
#import "SUVersionDisplayProtocol.h"
#import "SUUpdaterDelegate.h"

@class SUAppcastItem, SUAppcast, NSMenuItem;

@protocol SUUpdaterDelegate;

/*!
 The main API in Sparkle for controlling the update mechanism.
 
 This class is used to configure the update paramters as well as manually
 and automatically schedule and control checks for updates.
 
 Note: This class is now deprecated and acts as a thin wrapper around SPUUpdater and SPUStandardUserDriver
 */
__deprecated_msg("Use SPUStandardUpdaterController or SPUUpdater instead")
SU_EXPORT @interface SUUpdater : NSObject

@property (unsafe_unretained, nonatomic) IBOutlet id<SUUpdaterDelegate> delegate;

/*!
 The shared updater for the main bundle.
 
 This is equivalent to passing [NSBundle mainBundle] to SUUpdater::updaterForBundle:
 */
+ (SUUpdater *)sharedUpdater;

/*!
 The shared updater for a specified bundle.
 If an updater has already been initialized for the provided bundle, that shared instance will be returned.
 */
+ (SUUpdater *)updaterForBundle:(NSBundle *)bundle;

/*!
 Designated initializer for SUUpdater.
 
 If an updater has already been initialized for the provided bundle, that shared instance will be returned.
 */
- (instancetype)initForBundle:(NSBundle *)bundle;

/*!
 Explicitly checks for updates and displays a progress dialog while doing so.
 
 This method is meant for a main menu item.
 Connect any menu item to this action in Interface Builder,
 and Sparkle will check for updates and report back its findings verbosely
 when it is invoked.
 
 This will find updates that the user has opted into skipping.
 */
- (IBAction)checkForUpdates:(id)sender;

/*!
 The menu item validation used for the -checkForUpdates: action
 */
- (BOOL)validateMenuItem:(NSMenuItem *)menuItem;

/*!
 Checks for updates, but does not display any UI unless an update is found.
 
 This is meant for programmatically initating a check for updates. That is,
 it will display no UI unless it actually finds an update, in which case it
 proceeds as usual.
 
 If automatic downloading of updates it turned on and allowed, however,
 this will invoke that behavior, and if an update is found, it will be downloaded
 in the background silently and will be prepped for installation.
 
 This will not find updates that the user has opted into skipping.
 */
- (void)checkForUpdatesInBackground;

/*!
 A property indicating whether or not to check for updates automatically.
 
 Setting this property will persist in the host bundle's user defaults.
 The update schedule cycle will be reset in a short delay after the property's new value is set.
 This is to allow reverting this property without kicking off a schedule change immediately
 */
@property (nonatomic) BOOL automaticallyChecksForUpdates;

/*!
 A property indicating whether or not updates can be automatically downloaded in the background.
 
 Note that automatic downloading of updates can be disallowed by the developer.
 In this case, -automaticallyDownloadsUpdates will return NO regardless of how this property is set.
 
 Setting this property will persist in the host bundle's user defaults.
 */
@property (nonatomic) BOOL automaticallyDownloadsUpdates;

/*!
 A property indicating the current automatic update check interval.
 
 Setting this property will persist in the host bundle's user defaults.
 The update schedule cycle will be reset in a short delay after the property's new value is set.
 This is to allow reverting this property without kicking off a schedule change immediately
 */
@property (nonatomic) NSTimeInterval updateCheckInterval;

/*!
 Begins a "probing" check for updates which will not actually offer to
 update to that version.
 
 However, the delegate methods
 SUUpdaterDelegate::updater:didFindValidUpdate: and
 SUUpdaterDelegate::updaterDidNotFindUpdate: will be called,
 so you can use that information in your UI.
 
 Updates that have been skipped by the user will not be found.
 */
- (void)checkForUpdateInformation;

/*!
 The URL of the appcast used to download update information.
 
 Setting this property will persist in the host bundle's user defaults.
 If you don't want persistence, you may want to consider instead implementing
 SUUpdaterDelegate::feedURLStringForUpdater: or SUUpdaterDelegate::feedParametersForUpdater:sendingSystemProfile:
 
 This property must be called on the main thread.
 */
@property (nonatomic, copy) NSURL *feedURL;

/*!
 The host bundle that is being updated.
 */
@property (readonly, nonatomic) NSBundle *hostBundle;

/*!
 The bundle this class (SUUpdater) is loaded into.
 */
@property (nonatomic, readonly) NSBundle *sparkleBundle;

/*!
 The user agent used when checking for updates.
 
 The default implementation can be overrided.
 */
@property (nonatomic, copy) NSString *userAgentString;

/*!
 The HTTP headers used when checking for updates.
 
 The keys of this dictionary are HTTP header fields (NSString) and values are corresponding values (NSString)
 */
#if __has_feature(objc_generics)
@property (copy) NSDictionary<NSString *, NSString *> *httpHeaders;
#else
@property (copy) NSDictionary *httpHeaders;
#endif

/*!
 A property indicating whether or not the user's system profile information is sent when checking for updates.
 
 Setting this property will persist in the host bundle's user defaults.
 */
@property (nonatomic) BOOL sendsSystemProfile;

/*!
 A property indicating the decryption password used for extracting updates shipped as Apple Disk Images (dmg)
 */
@property (nonatomic, copy) NSString *decryptionPassword;

/*!
<<<<<<< HEAD
 Returns the date of last update check.
 
 \returns \c nil if no check has been performed.
=======
    This function ignores normal update schedule, ignores user preferences,
    and interrupts users with an unwanted immediate app update.

    WARNING: this function should not be used in regular apps. This function
    is a user-unfriendly hack only for very special cases, like unstable
    rapidly-changing beta builds that would not run correctly if they were
    even one day out of date.

    Instead of this function you should set `SUAutomaticallyUpdate` to `YES`,
    which will gracefully install updates when the app quits.

    For UI-less/daemon apps that aren't usually quit, instead of this function,
    you can use the delegate method
    SUUpdaterDelegate::updater:willInstallUpdateOnQuit:immediateInstallationInvocation:
    to immediately start installation when an update was found.

    A progress dialog is shown but the user will never be prompted to read the
    release notes.

    This function will cause update to be downloaded twice if automatic updates are
    enabled.

    You may want to respond to the userDidCancelDownload delegate method in case
    the user clicks the "Cancel" button while the update is downloading.
 */
- (void)installUpdatesIfAvailable;

/*!
    Returns the date of last update check.

    \returns \c nil if no check has been performed.
>>>>>>> 4bc2e6e8
 */
@property (nonatomic, readonly, copy) NSDate *lastUpdateCheckDate;

/*!
 Appropriately schedules or cancels the update checking timer according to
 the preferences for time interval and automatic checks.
 
 This call does not change the date of the next check,
 but only the internal NSTimer.
 */
- (void)resetUpdateCycle;

/*!
 A property indicating whether or not an update is in progress.
 
 Note this property is not indicative of whether or not user initiated updates can be performed.
 Use SUUpdater::validateMenuItem: for that instead.
 */
@property (nonatomic, readonly) BOOL updateInProgress;

@end

#endif<|MERGE_RESOLUTION|>--- conflicted
+++ resolved
@@ -25,7 +25,7 @@
 
 /*!
  The main API in Sparkle for controlling the update mechanism.
- 
+
  This class is used to configure the update paramters as well as manually
  and automatically schedule and control checks for updates.
  
@@ -58,12 +58,12 @@
 
 /*!
  Explicitly checks for updates and displays a progress dialog while doing so.
- 
+
  This method is meant for a main menu item.
  Connect any menu item to this action in Interface Builder,
  and Sparkle will check for updates and report back its findings verbosely
  when it is invoked.
- 
+
  This will find updates that the user has opted into skipping.
  */
 - (IBAction)checkForUpdates:(id)sender;
@@ -75,22 +75,22 @@
 
 /*!
  Checks for updates, but does not display any UI unless an update is found.
- 
+
  This is meant for programmatically initating a check for updates. That is,
  it will display no UI unless it actually finds an update, in which case it
  proceeds as usual.
- 
+
  If automatic downloading of updates it turned on and allowed, however,
  this will invoke that behavior, and if an update is found, it will be downloaded
  in the background silently and will be prepped for installation.
- 
+
  This will not find updates that the user has opted into skipping.
  */
 - (void)checkForUpdatesInBackground;
 
 /*!
  A property indicating whether or not to check for updates automatically.
- 
+
  Setting this property will persist in the host bundle's user defaults.
  The update schedule cycle will be reset in a short delay after the property's new value is set.
  This is to allow reverting this property without kicking off a schedule change immediately
@@ -99,17 +99,17 @@
 
 /*!
  A property indicating whether or not updates can be automatically downloaded in the background.
- 
+
  Note that automatic downloading of updates can be disallowed by the developer.
  In this case, -automaticallyDownloadsUpdates will return NO regardless of how this property is set.
- 
+
  Setting this property will persist in the host bundle's user defaults.
  */
 @property (nonatomic) BOOL automaticallyDownloadsUpdates;
 
 /*!
  A property indicating the current automatic update check interval.
- 
+
  Setting this property will persist in the host bundle's user defaults.
  The update schedule cycle will be reset in a short delay after the property's new value is set.
  This is to allow reverting this property without kicking off a schedule change immediately
@@ -119,23 +119,23 @@
 /*!
  Begins a "probing" check for updates which will not actually offer to
  update to that version.
- 
+
  However, the delegate methods
  SUUpdaterDelegate::updater:didFindValidUpdate: and
  SUUpdaterDelegate::updaterDidNotFindUpdate: will be called,
  so you can use that information in your UI.
- 
+
  Updates that have been skipped by the user will not be found.
  */
 - (void)checkForUpdateInformation;
 
 /*!
  The URL of the appcast used to download update information.
- 
+
  Setting this property will persist in the host bundle's user defaults.
  If you don't want persistence, you may want to consider instead implementing
  SUUpdaterDelegate::feedURLStringForUpdater: or SUUpdaterDelegate::feedParametersForUpdater:sendingSystemProfile:
- 
+
  This property must be called on the main thread.
  */
 @property (nonatomic, copy) NSURL *feedURL;
@@ -152,14 +152,14 @@
 
 /*!
  The user agent used when checking for updates.
- 
+
  The default implementation can be overrided.
  */
 @property (nonatomic, copy) NSString *userAgentString;
 
 /*!
  The HTTP headers used when checking for updates.
- 
+
  The keys of this dictionary are HTTP header fields (NSString) and values are corresponding values (NSString)
  */
 #if __has_feature(objc_generics)
@@ -170,7 +170,7 @@
 
 /*!
  A property indicating whether or not the user's system profile information is sent when checking for updates.
- 
+
  Setting this property will persist in the host bundle's user defaults.
  */
 @property (nonatomic) BOOL sendsSystemProfile;
@@ -181,50 +181,16 @@
 @property (nonatomic, copy) NSString *decryptionPassword;
 
 /*!
-<<<<<<< HEAD
  Returns the date of last update check.
- 
+
  \returns \c nil if no check has been performed.
-=======
-    This function ignores normal update schedule, ignores user preferences,
-    and interrupts users with an unwanted immediate app update.
-
-    WARNING: this function should not be used in regular apps. This function
-    is a user-unfriendly hack only for very special cases, like unstable
-    rapidly-changing beta builds that would not run correctly if they were
-    even one day out of date.
-
-    Instead of this function you should set `SUAutomaticallyUpdate` to `YES`,
-    which will gracefully install updates when the app quits.
-
-    For UI-less/daemon apps that aren't usually quit, instead of this function,
-    you can use the delegate method
-    SUUpdaterDelegate::updater:willInstallUpdateOnQuit:immediateInstallationInvocation:
-    to immediately start installation when an update was found.
-
-    A progress dialog is shown but the user will never be prompted to read the
-    release notes.
-
-    This function will cause update to be downloaded twice if automatic updates are
-    enabled.
-
-    You may want to respond to the userDidCancelDownload delegate method in case
-    the user clicks the "Cancel" button while the update is downloading.
- */
-- (void)installUpdatesIfAvailable;
-
-/*!
-    Returns the date of last update check.
-
-    \returns \c nil if no check has been performed.
->>>>>>> 4bc2e6e8
  */
 @property (nonatomic, readonly, copy) NSDate *lastUpdateCheckDate;
 
 /*!
  Appropriately schedules or cancels the update checking timer according to
  the preferences for time interval and automatic checks.
- 
+
  This call does not change the date of the next check,
  but only the internal NSTimer.
  */
@@ -232,7 +198,7 @@
 
 /*!
  A property indicating whether or not an update is in progress.
- 
+
  Note this property is not indicative of whether or not user initiated updates can be performed.
  Use SUUpdater::validateMenuItem: for that instead.
  */
