--- conflicted
+++ resolved
@@ -162,15 +162,11 @@
  
  The keys of this dictionary are HTTP header fields (NSString) and values are corresponding values (NSString)
  */
-<<<<<<< HEAD
-@property (nonatomic, copy) NSDictionary *httpHeaders;
-=======
 #if __has_feature(objc_generics)
 @property (copy) NSDictionary<NSString *, NSString *> *httpHeaders;
 #else
 @property (copy) NSDictionary *httpHeaders;
 #endif
->>>>>>> a39023e9
 
 /*!
  A property indicating whether or not the user's system profile information is sent when checking for updates.
