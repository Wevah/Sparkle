//
//  SUUpdater.h
//  Sparkle
//
//  Created by Andy Matuschak on 1/4/06.
//  Copyright 2006 Andy Matuschak. All rights reserved.
//

#ifndef SUUPDATER_H
#define SUUPDATER_H

#if __has_feature(modules)
@import Foundation;
#else
#import <Foundation/Foundation.h>
#endif
#import "SUExport.h"
#import "SUVersionComparisonProtocol.h"
#import "SUVersionDisplayProtocol.h"
#import "SUUpdaterDelegate.h"

@class SUAppcastItem, SUAppcast, NSMenuItem;

@protocol SUUpdaterDelegate;

/*!
 The main API in Sparkle for controlling the update mechanism.
 
 This class is used to configure the update paramters as well as manually
 and automatically schedule and control checks for updates.
 
 Note: This class is now deprecated and acts as a thin wrapper around SPUUpdater and SPUStandardUserDriver
 */
__deprecated_msg("Use SPUStandardUpdaterController or SPUUpdater instead")
SU_EXPORT @interface SUUpdater : NSObject

@property (unsafe_unretained, nonatomic) IBOutlet id<SUUpdaterDelegate> delegate;

/*!
 The shared updater for the main bundle.
 
 This is equivalent to passing [NSBundle mainBundle] to SUUpdater::updaterForBundle:
 */
+ (SUUpdater *)sharedUpdater;

/*!
 The shared updater for a specified bundle.

 If an updater has already been initialized for the provided bundle, that shared instance will be returned.
 */
+ (SUUpdater *)updaterForBundle:(NSBundle *)bundle;

/*!
 Designated initializer for SUUpdater.
 
 If an updater has already been initialized for the provided bundle, that shared instance will be returned.
 */
- (instancetype)initForBundle:(NSBundle *)bundle;

<<<<<<< HEAD
@property (readonly, nonatomic) NSBundle *hostBundle;
@property (strong, readonly) NSBundle *sparkleBundle;

@property (nonatomic) BOOL automaticallyChecksForUpdates;

@property (nonatomic) NSTimeInterval updateCheckInterval;
=======
/*!
 Explicitly checks for updates and displays a progress dialog while doing so.

 This method is meant for a main menu item.
 Connect any menu item to this action in Interface Builder,
 and Sparkle will check for updates and report back its findings verbosely
 when it is invoked.

 This will find updates that the user has opted into skipping.
 */
- (IBAction)checkForUpdates:(id)sender;

/*!
 The menu item validation used for the -checkForUpdates: action
 */
- (BOOL)validateMenuItem:(NSMenuItem *)menuItem;

/*!
 Checks for updates, but does not display any UI unless an update is found.

 This is meant for programmatically initating a check for updates. That is,
 it will display no UI unless it actually finds an update, in which case it
 proceeds as usual.

 If automatic downloading of updates it turned on and allowed, however,
 this will invoke that behavior, and if an update is found, it will be downloaded
 in the background silently and will be prepped for installation.

 This will not find updates that the user has opted into skipping.
 */
- (void)checkForUpdatesInBackground;

/*!
 A property indicating whether or not to check for updates automatically.

 Setting this property will persist in the host bundle's user defaults.
 The update schedule cycle will be reset in a short delay after the property's new value is set.
 This is to allow reverting this property without kicking off a schedule change immediately
 */
@property BOOL automaticallyChecksForUpdates;

/*!
 A property indicating whether or not updates can be automatically downloaded in the background.

 Note that automatic downloading of updates can be disallowed by the developer
 or by the user's system if silent updates cannot be done (eg: if they require authentication).
 In this case, -automaticallyDownloadsUpdates will return NO regardless of how this property is set.

 Setting this property will persist in the host bundle's user defaults.
 */
@property BOOL automaticallyDownloadsUpdates;

/*!
 A property indicating the current automatic update check interval.

 Setting this property will persist in the host bundle's user defaults.
 The update schedule cycle will be reset in a short delay after the property's new value is set.
 This is to allow reverting this property without kicking off a schedule change immediately
 */
@property NSTimeInterval updateCheckInterval;
>>>>>>> 23ae527b

/*!
 Begins a "probing" check for updates which will not actually offer to
 update to that version.

 However, the delegate methods
 SUUpdaterDelegate::updater:didFindValidUpdate: and
 SUUpdaterDelegate::updaterDidNotFindUpdate: will be called,
 so you can use that information in your UI.

 Updates that have been skipped by the user will not be found.
 */
<<<<<<< HEAD
@property (nonatomic, copy) NSURL *feedURL;
=======
- (void)checkForUpdateInformation;
>>>>>>> 23ae527b

/*!
 The URL of the appcast used to download update information.

<<<<<<< HEAD
@property (nonatomic, copy) NSDictionary *httpHeaders;

@property (nonatomic) BOOL sendsSystemProfile;

@property (nonatomic) BOOL automaticallyDownloadsUpdates;
=======
 Setting this property will persist in the host bundle's user defaults.
 If you don't want persistence, you may want to consider instead implementing
 SUUpdaterDelegate::feedURLStringForUpdater: or SUUpdaterDelegate::feedParametersForUpdater:sendingSystemProfile:

 This property must be called on the main thread.
 */
@property (copy) NSURL *feedURL;

/*!
 The host bundle that is being updated.
 */
@property (readonly, strong) NSBundle *hostBundle;
>>>>>>> 23ae527b

/*!
 The bundle this class (SUUpdater) is loaded into.
 */
@property (strong, readonly) NSBundle *sparkleBundle;

/*!
<<<<<<< HEAD
 Explicitly checks for updates and displays a progress dialog while doing so.
 
 This method is meant for a main menu item.
 Connect any menu item to this action in Interface Builder,
 and Sparkle will check for updates and report back its findings verbosely
 when it is invoked.
=======
 The user agent used when checking for updates.

 The default implementation can be overrided.
>>>>>>> 23ae527b
 */
@property (nonatomic, copy) NSString *userAgentString;

/*!
 The HTTP headers used when checking for updates.

 The keys of this dictionary are HTTP header fields (NSString) and values are corresponding values (NSString)
 */
@property (copy) NSDictionary *httpHeaders;

/*!
<<<<<<< HEAD
 Checks for updates, but does not display any UI unless an update is found.
 
 This is meant for programmatically initating a check for updates. That is,
 it will display no UI unless it actually finds an update, in which case it
 proceeds as usual.
 
 If the fully automated updating is turned on, however, this will invoke that
 behavior, and if an update is found, it will be downloaded and prepped for
 installation.
=======
 A property indicating whether or not the user's system profile information is sent when checking for updates.

 Setting this property will persist in the host bundle's user defaults.
 */
@property BOOL sendsSystemProfile;

/*!
 A property indicating the decryption password used for extracting updates shipped as Apple Disk Images (dmg)
>>>>>>> 23ae527b
 */
@property (nonatomic, copy) NSString *decryptionPassword;

/*!
<<<<<<< HEAD
 Returns the date of last update check.
 
 \returns \c nil if no check has been performed.
=======
    Checks for updates and, if available, immediately downloads and installs them.
    A progress dialog is shown but the user will never be prompted to read the
    release notes.

    You may want to respond to the userDidCancelDownload delegate method in case
    the user clicks the "Cancel" button while the update is downloading.

    If you are writing a UI-less background application, you probably want to instead use
    SUUpdaterDelegate::updater:willInstallUpdateOnQuit:immediateInstallationInvocation:
 */
- (void)installUpdatesIfAvailable;

/*!
    Returns the date of last update check.

    \returns \c nil if no check has been performed.
>>>>>>> 23ae527b
 */
@property (nonatomic, readonly, copy) NSDate *lastUpdateCheckDate;

/*!
<<<<<<< HEAD
 Begins a "probing" check for updates which will not actually offer to
 update to that version.
 
 However, the delegate methods
 SUUpdaterDelegate::updater:didFindValidUpdate: and
 SUUpdaterDelegate::updaterDidNotFindUpdate: will be called,
 so you can use that information in your UI.
 */
- (void)checkForUpdateInformation;

/*!
 Appropriately schedules or cancels the update checking timer according to
 the preferences for time interval and automatic checks.
 
 This call does not change the date of the next check,
 but only the internal NSTimer.
 */
- (void)resetUpdateCycle;

@property (nonatomic, readonly) BOOL updateInProgress;
=======
    Appropriately schedules or cancels the update checking timer according to
    the preferences for time interval and automatic checks.

    This call does not change the date of the next check,
    but only the internal NSTimer.
 */
- (void)resetUpdateCycle;

/*!
   A property indicating whether or not an update is in progress.

   Note this property is not indicative of whether or not user initiated updates can be performed.
   Use SUUpdater::validateMenuItem: for that instead.
 */
@property (readonly) BOOL updateInProgress;
>>>>>>> 23ae527b

@end

// -----------------------------------------------------------------------------
// SUUpdater Notifications for events that might be interesting to more than just the delegate
// The updater will be the notification object
// -----------------------------------------------------------------------------
SU_EXPORT extern NSString *const SUUpdaterDidFinishLoadingAppCastNotification;
SU_EXPORT extern NSString *const SUUpdaterDidFindValidUpdateNotification;
SU_EXPORT extern NSString *const SUUpdaterDidNotFindUpdateNotification;
SU_EXPORT extern NSString *const SUUpdaterWillRestartNotification;
#define SUUpdaterWillRelaunchApplicationNotification SUUpdaterWillRestartNotification;
#define SUUpdaterWillInstallUpdateNotification SUUpdaterWillRestartNotification;

// Key for the SUAppcastItem object in the SUUpdaterDidFindValidUpdateNotification userInfo
SU_EXPORT extern NSString *const SUUpdaterAppcastItemNotificationKey;
// Key for the SUAppcast object in the SUUpdaterDidFinishLoadingAppCastNotification userInfo
SU_EXPORT extern NSString *const SUUpdaterAppcastNotificationKey;

<<<<<<< HEAD
=======
// -----------------------------------------------------------------------------
//	SUUpdater Delegate:
// -----------------------------------------------------------------------------

/*!
    Provides methods to control the behavior of an SUUpdater object.
 */
@protocol SUUpdaterDelegate <NSObject>
@optional

/*!
    Returns whether to allow Sparkle to pop up.

    For example, this may be used to prevent Sparkle from interrupting a setup assistant.

    \param updater The SUUpdater instance.
 */
- (BOOL)updaterMayCheckForUpdates:(SUUpdater *)updater;

/*!
    Returns additional parameters to append to the appcast URL's query string.

    This is potentially based on whether or not Sparkle will also be sending along the system profile.

    \param updater The SUUpdater instance.
    \param sendingProfile Whether the system profile will also be sent.

    \return An array of dictionaries with keys: "key", "value", "displayKey", "displayValue", the latter two being specifically for display to the user.
 */
- (NSArray *)feedParametersForUpdater:(SUUpdater *)updater sendingSystemProfile:(BOOL)sendingProfile;

/*!
    Returns a custom appcast URL.

    Override this to dynamically specify the entire URL.

    An alternative may be to use SUUpdaterDelegate::feedParametersForUpdater:sendingSystemProfile:
    and let the server handle what kind of feed to provide.

    \param updater The SUUpdater instance.
 */
- (NSString *)feedURLStringForUpdater:(SUUpdater *)updater;

/*!
    Returns whether Sparkle should prompt the user about automatic update checks.

    Use this to override the default behavior.

    \param updater The SUUpdater instance.
 */
- (BOOL)updaterShouldPromptForPermissionToCheckForUpdates:(SUUpdater *)updater;

/*!
    Called after Sparkle has downloaded the appcast from the remote server.

    Implement this if you want to do some special handling with the appcast once it finishes loading.

    \param updater The SUUpdater instance.
    \param appcast The appcast that was downloaded from the remote server.
 */
- (void)updater:(SUUpdater *)updater didFinishLoadingAppcast:(SUAppcast *)appcast;

/*!
    Returns the item in the appcast corresponding to the update that should be installed.

    If you're using special logic or extensions in your appcast,
    implement this to use your own logic for finding a valid update, if any,
    in the given appcast.

    \param appcast The appcast that was downloaded from the remote server.
    \param updater The SUUpdater instance.
 */
- (SUAppcastItem *)bestValidUpdateInAppcast:(SUAppcast *)appcast forUpdater:(SUUpdater *)updater;

/*!
    Called when a valid update is found by the update driver.

    \param updater The SUUpdater instance.
    \param item The appcast item corresponding to the update that is proposed to be installed.
 */
- (void)updater:(SUUpdater *)updater didFindValidUpdate:(SUAppcastItem *)item;

/*!
    Called when a valid update is not found.

    \param updater The SUUpdater instance.
 */
- (void)updaterDidNotFindUpdate:(SUUpdater *)updater;

/*!
    Called immediately before downloading the specified update.

    \param updater The SUUpdater instance.
    \param item The appcast item corresponding to the update that is proposed to be downloaded.
    \param request The mutable URL request that will be used to download the update.
 */
- (void)updater:(SUUpdater *)updater willDownloadUpdate:(SUAppcastItem *)item withRequest:(NSMutableURLRequest *)request;

/*!
    Called after the specified update failed to download.

    \param updater The SUUpdater instance.
    \param item The appcast item corresponding to the update that failed to download.
    \param error The error generated by the failed download.
 */
- (void)updater:(SUUpdater *)updater failedToDownloadUpdate:(SUAppcastItem *)item error:(NSError *)error;

/*!
    Called when the user clicks the cancel button while and update is being downloaded.

    \param updater The SUUpdater instance.
 */
- (void)userDidCancelDownload:(SUUpdater *)updater;

/*!
    Called immediately before installing the specified update.

    \param updater The SUUpdater instance.
    \param item The appcast item corresponding to the update that is proposed to be installed.
 */
- (void)updater:(SUUpdater *)updater willInstallUpdate:(SUAppcastItem *)item;

/*!
    Returns whether the relaunch should be delayed in order to perform other tasks.

    This is not called if the user didn't relaunch on the previous update,
    in that case it will immediately restart.

    \param updater The SUUpdater instance.
    \param item The appcast item corresponding to the update that is proposed to be installed.
    \param invocation The invocation that must be completed with `[invocation invoke]` before continuing with the relaunch.

    \return \c YES to delay the relaunch until \p invocation is invoked.
 */
- (BOOL)updater:(SUUpdater *)updater shouldPostponeRelaunchForUpdate:(SUAppcastItem *)item untilInvoking:(NSInvocation *)invocation;

/*!
    Returns whether the application should be relaunched at all.

    Some apps \b cannot be relaunched under certain circumstances.
    This method can be used to explicitly prevent a relaunch.

    \param updater The SUUpdater instance.
 */
- (BOOL)updaterShouldRelaunchApplication:(SUUpdater *)updater;

/*!
    Called immediately before relaunching.

    \param updater The SUUpdater instance.
 */
- (void)updaterWillRelaunchApplication:(SUUpdater *)updater;

/*!
    Returns an object that compares version numbers to determine their arithmetic relation to each other.

    This method allows you to provide a custom version comparator.
    If you don't implement this method or return \c nil,
    the standard version comparator will be used.

    \sa SUStandardVersionComparator

    \param updater The SUUpdater instance.
 */
- (id<SUVersionComparison>)versionComparatorForUpdater:(SUUpdater *)updater;

/*!
    Returns an object that formats version numbers for display to the user.

    If you don't implement this method or return \c nil,
    the standard version formatter will be used.

    \sa SUUpdateAlert

    \param updater The SUUpdater instance.
 */
- (id<SUVersionDisplay>)versionDisplayerForUpdater:(SUUpdater *)updater;

/*!
    Returns the path which is used to relaunch the client after the update is installed.

    The default is the path of the host bundle.

    \param updater The SUUpdater instance.
 */
- (NSString *)pathToRelaunchForUpdater:(SUUpdater *)updater;

/*!
    Called before an updater shows a modal alert window,
    to give the host the opportunity to hide attached windows that may get in the way.

    \param updater The SUUpdater instance.
 */
- (void)updaterWillShowModalAlert:(SUUpdater *)updater;

/*!
    Called after an updater shows a modal alert window,
    to give the host the opportunity to hide attached windows that may get in the way.

    \param updater The SUUpdater instance.
 */
- (void)updaterDidShowModalAlert:(SUUpdater *)updater;

/*!
    Called when an update is scheduled to be silently installed on quit.
    This is after an update has been automatically downloaded in the background.
    (i.e. SUUpdater::automaticallyDownloadsUpdates is YES)

    \param updater The SUUpdater instance.
    \param item The appcast item corresponding to the update that is proposed to be installed.
    \param invocation Can be used to trigger an immediate silent install and relaunch.
 */
- (void)updater:(SUUpdater *)updater willInstallUpdateOnQuit:(SUAppcastItem *)item immediateInstallationInvocation:(NSInvocation *)invocation;

/*!
    Calls after an update that was scheduled to be silently installed on quit has been canceled.

    \param updater The SUUpdater instance.
    \param item The appcast item corresponding to the update that was proposed to be installed.
 */
- (void)updater:(SUUpdater *)updater didCancelInstallUpdateOnQuit:(SUAppcastItem *)item;

/*!
    Called after an update is aborted due to an error.

    \param updater The SUUpdater instance.
    \param error The error that caused the abort
 */
- (void)updater:(SUUpdater *)updater didAbortWithError:(NSError *)error;

@end

>>>>>>> 23ae527b
#endif<|MERGE_RESOLUTION|>--- conflicted
+++ resolved
@@ -45,7 +45,6 @@
 
 /*!
  The shared updater for a specified bundle.
-
  If an updater has already been initialized for the provided bundle, that shared instance will be returned.
  */
 + (SUUpdater *)updaterForBundle:(NSBundle *)bundle;
@@ -57,22 +56,14 @@
  */
 - (instancetype)initForBundle:(NSBundle *)bundle;
 
-<<<<<<< HEAD
-@property (readonly, nonatomic) NSBundle *hostBundle;
-@property (strong, readonly) NSBundle *sparkleBundle;
-
-@property (nonatomic) BOOL automaticallyChecksForUpdates;
-
-@property (nonatomic) NSTimeInterval updateCheckInterval;
-=======
 /*!
  Explicitly checks for updates and displays a progress dialog while doing so.
-
+ 
  This method is meant for a main menu item.
  Connect any menu item to this action in Interface Builder,
  and Sparkle will check for updates and report back its findings verbosely
  when it is invoked.
-
+ 
  This will find updates that the user has opted into skipping.
  */
 - (IBAction)checkForUpdates:(id)sender;
@@ -84,89 +75,75 @@
 
 /*!
  Checks for updates, but does not display any UI unless an update is found.
-
+ 
  This is meant for programmatically initating a check for updates. That is,
  it will display no UI unless it actually finds an update, in which case it
  proceeds as usual.
-
+ 
  If automatic downloading of updates it turned on and allowed, however,
  this will invoke that behavior, and if an update is found, it will be downloaded
  in the background silently and will be prepped for installation.
-
+ 
  This will not find updates that the user has opted into skipping.
  */
 - (void)checkForUpdatesInBackground;
 
 /*!
  A property indicating whether or not to check for updates automatically.
-
+ 
  Setting this property will persist in the host bundle's user defaults.
  The update schedule cycle will be reset in a short delay after the property's new value is set.
  This is to allow reverting this property without kicking off a schedule change immediately
  */
-@property BOOL automaticallyChecksForUpdates;
+@property (nonatomic) BOOL automaticallyChecksForUpdates;
 
 /*!
  A property indicating whether or not updates can be automatically downloaded in the background.
-
- Note that automatic downloading of updates can be disallowed by the developer
- or by the user's system if silent updates cannot be done (eg: if they require authentication).
+ 
+ Note that automatic downloading of updates can be disallowed by the developer.
  In this case, -automaticallyDownloadsUpdates will return NO regardless of how this property is set.
-
- Setting this property will persist in the host bundle's user defaults.
- */
-@property BOOL automaticallyDownloadsUpdates;
+ 
+ Setting this property will persist in the host bundle's user defaults.
+ */
+@property (nonatomic) BOOL automaticallyDownloadsUpdates;
 
 /*!
  A property indicating the current automatic update check interval.
-
+ 
  Setting this property will persist in the host bundle's user defaults.
  The update schedule cycle will be reset in a short delay after the property's new value is set.
  This is to allow reverting this property without kicking off a schedule change immediately
  */
-@property NSTimeInterval updateCheckInterval;
->>>>>>> 23ae527b
+@property (nonatomic) NSTimeInterval updateCheckInterval;
 
 /*!
  Begins a "probing" check for updates which will not actually offer to
  update to that version.
-
+ 
  However, the delegate methods
  SUUpdaterDelegate::updater:didFindValidUpdate: and
  SUUpdaterDelegate::updaterDidNotFindUpdate: will be called,
  so you can use that information in your UI.
-
+ 
  Updates that have been skipped by the user will not be found.
  */
-<<<<<<< HEAD
-@property (nonatomic, copy) NSURL *feedURL;
-=======
 - (void)checkForUpdateInformation;
->>>>>>> 23ae527b
 
 /*!
  The URL of the appcast used to download update information.
-
-<<<<<<< HEAD
-@property (nonatomic, copy) NSDictionary *httpHeaders;
-
-@property (nonatomic) BOOL sendsSystemProfile;
-
-@property (nonatomic) BOOL automaticallyDownloadsUpdates;
-=======
+ 
  Setting this property will persist in the host bundle's user defaults.
  If you don't want persistence, you may want to consider instead implementing
  SUUpdaterDelegate::feedURLStringForUpdater: or SUUpdaterDelegate::feedParametersForUpdater:sendingSystemProfile:
-
+ 
  This property must be called on the main thread.
  */
-@property (copy) NSURL *feedURL;
+@property (nonatomic, copy) NSURL *feedURL;
 
 /*!
  The host bundle that is being updated.
  */
-@property (readonly, strong) NSBundle *hostBundle;
->>>>>>> 23ae527b
+@property (readonly, nonatomic) NSBundle *hostBundle;
 
 /*!
  The bundle this class (SUUpdater) is loaded into.
@@ -174,89 +151,37 @@
 @property (strong, readonly) NSBundle *sparkleBundle;
 
 /*!
-<<<<<<< HEAD
- Explicitly checks for updates and displays a progress dialog while doing so.
- 
- This method is meant for a main menu item.
- Connect any menu item to this action in Interface Builder,
- and Sparkle will check for updates and report back its findings verbosely
- when it is invoked.
-=======
  The user agent used when checking for updates.
-
+ 
  The default implementation can be overrided.
->>>>>>> 23ae527b
  */
 @property (nonatomic, copy) NSString *userAgentString;
 
 /*!
  The HTTP headers used when checking for updates.
-
+ 
  The keys of this dictionary are HTTP header fields (NSString) and values are corresponding values (NSString)
  */
-@property (copy) NSDictionary *httpHeaders;
-
-/*!
-<<<<<<< HEAD
- Checks for updates, but does not display any UI unless an update is found.
- 
- This is meant for programmatically initating a check for updates. That is,
- it will display no UI unless it actually finds an update, in which case it
- proceeds as usual.
- 
- If the fully automated updating is turned on, however, this will invoke that
- behavior, and if an update is found, it will be downloaded and prepped for
- installation.
-=======
+@property (nonatomic, copy) NSDictionary *httpHeaders;
+
+/*!
  A property indicating whether or not the user's system profile information is sent when checking for updates.
-
- Setting this property will persist in the host bundle's user defaults.
- */
-@property BOOL sendsSystemProfile;
+ 
+ Setting this property will persist in the host bundle's user defaults.
+ */
+@property (nonatomic) BOOL sendsSystemProfile;
 
 /*!
  A property indicating the decryption password used for extracting updates shipped as Apple Disk Images (dmg)
->>>>>>> 23ae527b
  */
 @property (nonatomic, copy) NSString *decryptionPassword;
 
 /*!
-<<<<<<< HEAD
  Returns the date of last update check.
  
  \returns \c nil if no check has been performed.
-=======
-    Checks for updates and, if available, immediately downloads and installs them.
-    A progress dialog is shown but the user will never be prompted to read the
-    release notes.
-
-    You may want to respond to the userDidCancelDownload delegate method in case
-    the user clicks the "Cancel" button while the update is downloading.
-
-    If you are writing a UI-less background application, you probably want to instead use
-    SUUpdaterDelegate::updater:willInstallUpdateOnQuit:immediateInstallationInvocation:
- */
-- (void)installUpdatesIfAvailable;
-
-/*!
-    Returns the date of last update check.
-
-    \returns \c nil if no check has been performed.
->>>>>>> 23ae527b
  */
 @property (nonatomic, readonly, copy) NSDate *lastUpdateCheckDate;
-
-/*!
-<<<<<<< HEAD
- Begins a "probing" check for updates which will not actually offer to
- update to that version.
- 
- However, the delegate methods
- SUUpdaterDelegate::updater:didFindValidUpdate: and
- SUUpdaterDelegate::updaterDidNotFindUpdate: will be called,
- so you can use that information in your UI.
- */
-- (void)checkForUpdateInformation;
 
 /*!
  Appropriately schedules or cancels the update checking timer according to
@@ -267,24 +192,13 @@
  */
 - (void)resetUpdateCycle;
 
+/*!
+ A property indicating whether or not an update is in progress.
+ 
+ Note this property is not indicative of whether or not user initiated updates can be performed.
+ Use SUUpdater::validateMenuItem: for that instead.
+ */
 @property (nonatomic, readonly) BOOL updateInProgress;
-=======
-    Appropriately schedules or cancels the update checking timer according to
-    the preferences for time interval and automatic checks.
-
-    This call does not change the date of the next check,
-    but only the internal NSTimer.
- */
-- (void)resetUpdateCycle;
-
-/*!
-   A property indicating whether or not an update is in progress.
-
-   Note this property is not indicative of whether or not user initiated updates can be performed.
-   Use SUUpdater::validateMenuItem: for that instead.
- */
-@property (readonly) BOOL updateInProgress;
->>>>>>> 23ae527b
 
 @end
 
@@ -304,239 +218,4 @@
 // Key for the SUAppcast object in the SUUpdaterDidFinishLoadingAppCastNotification userInfo
 SU_EXPORT extern NSString *const SUUpdaterAppcastNotificationKey;
 
-<<<<<<< HEAD
-=======
-// -----------------------------------------------------------------------------
-//	SUUpdater Delegate:
-// -----------------------------------------------------------------------------
-
-/*!
-    Provides methods to control the behavior of an SUUpdater object.
- */
-@protocol SUUpdaterDelegate <NSObject>
-@optional
-
-/*!
-    Returns whether to allow Sparkle to pop up.
-
-    For example, this may be used to prevent Sparkle from interrupting a setup assistant.
-
-    \param updater The SUUpdater instance.
- */
-- (BOOL)updaterMayCheckForUpdates:(SUUpdater *)updater;
-
-/*!
-    Returns additional parameters to append to the appcast URL's query string.
-
-    This is potentially based on whether or not Sparkle will also be sending along the system profile.
-
-    \param updater The SUUpdater instance.
-    \param sendingProfile Whether the system profile will also be sent.
-
-    \return An array of dictionaries with keys: "key", "value", "displayKey", "displayValue", the latter two being specifically for display to the user.
- */
-- (NSArray *)feedParametersForUpdater:(SUUpdater *)updater sendingSystemProfile:(BOOL)sendingProfile;
-
-/*!
-    Returns a custom appcast URL.
-
-    Override this to dynamically specify the entire URL.
-
-    An alternative may be to use SUUpdaterDelegate::feedParametersForUpdater:sendingSystemProfile:
-    and let the server handle what kind of feed to provide.
-
-    \param updater The SUUpdater instance.
- */
-- (NSString *)feedURLStringForUpdater:(SUUpdater *)updater;
-
-/*!
-    Returns whether Sparkle should prompt the user about automatic update checks.
-
-    Use this to override the default behavior.
-
-    \param updater The SUUpdater instance.
- */
-- (BOOL)updaterShouldPromptForPermissionToCheckForUpdates:(SUUpdater *)updater;
-
-/*!
-    Called after Sparkle has downloaded the appcast from the remote server.
-
-    Implement this if you want to do some special handling with the appcast once it finishes loading.
-
-    \param updater The SUUpdater instance.
-    \param appcast The appcast that was downloaded from the remote server.
- */
-- (void)updater:(SUUpdater *)updater didFinishLoadingAppcast:(SUAppcast *)appcast;
-
-/*!
-    Returns the item in the appcast corresponding to the update that should be installed.
-
-    If you're using special logic or extensions in your appcast,
-    implement this to use your own logic for finding a valid update, if any,
-    in the given appcast.
-
-    \param appcast The appcast that was downloaded from the remote server.
-    \param updater The SUUpdater instance.
- */
-- (SUAppcastItem *)bestValidUpdateInAppcast:(SUAppcast *)appcast forUpdater:(SUUpdater *)updater;
-
-/*!
-    Called when a valid update is found by the update driver.
-
-    \param updater The SUUpdater instance.
-    \param item The appcast item corresponding to the update that is proposed to be installed.
- */
-- (void)updater:(SUUpdater *)updater didFindValidUpdate:(SUAppcastItem *)item;
-
-/*!
-    Called when a valid update is not found.
-
-    \param updater The SUUpdater instance.
- */
-- (void)updaterDidNotFindUpdate:(SUUpdater *)updater;
-
-/*!
-    Called immediately before downloading the specified update.
-
-    \param updater The SUUpdater instance.
-    \param item The appcast item corresponding to the update that is proposed to be downloaded.
-    \param request The mutable URL request that will be used to download the update.
- */
-- (void)updater:(SUUpdater *)updater willDownloadUpdate:(SUAppcastItem *)item withRequest:(NSMutableURLRequest *)request;
-
-/*!
-    Called after the specified update failed to download.
-
-    \param updater The SUUpdater instance.
-    \param item The appcast item corresponding to the update that failed to download.
-    \param error The error generated by the failed download.
- */
-- (void)updater:(SUUpdater *)updater failedToDownloadUpdate:(SUAppcastItem *)item error:(NSError *)error;
-
-/*!
-    Called when the user clicks the cancel button while and update is being downloaded.
-
-    \param updater The SUUpdater instance.
- */
-- (void)userDidCancelDownload:(SUUpdater *)updater;
-
-/*!
-    Called immediately before installing the specified update.
-
-    \param updater The SUUpdater instance.
-    \param item The appcast item corresponding to the update that is proposed to be installed.
- */
-- (void)updater:(SUUpdater *)updater willInstallUpdate:(SUAppcastItem *)item;
-
-/*!
-    Returns whether the relaunch should be delayed in order to perform other tasks.
-
-    This is not called if the user didn't relaunch on the previous update,
-    in that case it will immediately restart.
-
-    \param updater The SUUpdater instance.
-    \param item The appcast item corresponding to the update that is proposed to be installed.
-    \param invocation The invocation that must be completed with `[invocation invoke]` before continuing with the relaunch.
-
-    \return \c YES to delay the relaunch until \p invocation is invoked.
- */
-- (BOOL)updater:(SUUpdater *)updater shouldPostponeRelaunchForUpdate:(SUAppcastItem *)item untilInvoking:(NSInvocation *)invocation;
-
-/*!
-    Returns whether the application should be relaunched at all.
-
-    Some apps \b cannot be relaunched under certain circumstances.
-    This method can be used to explicitly prevent a relaunch.
-
-    \param updater The SUUpdater instance.
- */
-- (BOOL)updaterShouldRelaunchApplication:(SUUpdater *)updater;
-
-/*!
-    Called immediately before relaunching.
-
-    \param updater The SUUpdater instance.
- */
-- (void)updaterWillRelaunchApplication:(SUUpdater *)updater;
-
-/*!
-    Returns an object that compares version numbers to determine their arithmetic relation to each other.
-
-    This method allows you to provide a custom version comparator.
-    If you don't implement this method or return \c nil,
-    the standard version comparator will be used.
-
-    \sa SUStandardVersionComparator
-
-    \param updater The SUUpdater instance.
- */
-- (id<SUVersionComparison>)versionComparatorForUpdater:(SUUpdater *)updater;
-
-/*!
-    Returns an object that formats version numbers for display to the user.
-
-    If you don't implement this method or return \c nil,
-    the standard version formatter will be used.
-
-    \sa SUUpdateAlert
-
-    \param updater The SUUpdater instance.
- */
-- (id<SUVersionDisplay>)versionDisplayerForUpdater:(SUUpdater *)updater;
-
-/*!
-    Returns the path which is used to relaunch the client after the update is installed.
-
-    The default is the path of the host bundle.
-
-    \param updater The SUUpdater instance.
- */
-- (NSString *)pathToRelaunchForUpdater:(SUUpdater *)updater;
-
-/*!
-    Called before an updater shows a modal alert window,
-    to give the host the opportunity to hide attached windows that may get in the way.
-
-    \param updater The SUUpdater instance.
- */
-- (void)updaterWillShowModalAlert:(SUUpdater *)updater;
-
-/*!
-    Called after an updater shows a modal alert window,
-    to give the host the opportunity to hide attached windows that may get in the way.
-
-    \param updater The SUUpdater instance.
- */
-- (void)updaterDidShowModalAlert:(SUUpdater *)updater;
-
-/*!
-    Called when an update is scheduled to be silently installed on quit.
-    This is after an update has been automatically downloaded in the background.
-    (i.e. SUUpdater::automaticallyDownloadsUpdates is YES)
-
-    \param updater The SUUpdater instance.
-    \param item The appcast item corresponding to the update that is proposed to be installed.
-    \param invocation Can be used to trigger an immediate silent install and relaunch.
- */
-- (void)updater:(SUUpdater *)updater willInstallUpdateOnQuit:(SUAppcastItem *)item immediateInstallationInvocation:(NSInvocation *)invocation;
-
-/*!
-    Calls after an update that was scheduled to be silently installed on quit has been canceled.
-
-    \param updater The SUUpdater instance.
-    \param item The appcast item corresponding to the update that was proposed to be installed.
- */
-- (void)updater:(SUUpdater *)updater didCancelInstallUpdateOnQuit:(SUAppcastItem *)item;
-
-/*!
-    Called after an update is aborted due to an error.
-
-    \param updater The SUUpdater instance.
-    \param error The error that caused the abort
- */
-- (void)updater:(SUUpdater *)updater didAbortWithError:(NSError *)error;
-
-@end
-
->>>>>>> 23ae527b
 #endif