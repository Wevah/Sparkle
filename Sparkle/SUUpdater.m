--- conflicted
+++ resolved
@@ -170,11 +170,7 @@
             [self showAlertText:SULocalizedString(@"Insecure feed URL is blocked in macOS 10.11", nil)
                 informativeText:[NSString stringWithFormat:SULocalizedString(@"You must change the feed URL (%@) to use HTTPS or disable App Transport Security.\n\nFor more information:\nhttps://sparkle-project.org/documentation/app-transport-security/", nil), [feedURL absoluteString]]];
         } else if (!isMainBundle) {
-<<<<<<< HEAD
-            // SULog(@"WARNING: Serving updates over HTTP may be blocked in macOS 10.11. Please change the feed URL (%@) to use HTTPS. For more information:\nhttps://sparkle-project.org/documentation/app-transport-security/", feedURL);
-=======
-            SULog(SULogLevelDefault, @"WARNING: Serving updates over HTTP may be blocked in macOS 10.11. Please change the feed URL (%@) to use HTTPS. For more information:\nhttps://sparkle-project.org/documentation/app-transport-security/", feedURL);
->>>>>>> 72ee4aa2
+            // SULog(SULogLevelDefault, @"WARNING: Serving updates over HTTP may be blocked in macOS 10.11. Please change the feed URL (%@) to use HTTPS. For more information:\nhttps://sparkle-project.org/documentation/app-transport-security/", feedURL);
         }
     }
 #endif
