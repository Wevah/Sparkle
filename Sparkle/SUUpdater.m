//
//  SUUpdater.m
//  Sparkle
//
//  Created by Andy Matuschak on 1/4/06.
//  Copyright 2006 Andy Matuschak. All rights reserved.
//

#import "SUUpdater.h"
#import "SPUUpdater.h"
#import "SPUStandardUserDriver.h"
#import "SPUStandardUserDriverDelegate.h"
#import "SPUUpdaterDelegate.h"
#import "SULog.h"

@interface SUUpdater () <SPUUpdaterDelegate, SPUStandardUserDriverDelegate>

@property (nonatomic, readonly) SPUUpdater *updater;
@property (nonatomic, readonly) SPUStandardUserDriver *userDriver;

@property (nonatomic, copy) void(^postponedInstallHandler)(void);
@property (nonatomic, copy) void(^silentInstallHandler)(void);

@property (nonatomic) BOOL loggedInstallUpdatesIfAvailableWarning;

@end

#pragma clang diagnostic push
#pragma clang diagnostic ignored "-Wdeprecated-implementations"
@implementation SUUpdater
#pragma clang diagnostic pop

@synthesize updater = _updater;
@synthesize delegate = _delegate;
@synthesize userDriver = _userDriver;
@synthesize postponedInstallHandler = _postponedInstallHandler;
@synthesize silentInstallHandler = _silentInstallHandler;
@synthesize decryptionPassword = _decryptionPassword;
@synthesize loggedInstallUpdatesIfAvailableWarning = _loggedInstallUpdatesIfAvailableWarning;

static NSMutableDictionary *sharedUpdaters = nil;

+ (SUUpdater *)sharedUpdater
{
    return [self updaterForBundle:[NSBundle mainBundle]];
}

// SUUpdater has a singleton for each bundle. We use the fact that NSBundle instances are also singletons, so we can use them as keys. If you don't trust that you can also use the identifier as key
+ (SUUpdater *)updaterForBundle:(NSBundle *)bundle
{
    if (bundle == nil) bundle = [NSBundle mainBundle];
    id updater = [sharedUpdaters objectForKey:[NSValue valueWithNonretainedObject:bundle]];
    if (updater == nil) {
        updater = [[[self class] alloc] initForBundle:bundle];
    }
    return updater;
}

// This is the designated initializer for SUUpdater, important for subclasses
- (instancetype)initForBundle:(NSBundle *)bundle
{
    self = [super init];
    if (bundle == nil) bundle = [NSBundle mainBundle];

    id updater = [sharedUpdaters objectForKey:[NSValue valueWithNonretainedObject:bundle]];
    if (updater)
    {
        self = updater;
    }
    else if (self)
    {
        if (sharedUpdaters == nil) {
            sharedUpdaters = [[NSMutableDictionary alloc] init];
        }
        [sharedUpdaters setObject:self forKey:[NSValue valueWithNonretainedObject:bundle]];
        
        // This bundle may not necessarily be the correct application bundle
        // Unfortunately we won't know the correct application bundle until after the delegate is set
        // See -[SUUpdater _standardUserDriverRequestsPathToRelaunch] and -[SUUpdater _pathToRelaunchForUpdater:] implemented below which resolves this
        _userDriver = [[SPUStandardUserDriver alloc] initWithHostBundle:bundle delegate:self];
        _updater = [[SPUUpdater alloc] initWithHostBundle:bundle applicationBundle:bundle userDriver:_userDriver delegate:self];

        NSError *updaterError = nil;
        if (![_updater startUpdater:&updaterError]) {
            SULog(SULogLevelError, @"Error: Failed to start updater with error: %@", updaterError);
            abort();
        }
    }
    return self;
}

// This will be used when the updater is instantiated in a nib such as MainMenu
- (instancetype)init
{
    SULog(SULogLevelDefault, @"DEPRECATION: SUUpdater is now deprecated. Please use SPUStandardUpdaterController as a nib instantiated replacement, or SPUUpdater.");
    return [self initForBundle:[NSBundle mainBundle]];
}

- (void)resetUpdateCycle
{
    [self.updater resetUpdateCycle];
}

- (NSBundle *)hostBundle
{
    return self.updater.hostBundle;
}

- (NSBundle *)sparkleBundle
{
    return self.updater.sparkleBundle;
}

- (BOOL)automaticallyChecksForUpdates
{
    return self.updater.automaticallyChecksForUpdates;
}

- (void)setAutomaticallyChecksForUpdates:(BOOL)automaticallyChecksForUpdates
{
    [self.updater setAutomaticallyChecksForUpdates:automaticallyChecksForUpdates];
}

- (NSTimeInterval)updateCheckInterval
{
    return self.updater.updateCheckInterval;
}

<<<<<<< HEAD
- (void)setUpdateCheckInterval:(NSTimeInterval)updateCheckInterval
{
    [self.updater setUpdateCheckInterval:updateCheckInterval];
}
=======
    if (!hasLaunchedBefore) {
        [self.host setBool:YES forUserDefaultsKey:SUHasLaunchedBeforeKey];
    }
    // Relanching from app update?
    else if ([self.host boolForUserDefaultsKey:SUUpdateRelaunchingMarkerKey]) {
        if ([self.delegate respondsToSelector:@selector(updaterDidRelaunchApplication:)]) {
            [self.delegate updaterDidRelaunchApplication:self];
        }
        //Reset flag back to NO.
        [self.host setBool:NO forUserDefaultsKey:SUUpdateRelaunchingMarkerKey];
    }
>>>>>>> 558cfd21

- (NSURL *)feedURL
{
    return self.updater.feedURL;
}

- (void)setFeedURL:(NSURL *)feedURL
{
    [self.updater setFeedURL:feedURL];
}

- (NSString *)userAgentString
{
    return self.updater.userAgentString;
}

- (void)setUserAgentString:(NSString *)userAgentString
{
    [self.updater setUserAgentString:userAgentString];
}

- (NSDictionary *)httpHeaders
{
    return self.updater.httpHeaders;
}

- (void)setHttpHeaders:(NSDictionary *)httpHeaders
{
    [self.updater setHttpHeaders:httpHeaders];
}

- (BOOL)sendsSystemProfile
{
    return self.updater.sendsSystemProfile;
}

- (void)setSendsSystemProfile:(BOOL)sendsSystemProfile
{
    [self.updater setSendsSystemProfile:sendsSystemProfile];
}

- (BOOL)automaticallyDownloadsUpdates
{
    return self.updater.automaticallyDownloadsUpdates;
}

- (void)setAutomaticallyDownloadsUpdates:(BOOL)automaticallyDownloadsUpdates
{
    [self.updater setAutomaticallyDownloadsUpdates:automaticallyDownloadsUpdates];
}

- (IBAction)checkForUpdates:(id)__unused sender
{
    [self.updater checkForUpdates];
}
    
- (BOOL)validateMenuItem:(NSMenuItem *)item
{
    if ([item action] == @selector(checkForUpdates:)) {
        return self.userDriver.canCheckForUpdates;
    }
    return YES;
}

- (void)checkForUpdatesInBackground
{
    [self.updater checkForUpdatesInBackground];
}

- (NSDate *)lastUpdateCheckDate
{
    return self.updater.lastUpdateCheckDate;
}

- (void)checkForUpdateInformation
{
    [self.updater checkForUpdateInformation];
}

- (BOOL)updateInProgress
{
    return !self.userDriver.canCheckForUpdates;
}

// Not implemented properly at the moment - leaning towards it not be in the future
// because it may be hard to implement properly (without passing a boolean flag everywhere), or
// it would require us to maintain support for an additional class used by a very few people thus far
// For now, just invoke the regular background update process if this is invoked. Could change our minds on this later.
- (void)installUpdatesIfAvailable
{
    if (!self.loggedInstallUpdatesIfAvailableWarning) {
        SULog(SULogLevelError, @"-[%@ installUpdatesIfAvailable] does not function anymore.. Instead a background scheduled update check will be done.", NSStringFromClass([self class]));
        
        self.loggedInstallUpdatesIfAvailableWarning = YES;
    }

    [self checkForUpdatesInBackground];
}

- (void)standardUserDriverWillShowModalAlert
{
    if ([self.delegate respondsToSelector:@selector(updaterWillShowModalAlert:)]) {
        [self.delegate updaterWillShowModalAlert:self];
    }
}

- (void)standardUserDriverDidShowModalAlert
{
    if ([self.delegate respondsToSelector:@selector(updaterDidShowModalAlert:)]) {
        [self.delegate updaterDidShowModalAlert:self];
    }
}

- (_Nullable id <SUVersionDisplay>)standardUserDriverRequestsVersionDisplayer
{
    id <SUVersionDisplay> versionDisplayer = nil;
    if ([self.delegate respondsToSelector:@selector(versionDisplayerForUpdater:)]) {
        versionDisplayer = [self.delegate versionDisplayerForUpdater:self];
    }
    return versionDisplayer;
}

- (BOOL)updaterMayCheckForUpdates:(SPUUpdater *)__unused updater
{
    BOOL updaterMayCheck = YES;
    if ([self.delegate respondsToSelector:@selector(updaterMayCheckForUpdates:)]) {
        updaterMayCheck = [self.delegate updaterMayCheckForUpdates:self];
    }
    return updaterMayCheck;
}

- (NSArray *)feedParametersForUpdater:(SPUUpdater *)__unused updater sendingSystemProfile:(BOOL)sendingProfile
{
    NSArray *feedParameters;
    if ([self.delegate respondsToSelector:@selector(feedParametersForUpdater:sendingSystemProfile:)]) {
        feedParameters = [self.delegate feedParametersForUpdater:self sendingSystemProfile:sendingProfile];
    } else {
        feedParameters = [NSArray array];
    }
    return feedParameters;
}

- (NSString *)feedURLStringForUpdater:(SPUUpdater *)__unused updater
{
    // Be really careful not to call [self feedURL] here. That might lead us into infinite recursion.
    NSString *feedURL = nil;
    if ([self.delegate respondsToSelector:@selector(feedURLStringForUpdater:)]) {
        feedURL = [self.delegate feedURLStringForUpdater:self];
    }
    return feedURL;
}

- (BOOL)updaterShouldPromptForPermissionToCheckForUpdates:(SPUUpdater *)__unused updater
{
    BOOL shouldPrompt = YES;
    if ([self.delegate respondsToSelector:@selector(updater:didFinishLoadingAppcast:)]) {
        shouldPrompt = [self.delegate updaterShouldPromptForPermissionToCheckForUpdates:self];
    }
    return shouldPrompt;
}

- (void)updater:(SPUUpdater *)__unused updater didFinishLoadingAppcast:(SUAppcast *)appcast
{
    if ([self.delegate respondsToSelector:@selector(updater:didFinishLoadingAppcast:)]) {
        [self.delegate updater:self didFinishLoadingAppcast:appcast];
    }
}

- (SUAppcastItem *)bestValidUpdateInAppcast:(SUAppcast *)appcast forUpdater:(SPUUpdater *)__unused updater
{
    SUAppcastItem *bestValidUpdate = nil;
    if ([self.delegate respondsToSelector:@selector(bestValidUpdateInAppcast:forUpdater:)]) {
        bestValidUpdate = [self.delegate bestValidUpdateInAppcast:appcast forUpdater:self];
    }
    return bestValidUpdate;
}

- (void)updater:(SPUUpdater *)__unused updater didFindValidUpdate:(SUAppcastItem *)item
{
    if ([self.delegate respondsToSelector:@selector(updater:didFindValidUpdate:)]) {
        [self.delegate updater:self didFindValidUpdate:item];
    }
}

- (void)updaterDidNotFindUpdate:(SPUUpdater *)__unused updater
{
    if ([self.delegate respondsToSelector:@selector(updaterDidNotFindUpdate:)]) {
        [self.delegate updaterDidNotFindUpdate:self];
    }
}

- (void)updater:(SPUUpdater *)__unused updater willDownloadUpdate:(SUAppcastItem *)item withRequest:(NSMutableURLRequest *)request
{
    if ([self.delegate respondsToSelector:@selector(updater:willDownloadUpdate:withRequest:)]) {
        [self.delegate updater:self willDownloadUpdate:item withRequest:request];
    }
}

- (void)updater:(SPUUpdater *)__unused updater failedToDownloadUpdate:(SUAppcastItem *)item error:(NSError *)error
{
    if ([self.delegate respondsToSelector:@selector(updater:failedToDownloadUpdate:error:)]) {
        [self.delegate updater:self failedToDownloadUpdate:item error:error];
    }
}

- (void)userDidCancelDownload:(SPUUpdater *)__unused updater
{
    if ([self.delegate respondsToSelector:@selector(userDidCancelDownload:)]) {
        [self.delegate userDidCancelDownload:self];
    }
}

- (void)updater:(SPUUpdater *)__unused updater willInstallUpdate:(SUAppcastItem *)item
{
    if ([self.delegate respondsToSelector:@selector(updater:willInstallUpdate:)]) {
        [self.delegate updater:self willInstallUpdate:item];
    }
}

- (void)installPostponedUpdate
{
    if (self.postponedInstallHandler != nil) {
        self.postponedInstallHandler();
        self.postponedInstallHandler = nil;
    }
}

- (BOOL)updater:(SPUUpdater *)__unused updater shouldPostponeRelaunchForUpdate:(SUAppcastItem *)item untilInvokingBlock:(void (^)(void))installHandler
{
    BOOL shouldPostponeRelaunch = NO;
    
    if ([self.delegate respondsToSelector:@selector(updater:shouldPostponeRelaunchForUpdate:untilInvoking:)]) {
        NSInvocation *invocation = [NSInvocation invocationWithMethodSignature:[[self class] instanceMethodSignatureForSelector:@selector(installPostponedUpdate)]];
        
        [invocation setSelector:@selector(installPostponedUpdate)];
        
        // This invocation will retain self, but this instance is kept alive forever by our singleton pattern anyway
        [invocation setTarget:self];

        self.postponedInstallHandler = installHandler;

        shouldPostponeRelaunch = [self.delegate updater:self shouldPostponeRelaunchForUpdate:item untilInvoking:invocation];
    }
    
    return shouldPostponeRelaunch;
}

- (BOOL)updaterShouldRelaunchApplication:(SPUUpdater *)__unused updater
{
    BOOL shouldRestart = YES;
    if ([self.delegate respondsToSelector:@selector(updaterShouldRelaunchApplication:)]) {
        shouldRestart = [self.delegate updaterShouldRelaunchApplication:self];
    }
    return shouldRestart;
}

- (void)updaterWillRelaunchApplication:(SPUUpdater *)__unused updater
{
    if ([self.delegate respondsToSelector:@selector(updaterWillRelaunchApplication:)]) {
        [self.delegate updaterWillRelaunchApplication:self];
    }
}

- (id<SUVersionComparison>)versionComparatorForUpdater:(SPUUpdater *)__unused updater
{
    id<SUVersionComparison> versionComparator;
    if ([self.delegate respondsToSelector:@selector(versionComparatorForUpdater:)]) {
        versionComparator = [self.delegate versionComparatorForUpdater:self];
    }
    return versionComparator;
}

// Private SPUUpdater API that allows us to defer providing an application path to relaunch
- (NSString * _Nullable)_pathToRelaunchForUpdater:(SPUUpdater *)__unused updater
{
    NSString *relaunchPath = nil;
    if ([self.delegate respondsToSelector:@selector(pathToRelaunchForUpdater:)]) {
        relaunchPath = [self.delegate pathToRelaunchForUpdater:self];
    }
    return relaunchPath;
}

- (NSString *)decryptionPasswordForUpdater:(SPUUpdater *)__unused updater
{
    return self.decryptionPassword;
}

- (void)finishSilentInstallation
{
    if (self.silentInstallHandler != nil) {
        self.silentInstallHandler();
        self.silentInstallHandler = nil;
    }
}

- (BOOL)updater:(SPUUpdater *)__unused updater willInstallUpdateOnQuit:(SUAppcastItem *)item immediateInstallationBlock:(void (^)(void))immediateInstallHandler
{
    BOOL installationHandledByDelegate = NO;
    
    if ([self.delegate respondsToSelector:@selector(updater:willInstallUpdateOnQuit:immediateInstallationInvocation:)]) {
        NSInvocation *invocation = [NSInvocation invocationWithMethodSignature:[[self class] instanceMethodSignatureForSelector:@selector(finishSilentInstallation)]];
        
        // This invocation will retain self, but this instance is kept alive forever by our singleton pattern anyway
        [invocation setTarget:self];
        
        self.silentInstallHandler = immediateInstallHandler;
        
        [self.delegate updater:self willInstallUpdateOnQuit:item immediateInstallationInvocation:invocation];
        
        // We have to assume they will handle the installation since they implement this method
        // Not ideal, but this is why this delegate callback is deprecated
        installationHandledByDelegate = YES;
    }
    
    return installationHandledByDelegate;
}

- (void)updater:(SPUUpdater *)__unused updater didAbortWithError:(NSError *)error
{
    if ([self.delegate respondsToSelector:@selector(updater:didAbortWithError:)]) {
        [self.delegate updater:self didAbortWithError:error];
    }
}

@end<|MERGE_RESOLUTION|>--- conflicted
+++ resolved
@@ -64,11 +64,11 @@
 
     id updater = [sharedUpdaters objectForKey:[NSValue valueWithNonretainedObject:bundle]];
     if (updater)
-    {
+	{
         self = updater;
-    }
-    else if (self)
-    {
+	}
+	else if (self)
+	{
         if (sharedUpdaters == nil) {
             sharedUpdaters = [[NSMutableDictionary alloc] init];
         }
@@ -126,24 +126,10 @@
     return self.updater.updateCheckInterval;
 }
 
-<<<<<<< HEAD
 - (void)setUpdateCheckInterval:(NSTimeInterval)updateCheckInterval
 {
     [self.updater setUpdateCheckInterval:updateCheckInterval];
 }
-=======
-    if (!hasLaunchedBefore) {
-        [self.host setBool:YES forUserDefaultsKey:SUHasLaunchedBeforeKey];
-    }
-    // Relanching from app update?
-    else if ([self.host boolForUserDefaultsKey:SUUpdateRelaunchingMarkerKey]) {
-        if ([self.delegate respondsToSelector:@selector(updaterDidRelaunchApplication:)]) {
-            [self.delegate updaterDidRelaunchApplication:self];
-        }
-        //Reset flag back to NO.
-        [self.host setBool:NO forUserDefaultsKey:SUUpdateRelaunchingMarkerKey];
-    }
->>>>>>> 558cfd21
 
 - (NSURL *)feedURL
 {
@@ -238,7 +224,7 @@
         SULog(SULogLevelError, @"-[%@ installUpdatesIfAvailable] does not function anymore.. Instead a background scheduled update check will be done.", NSStringFromClass([self class]));
         
         self.loggedInstallUpdatesIfAvailableWarning = YES;
-    }
+        }
 
     [self checkForUpdatesInBackground];
 }
@@ -339,7 +325,7 @@
 {
     if ([self.delegate respondsToSelector:@selector(updater:willDownloadUpdate:withRequest:)]) {
         [self.delegate updater:self willDownloadUpdate:item withRequest:request];
-    }
+        }
 }
 
 - (void)updater:(SPUUpdater *)__unused updater failedToDownloadUpdate:(SUAppcastItem *)item error:(NSError *)error
