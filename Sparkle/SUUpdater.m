//
//  SUUpdater.m
//  Sparkle
//
//  Created by Andy Matuschak on 1/4/06.
//  Copyright 2006 Andy Matuschak. All rights reserved.
//

#import "SUUpdater.h"
#import "SUUpdaterDelegate.h"
#import "SUUpdaterPrivate.h"

#import "SUHost.h"
#import "SUUpdatePermissionResponse.h"
#import "SUUpdatePermissionPrompt.h"

#import "SUAutomaticUpdateDriver.h"
#import "SUProbingUpdateDriver.h"
#import "SUUserInitiatedUpdateDriver.h"
#import "SUScheduledUpdateDriver.h"
#import "SUConstants.h"
#import "SULog.h"
#import "SUCodeSigningVerifier.h"
#import "SULocalizations.h"
#include <SystemConfiguration/SystemConfiguration.h>
#import "SUSystemProfiler.h"
#import "SUSystemUpdateInfo.h"

NSString *const SUUpdaterDidFinishLoadingAppCastNotification = @"SUUpdaterDidFinishLoadingAppCastNotification";
NSString *const SUUpdaterDidFindValidUpdateNotification = @"SUUpdaterDidFindValidUpdateNotification";
NSString *const SUUpdaterDidNotFindUpdateNotification = @"SUUpdaterDidNotFindUpdateNotification";
NSString *const SUUpdaterWillRestartNotification = @"SUUpdaterWillRestartNotificationName";
NSString *const SUUpdaterAppcastItemNotificationKey = @"SUUpdaterAppcastItemNotificationKey";
NSString *const SUUpdaterAppcastNotificationKey = @"SUUpdaterAppCastNotificationKey";

@interface SUUpdater () <SUUpdaterPrivate>
@property (strong) NSTimer *checkTimer;
@property (strong) NSBundle *sparkleBundle;

- (instancetype)initForBundle:(NSBundle *)bundle;
- (void)startUpdateCycle;
- (void)checkForUpdatesWithDriver:(SUUpdateDriver *)updateDriver;
- (void)scheduleNextUpdateCheck;
- (void)registerAsObserver;
- (void)unregisterAsObserver;
- (void)updateDriverDidFinish:(NSNotification *)note;
@property (readonly, copy) NSURL *parameterizedFeedURL;

@property (strong) SUUpdateDriver *driver;
@property (strong) SUHost *host;

@property (copy) NSDate *updateLastCheckedDate;

@end

@implementation SUUpdater

@synthesize delegate;
@synthesize checkTimer;
@synthesize userAgentString = customUserAgentString;
@synthesize httpHeaders;
@synthesize driver;
@synthesize host;
@synthesize sparkleBundle;
@synthesize decryptionPassword;
@synthesize updateLastCheckedDate;

static NSMutableDictionary *sharedUpdaters = nil;
static NSString *const SUUpdaterDefaultsObservationContext = @"SUUpdaterDefaultsObservationContext";

#ifdef DEBUG
+ (void)load
{
    // Debug builds have different configurations for update check intervals
    // We're using NSLog instead of SULog here because we don't want to start Sparkle's logger here
    NSLog(@"WARNING: This is running a Debug build of Sparkle; don't use this in production!");
}
#endif

+ (SUUpdater *)sharedUpdater
{
    return [self updaterForBundle:[NSBundle mainBundle]];
}

// SUUpdater has a singleton for each bundle. We use the fact that NSBundle instances are also singletons, so we can use them as keys. If you don't trust that you can also use the identifier as key
+ (SUUpdater *)updaterForBundle:(NSBundle *)bundle
{
    if (bundle == nil) bundle = [NSBundle mainBundle];
    id updater = [sharedUpdaters objectForKey:[NSValue valueWithNonretainedObject:bundle]];
    if (updater == nil) {
        updater = [(SUUpdater *)[[self class] alloc] initForBundle:bundle];
    }
    return updater;
}

// This is the designated initializer for SUUpdater, important for subclasses
- (instancetype)initForBundle:(NSBundle *)bundle
{
    self = [super init];
    if (bundle == nil) bundle = [NSBundle mainBundle];

    // Use explicit class to use the correct bundle even when subclassed
    self.sparkleBundle = [NSBundle bundleForClass:[SUUpdater class]];
    if (!self.sparkleBundle) {
        SULog(SULogLevelError, @"Error: SUUpdater can't find Sparkle.framework it belongs to");
        return nil;
    }

    // Register as observer straight away to avoid exceptions on -dealloc when -unregisterAsObserver is called:
    if (self) {
        [self registerAsObserver];
    }

    id updater = [sharedUpdaters objectForKey:[NSValue valueWithNonretainedObject:bundle]];
    if (updater)
	{
        self = updater;
	}
	else if (self)
	{
        if (sharedUpdaters == nil) {
            sharedUpdaters = [[NSMutableDictionary alloc] init];
        }
        [sharedUpdaters setObject:self forKey:[NSValue valueWithNonretainedObject:bundle]];
        host = [[SUHost alloc] initWithBundle:bundle];

        // This runs the permission prompt if needed, but never before the app has finished launching because the runloop won't run before that
        [self performSelector:@selector(startUpdateCycle) withObject:nil afterDelay:0];
    }
    return self;
}

-(void)showAlertText:(NSString *)text informativeText:(NSString *)informativeText {
    NSAlert *alert = [[NSAlert alloc] init];
    alert.messageText = text;
    alert.informativeText = informativeText;
    [self.driver showAlert:alert];
}

-(void)checkIfConfiguredProperly {
    BOOL hasPublicDSAKey = [self.host publicDSAKey] != nil;
    BOOL isMainBundle = [self.host.bundle isEqualTo:[NSBundle mainBundle]];
    BOOL hostIsCodeSigned = [SUCodeSigningVerifier bundleAtURLIsCodeSigned:self.host.bundle.bundleURL];
    NSURL *feedURL = [self feedURL];
    BOOL servingOverHttps = [[[feedURL scheme] lowercaseString] isEqualToString:@"https"];

    if (!hasPublicDSAKey) {
        // If we failed to retrieve a DSA key but the bundle specifies a path to one, we should consider this a configuration failure
        NSString *publicDSAKeyFileKey = [self.host publicDSAKeyFileKey];
        if (publicDSAKeyFileKey != nil) {
            [self showAlertText:SULocalizedString(@"Insecure update error!", nil)
                informativeText:[NSString stringWithFormat:SULocalizedString(@"For security reasons, the file (%@) indicated by the '%@' key needs to exist in the bundle's Resources.", nil), publicDSAKeyFileKey, SUPublicDSAKeyFileKey]];
        } else {
            if (!isMainBundle) {
                [self showAlertText:SULocalizedString(@"Insecure update error!", nil)
                    informativeText:SULocalizedString(@"For security reasons, you need to sign your updates with a DSA key. See Sparkle's documentation for more information.", nil)];
            } else {
                if (!hostIsCodeSigned) {
                    [self showAlertText:SULocalizedString(@"Insecure update error!", nil)
                        informativeText:SULocalizedString(@"For security reasons, you need to code sign your application or sign your updates with a DSA key. See https://sparkle-project.org/documentation/ for more information.", nil)];
                } else if (!servingOverHttps) {
                    [self showAlertText:SULocalizedString(@"Insecure update error!", nil)
                        informativeText:SULocalizedString(@"For security reasons, you need to serve your updates over HTTPS and/or sign your updates with a DSA key. See https://sparkle-project.org/documentation/ for more information.", nil)];
                }
            }
        }
    }

#if __MAC_OS_X_VERSION_MAX_ALLOWED >= 101100
    if (!servingOverHttps) {
        BOOL atsExceptionsExist = nil != [self.host objectForInfoDictionaryKey:@"NSAppTransportSecurity"];
        if (isMainBundle && !atsExceptionsExist) {
            [self showAlertText:SULocalizedString(@"Insecure feed URL is blocked in macOS 10.11", nil)
                informativeText:[NSString stringWithFormat:SULocalizedString(@"You must change the feed URL (%@) to use HTTPS or disable App Transport Security.\n\nFor more information:\nhttps://sparkle-project.org/documentation/app-transport-security/", nil), [feedURL absoluteString]]];
        } else if (!isMainBundle) {
            // SULog(SULogLevelDefault, @"WARNING: Serving updates over HTTP may be blocked in macOS 10.11. Please change the feed URL (%@) to use HTTPS. For more information:\nhttps://sparkle-project.org/documentation/app-transport-security/", feedURL);
        }
    }
#endif
}


// This will be used when the updater is instantiated in a nib such as MainMenu
- (instancetype)init
{
    return [self initForBundle:[NSBundle mainBundle]];
}

- (NSString *)description { return [NSString stringWithFormat:@"%@ <%@>", [self class], [self.host bundlePath]]; }

- (void)startUpdateCycle
{
    BOOL shouldPrompt = NO;
    BOOL hasLaunchedBefore = [self.host boolForUserDefaultsKey:SUHasLaunchedBeforeKey];

    // If the user has been asked about automatic checks, don't bother prompting
    if ([self.host objectForUserDefaultsKey:SUEnableAutomaticChecksKey]) {
        shouldPrompt = NO;
    }
    // Does the delegate want to take care of the logic for when we should ask permission to update?
    else if ([self.delegate respondsToSelector:@selector(updaterShouldPromptForPermissionToCheckForUpdates:)]) {
        shouldPrompt = [self.delegate updaterShouldPromptForPermissionToCheckForUpdates:self];
    }
    // Has he been asked already? And don't ask if the host has a default value set in its Info.plist.
    else if ([self.host objectForKey:SUEnableAutomaticChecksKey] == nil) {
        // Now, we don't want to ask the user for permission to do a weird thing on the first launch.
        // We wait until the second launch, unless explicitly overridden via SUPromptUserOnFirstLaunchKey.
        shouldPrompt = [self.host objectForKey:SUPromptUserOnFirstLaunchKey] || hasLaunchedBefore;
    }

    if (!hasLaunchedBefore) {
        [self.host setBool:YES forUserDefaultsKey:SUHasLaunchedBeforeKey];
    }
    // Relanching from app update?
    else if ([self.host boolForUserDefaultsKey:SUUpdateRelaunchingMarkerKey]) {
        if ([self.delegate respondsToSelector:@selector(updaterDidRelaunchApplication:)]) {
            [self.delegate updaterDidRelaunchApplication:self];
        }
        //Reset flag back to NO.
        [self.host setBool:NO forUserDefaultsKey:SUUpdateRelaunchingMarkerKey];
    }

    if (shouldPrompt) {
        NSArray<NSDictionary<NSString *, NSString *> *> *profileInfo = [SUSystemProfiler systemProfileArrayForHost:self.host];
        // Always say we're sending the system profile here so that the delegate displays the parameters it would send.
        if ([self.delegate respondsToSelector:@selector(feedParametersForUpdater:sendingSystemProfile:)]) {
            profileInfo = [profileInfo arrayByAddingObjectsFromArray:[self.delegate feedParametersForUpdater:self sendingSystemProfile:YES]];
        }
        [SUUpdatePermissionPrompt promptWithHost:self.host systemProfile:profileInfo reply:^(SUUpdatePermissionResponse *response) {
            [self updatePermissionRequestFinishedWithResponse:response];
            // Schedule checks, but make sure we ignore the delayed call from KVO
            [self resetUpdateCycle];
        }];
        // We start the update checks and register as observer for changes after the prompt finishes
    } else {
        // We check if the user's said they want updates, or they haven't said anything, and the default is set to checking.
        [self scheduleNextUpdateCheck];
    }
}

- (void)updatePermissionRequestFinishedWithResponse:(SUUpdatePermissionResponse *)response
{
    [self setAutomaticallyChecksForUpdates:response.automaticUpdateChecks];
    [self setSendsSystemProfile:response.sendSystemProfile];
}

- (void)updateDriverDidFinish:(NSNotification *)note
{
	if ([note object] == self.driver && [self.driver finished])
	{
        self.driver = nil;
        [self updateLastUpdateCheckDate];
        [self scheduleNextUpdateCheck];
    }
}

- (NSDate *)lastUpdateCheckDate
{
    if (![self updateLastCheckedDate])
    {
        [self setUpdateLastCheckedDate:[self.host objectForUserDefaultsKey:SULastCheckTimeKey]];
    }
    
    return [self updateLastCheckedDate];
}

- (void)updateLastUpdateCheckDate
{
    [self willChangeValueForKey:@"lastUpdateCheckDate"];
    [self setUpdateLastCheckedDate:[NSDate date]];
    [self.host setObject:[self updateLastCheckedDate] forUserDefaultsKey:SULastCheckTimeKey];
    [self didChangeValueForKey:@"lastUpdateCheckDate"];
}

- (void)scheduleNextUpdateCheck
{
	if (self.checkTimer)
	{
        [self.checkTimer invalidate];
        self.checkTimer = nil; // Timer is non-repeating, may have invalidated itself, so we had to retain it.
    }
	if (![self automaticallyChecksForUpdates]) return;

    // How long has it been since last we checked for an update?
    NSDate *lastCheckDate = [self lastUpdateCheckDate];
	if (!lastCheckDate) { lastCheckDate = [NSDate distantPast]; }
    NSTimeInterval intervalSinceCheck = [[NSDate date] timeIntervalSinceDate:lastCheckDate];

    // Now we want to figure out how long until we check again.
    NSTimeInterval delayUntilCheck, updateCheckInterval = [self updateCheckInterval];
    if (updateCheckInterval < SUMinimumUpdateCheckInterval)
        updateCheckInterval = SUMinimumUpdateCheckInterval;
    if (intervalSinceCheck < updateCheckInterval)
        delayUntilCheck = (updateCheckInterval - intervalSinceCheck); // It hasn't been long enough.
    else
        delayUntilCheck = 0; // We're overdue! Run one now.
    self.checkTimer = [NSTimer scheduledTimerWithTimeInterval:delayUntilCheck target:self selector:@selector(checkForUpdatesInBackground) userInfo:nil repeats:NO]; // Timer is non-repeating, may have invalidated itself, so we had to retain it.
}

- (void)checkForUpdatesInBackground
{
    BOOL automatic = [self automaticallyDownloadsUpdates];

    if (!automatic) {
        if (@available(macOS 10.9, *)) {
            NSUserDefaults *defaults = [[NSUserDefaults alloc] initWithSuiteName:@"com.apple.notificationcenterui"];
            BOOL dnd = [defaults boolForKey:@"doNotDisturb"];
            if (dnd) {
                SULog(SULogLevelDefault, @"Delayed update, because Do Not Disturb is on");
                [self updateLastUpdateCheckDate];
                [self scheduleNextUpdateCheck];
                return;
            }
        }
    }

    // Do not use reachability for a preflight check. This can be deceptive and a bad idea. Apple does not recommend doing it.
<<<<<<< HEAD
    SUUpdateDriver *theUpdateDriver = [[([self automaticallyDownloadsUpdates] ? [SUAutomaticUpdateDriver class] : [SUScheduledUpdateDriver class])alloc] initWithUpdater:self];

=======
    SUUpdateDriver *theUpdateDriver = [(SUBasicUpdateDriver *)[(automatic ? [SUAutomaticUpdateDriver class] : [SUScheduledUpdateDriver class])alloc] initWithUpdater:self];
    
>>>>>>> f9740292
    [self checkForUpdatesWithDriver:theUpdateDriver];
}

- (IBAction)checkForUpdates:(id)__unused sender
{
    if (self.driver && [self.driver isInterruptible]) {
        if ([self.driver resumeUpdateInteractively]) {
            return;
        }
        [self.driver abortUpdate];
    }

    [self checkForUpdatesWithDriver:[[SUUserInitiatedUpdateDriver alloc] initWithUpdater:self]];
}

- (void)checkForUpdateInformation
{
    [self checkForUpdatesWithDriver:[[SUProbingUpdateDriver alloc] initWithUpdater:self]];
}

- (void)installUpdatesIfAvailable
{
    if (self.driver && [self.driver isInterruptible]) {
        if ([self.driver resumeUpdateInteractively]) {
            return;
        }
        [self.driver abortUpdate];
    }

    SUUIBasedUpdateDriver *theUpdateDriver = [[SUUserInitiatedUpdateDriver alloc] initWithUpdater:self];
    theUpdateDriver.automaticallyInstallUpdates = YES;
    [self checkForUpdatesWithDriver:theUpdateDriver];
}

- (void)checkForUpdatesWithDriver:(SUUpdateDriver *)d
{
	if ([self updateInProgress]) { return; }
	if (self.checkTimer) { [self.checkTimer invalidate]; self.checkTimer = nil; }		// Timer is non-repeating, may have invalidated itself, so we had to retain it.

    [self updateLastUpdateCheckDate];

    if( [self.delegate respondsToSelector: @selector(updaterMayCheckForUpdates:)] && ![self.delegate updaterMayCheckForUpdates: self] )
	{
        [self scheduleNextUpdateCheck];
        return;
    }

    self.driver = d;

    // If we're not given a driver at all, just schedule the next update check and bail.
    if (!self.driver)
    {
        [self scheduleNextUpdateCheck];
        return;
    }

    [self checkIfConfiguredProperly];

    NSURL *theFeedURL = [self parameterizedFeedURL];
    if (theFeedURL) // Use a NIL URL to cancel quietly.
        [self.driver checkForUpdatesAtURL:theFeedURL host:self.host];
    else
        [self.driver abortUpdate];
}

- (void)registerAsObserver
{
    [[NSNotificationCenter defaultCenter] addObserver:self selector:@selector(updateDriverDidFinish:) name:SUUpdateDriverFinishedNotification object:nil];
    [[NSUserDefaultsController sharedUserDefaultsController] addObserver:self forKeyPath:[@"values." stringByAppendingString:SUScheduledCheckIntervalKey] options:(NSKeyValueObservingOptions)0 context:(__bridge void *)(SUUpdaterDefaultsObservationContext)];
    [[NSUserDefaultsController sharedUserDefaultsController] addObserver:self forKeyPath:[@"values." stringByAppendingString:SUEnableAutomaticChecksKey] options:(NSKeyValueObservingOptions)0 context:(__bridge void *)(SUUpdaterDefaultsObservationContext)];
}

- (void)unregisterAsObserver
{
	@try
	{
        [[NSNotificationCenter defaultCenter] removeObserver:self];
        [[NSUserDefaultsController sharedUserDefaultsController] removeObserver:self forKeyPath:[@"values." stringByAppendingString:SUScheduledCheckIntervalKey]];
        [[NSUserDefaultsController sharedUserDefaultsController] removeObserver:self forKeyPath:[@"values." stringByAppendingString:SUEnableAutomaticChecksKey]];
    }
    @catch (NSException *)
    {
        SULog(SULogLevelError, @"Error: [SUUpdater unregisterAsObserver] called, but the updater wasn't registered as an observer.");
    }
}

- (void)observeValueForKeyPath:(NSString *)keyPath ofObject:(id)object change:(NSDictionary *)change context:(void *)context
{
	if (context == (__bridge void *)(SUUpdaterDefaultsObservationContext))
    {
        // Allow a small delay, because perhaps the user or developer wants to change both preferences. This allows the developer to interpret a zero check interval as a sign to disable automatic checking.
        // Or we may get this from the developer and from our own KVO observation, this will effectively coalesce them.
        [[self class] cancelPreviousPerformRequestsWithTarget:self selector:@selector(resetUpdateCycle) object:nil];
        [self performSelector:@selector(resetUpdateCycle) withObject:nil afterDelay:1];
    }
    else
    {
        [super observeValueForKeyPath:keyPath ofObject:object change:change context:context];
    }
}

- (void)resetUpdateCycle
{
    [[self class] cancelPreviousPerformRequestsWithTarget:self selector:@selector(resetUpdateCycle) object:nil];
    [self scheduleNextUpdateCheck];
}

- (void)setAutomaticallyChecksForUpdates:(BOOL)automaticallyCheckForUpdates
{
    [self.host setBool:automaticallyCheckForUpdates forUserDefaultsKey:SUEnableAutomaticChecksKey];
    // Hack to support backwards compatibility with older Sparkle versions, which supported
    // disabling updates by setting the check interval to 0.
    if (automaticallyCheckForUpdates && (NSInteger)[self updateCheckInterval] == 0) {
        [self setUpdateCheckInterval:SUDefaultUpdateCheckInterval];
    }
    [[self class] cancelPreviousPerformRequestsWithTarget:self selector:@selector(resetUpdateCycle) object:nil];
    // Provide a small delay in case multiple preferences are being updated simultaneously.
    [self performSelector:@selector(resetUpdateCycle) withObject:nil afterDelay:1];
}

- (BOOL)automaticallyChecksForUpdates
{
    // Don't automatically update when the check interval is 0, to be compatible with 1.1 settings.
    if ((NSInteger)[self updateCheckInterval] == 0) {
        return NO;
    }
    return [self.host boolForKey:SUEnableAutomaticChecksKey];
}

- (void)setAutomaticallyDownloadsUpdates:(BOOL)automaticallyUpdates
{
    [self.host setBool:automaticallyUpdates forUserDefaultsKey:SUAutomaticallyUpdateKey];
}

- (BOOL)automaticallyDownloadsUpdates
{
    // If we aren't allowed automatic updates, don't ever let them happen
    if (![SUSystemUpdateInfo systemAllowsAutomaticUpdatesForHost:self.host]) {
        return NO;
    }

    // Otherwise, automatically downloading updates is allowed. Does the user want it?
    return [self.host boolForUserDefaultsKey:SUAutomaticallyUpdateKey];
}

- (void)setFeedURL:(NSURL *)feedURL
{
    if (![NSThread isMainThread])
        [NSException raise:@"SUThreadException" format:@"This method must be called on the main thread"];

    [self.host setObject:[feedURL absoluteString] forUserDefaultsKey:SUFeedURLKey];
}

- (NSURL *)feedURL
{
    if (![NSThread isMainThread])
        [NSException raise:@"SUThreadException" format:@"This method must be called on the main thread"];

    // A value in the user defaults overrides one in the Info.plist (so preferences panels can be created wherein users choose between beta / release feeds).
    NSString *appcastString = [self.host objectForKey:SUFeedURLKey];
    if ([self.delegate respondsToSelector:@selector(feedURLStringForUpdater:)]) {
        NSString *delegateAppcastString = [self.delegate feedURLStringForUpdater:self];
        if (delegateAppcastString != nil) {
            appcastString = delegateAppcastString;
        }
    }
    if (!appcastString) // Can't find an appcast string!
        [NSException raise:@"SUNoFeedURL" format:@"You must specify the URL of the appcast as the %@ key in either the Info.plist or the user defaults!", SUFeedURLKey];
    NSCharacterSet *quoteSet = [NSCharacterSet characterSetWithCharactersInString:@"\"\'"]; // Some feed publishers add quotes; strip 'em.
    NSString *castUrlStr = [appcastString stringByTrimmingCharactersInSet:quoteSet];
    if (!castUrlStr || [castUrlStr length] == 0)
        return nil;
    else
        return [NSURL URLWithString:castUrlStr];
}

- (NSString *)userAgentString
{
    if (customUserAgentString) {
        return customUserAgentString;
    }

    NSString *version = [self.sparkleBundle objectForInfoDictionaryKey:(__bridge NSString *)kCFBundleVersionKey];
    NSString *userAgent = [NSString stringWithFormat:@"%@/%@ Sparkle/%@", [self.host name], [self.host displayVersion], version ? version : @"?"];
    NSData *cleanedAgent = [userAgent dataUsingEncoding:NSASCIIStringEncoding allowLossyConversion:YES];
    return [[NSString alloc] initWithData:cleanedAgent encoding:NSASCIIStringEncoding];
}

- (void)setSendsSystemProfile:(BOOL)sendsSystemProfile
{
    [self.host setBool:sendsSystemProfile forUserDefaultsKey:SUSendProfileInfoKey];
}

- (BOOL)sendsSystemProfile
{
    return [self.host boolForKey:SUSendProfileInfoKey];
}

static NSString *escapeURLComponent(NSString *str) {
    return [[[[str stringByAddingPercentEscapesUsingEncoding:NSUTF8StringEncoding]
             stringByReplacingOccurrencesOfString:@"=" withString:@"%3d"]
             stringByReplacingOccurrencesOfString:@"&" withString:@"%26"]
             stringByReplacingOccurrencesOfString:@"+" withString:@"%2b"];
}

- (NSURL *)parameterizedFeedURL
{
    NSURL *baseFeedURL = [self feedURL];

    // Determine all the parameters we're attaching to the base feed URL.
    BOOL sendingSystemProfile = [self sendsSystemProfile];

    // Let's only send the system profiling information once per week at most, so we normalize daily-checkers vs. biweekly-checkers and the such.
    NSDate *lastSubmitDate = [self.host objectForUserDefaultsKey:SULastProfileSubmitDateKey];
    if (!lastSubmitDate) {
        lastSubmitDate = [NSDate distantPast];
    }
    const NSTimeInterval oneWeek = 60 * 60 * 24 * 7;
    sendingSystemProfile &= (-[lastSubmitDate timeIntervalSinceNow] >= oneWeek);

    NSArray<NSDictionary<NSString *, NSString *> *> *parameters = @[];
    if ([self.delegate respondsToSelector:@selector(feedParametersForUpdater:sendingSystemProfile:)]) {
        parameters = [parameters arrayByAddingObjectsFromArray:[self.delegate feedParametersForUpdater:self sendingSystemProfile:sendingSystemProfile]];
    }
	if (sendingSystemProfile)
	{
        parameters = [parameters arrayByAddingObjectsFromArray:[SUSystemProfiler systemProfileArrayForHost:self.host]];
        [self.host setObject:[NSDate date] forUserDefaultsKey:SULastProfileSubmitDateKey];
    }
	if ([parameters count] == 0) { return baseFeedURL; }

    // Build up the parameterized URL.
    NSMutableArray *parameterStrings = [NSMutableArray array];
    for (NSDictionary<NSString *, NSString *> *currentProfileInfo in parameters) {
        [parameterStrings addObject:[NSString stringWithFormat:@"%@=%@", escapeURLComponent([[currentProfileInfo objectForKey:@"key"] description]), escapeURLComponent([[currentProfileInfo objectForKey:@"value"] description])]];
    }

    NSString *separatorCharacter = @"?";
    if ([baseFeedURL query]) {
        separatorCharacter = @"&"; // In case the URL is already http://foo.org/baz.xml?bat=4
    }
    NSString *appcastStringWithProfile = [NSString stringWithFormat:@"%@%@%@", [baseFeedURL absoluteString], separatorCharacter, [parameterStrings componentsJoinedByString:@"&"]];

    // Clean it up so it's a valid URL
    return [NSURL URLWithString:appcastStringWithProfile];
}

- (void)setUpdateCheckInterval:(NSTimeInterval)updateCheckInterval
{
    [self.host setObject:@(updateCheckInterval) forUserDefaultsKey:SUScheduledCheckIntervalKey];
    if ((NSInteger)updateCheckInterval == 0) { // For compatibility with 1.1's settings.
        [self setAutomaticallyChecksForUpdates:NO];
    }
    [[self class] cancelPreviousPerformRequestsWithTarget:self selector:@selector(resetUpdateCycle) object:nil];

    // Provide a small delay in case multiple preferences are being updated simultaneously.
    [self performSelector:@selector(resetUpdateCycle) withObject:nil afterDelay:1];
}

- (NSTimeInterval)updateCheckInterval
{
    // Find the stored check interval. User defaults override Info.plist.
    NSNumber *intervalValue = [self.host objectForKey:SUScheduledCheckIntervalKey];
    if (intervalValue)
        return [intervalValue doubleValue];
    else
        return SUDefaultUpdateCheckInterval;
}

- (void)dealloc
{
    [self unregisterAsObserver];
	if (checkTimer) { [checkTimer invalidate]; }		// Timer is non-repeating, may have invalidated itself, so we had to retain it.
}

- (BOOL)validateMenuItem:(NSMenuItem *)item
{
    if ([item action] == @selector(checkForUpdates:)) {
        return ![self updateInProgress] || [self.driver isInterruptible];
    }
    return YES;
}

- (BOOL)updateInProgress
{
    return self.driver && ([self.driver finished] == NO);
}

- (NSBundle *)hostBundle { return [self.host bundle]; }

@end<|MERGE_RESOLUTION|>--- conflicted
+++ resolved
@@ -260,7 +260,7 @@
     {
         [self setUpdateLastCheckedDate:[self.host objectForUserDefaultsKey:SULastCheckTimeKey]];
     }
-    
+
     return [self updateLastCheckedDate];
 }
 
@@ -315,13 +315,8 @@
     }
 
     // Do not use reachability for a preflight check. This can be deceptive and a bad idea. Apple does not recommend doing it.
-<<<<<<< HEAD
-    SUUpdateDriver *theUpdateDriver = [[([self automaticallyDownloadsUpdates] ? [SUAutomaticUpdateDriver class] : [SUScheduledUpdateDriver class])alloc] initWithUpdater:self];
-
-=======
     SUUpdateDriver *theUpdateDriver = [(SUBasicUpdateDriver *)[(automatic ? [SUAutomaticUpdateDriver class] : [SUScheduledUpdateDriver class])alloc] initWithUpdater:self];
     
->>>>>>> f9740292
     [self checkForUpdatesWithDriver:theUpdateDriver];
 }
 
