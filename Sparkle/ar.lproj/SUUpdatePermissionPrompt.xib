--- conflicted
+++ resolved
@@ -1,15 +1,7 @@
 <?xml version="1.0" encoding="UTF-8"?>
-<<<<<<< HEAD
-<document type="com.apple.InterfaceBuilder3.Cocoa.XIB" version="3.0" toolsVersion="11762" systemVersion="16C67" targetRuntime="MacOSX.Cocoa" propertyAccessControl="none">
-    <dependencies>
-        <deployment identifier="macosx"/>
-        <plugIn identifier="com.apple.InterfaceBuilder.CocoaPlugin" version="11762"/>
-        <capability name="documents saved in the Xcode 8 format" minToolsVersion="8.0"/>
-=======
 <document type="com.apple.InterfaceBuilder3.Cocoa.XIB" version="3.0" toolsVersion="11201" systemVersion="16C68" targetRuntime="MacOSX.Cocoa" propertyAccessControl="none">
     <dependencies>
         <plugIn identifier="com.apple.InterfaceBuilder.CocoaPlugin" version="11201"/>
->>>>>>> 397eb8a3
     </dependencies>
     <objects>
         <customObject id="-2" userLabel="File's Owner" customClass="SUUpdatePermissionPrompt">
@@ -206,10 +198,7 @@
                                 </tableColumns>
                             </tableView>
                         </subviews>
-<<<<<<< HEAD
-=======
                         <color key="backgroundColor" name="controlBackgroundColor" catalog="System" colorSpace="catalog"/>
->>>>>>> 397eb8a3
                     </clipView>
                     <scroller key="horizontalScroller" hidden="YES" verticalHuggingPriority="750" controlSize="small" horizontal="YES" id="185">
                         <rect key="frame" x="-100" y="-100" width="345" height="11"/>
