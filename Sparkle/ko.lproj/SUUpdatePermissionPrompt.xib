<?xml version="1.0" encoding="UTF-8"?>
<document type="com.apple.InterfaceBuilder3.Cocoa.XIB" version="3.0" toolsVersion="11762" systemVersion="16C67" targetRuntime="MacOSX.Cocoa" propertyAccessControl="none">
    <dependencies>
        <deployment identifier="macosx"/>
        <plugIn identifier="com.apple.InterfaceBuilder.CocoaPlugin" version="11762"/>
        <capability name="documents saved in the Xcode 8 format" minToolsVersion="8.0"/>
    </dependencies>
    <objects>
        <customObject id="-2" userLabel="File's Owner" customClass="SUUpdatePermissionPrompt">
            <connections>
                <outlet property="descriptionTextField" destination="33" id="133"/>
                <outlet property="moreInfoButton" destination="71" id="132"/>
                <outlet property="moreInfoView" destination="39" id="127"/>
                <outlet property="profileTableView" destination="41" id="187"/>
                <outlet property="window" destination="5" id="126"/>
            </connections>
        </customObject>
        <customObject id="-1" userLabel="First Responder" customClass="FirstResponder"/>
        <customObject id="-3" userLabel="Application" customClass="NSObject"/>
        <window allowsToolTipsWhenApplicationIsInactive="NO" autorecalculatesKeyViewLoop="NO" releasedWhenClosed="NO" visibleAtLaunch="NO" animationBehavior="default" id="5" userLabel="Profile Info">
            <windowStyleMask key="styleMask" titled="YES"/>
            <windowPositionMask key="initialPositionMask" leftStrut="YES" rightStrut="YES" topStrut="YES" bottomStrut="YES"/>
            <rect key="contentRect" x="83" y="492" width="438" height="168"/>
            <rect key="screenRect" x="0.0" y="0.0" width="2560" height="1418"/>
            <value key="minSize" type="size" width="213" height="107"/>
            <view key="contentView" id="6">
                <rect key="frame" x="0.0" y="0.0" width="438" height="168"/>
                <autoresizingMask key="autoresizingMask"/>
                <subviews>
                    <button verticalHuggingPriority="750" tag="1" id="13">
                        <rect key="frame" x="312" y="12" width="112" height="32"/>
                        <autoresizingMask key="autoresizingMask" flexibleMinX="YES"/>
                        <buttonCell key="cell" type="push" title="자동으로 확인" bezelStyle="rounded" alignment="center" state="on" borderStyle="border" tag="1" inset="2" id="176">
                            <behavior key="behavior" pushIn="YES" lightByBackground="YES" lightByGray="YES"/>
                            <font key="font" metaFont="system"/>
                            <string key="keyEquivalent" base64-UTF8="YES">
DQ
</string>
                        </buttonCell>
                        <connections>
                            <action selector="finishPrompt:" target="-2" id="144"/>
                        </connections>
                    </button>
                    <button verticalHuggingPriority="750" id="14">
                        <rect key="frame" x="249" y="12" width="63" height="32"/>
                        <autoresizingMask key="autoresizingMask" flexibleMinX="YES"/>
                        <buttonCell key="cell" type="push" title="취소" bezelStyle="rounded" alignment="center" borderStyle="border" inset="2" id="177">
                            <behavior key="behavior" pushIn="YES" lightByBackground="YES" lightByGray="YES"/>
                            <font key="font" metaFont="system"/>
                            <string key="keyEquivalent" base64-UTF8="YES">
Gw
</string>
                        </buttonCell>
                        <connections>
                            <action selector="finishPrompt:" target="-2" id="145"/>
                        </connections>
                    </button>
                    <textField verticalHuggingPriority="750" id="32">
                        <rect key="frame" x="104" y="114" width="289" height="34"/>
                        <autoresizingMask key="autoresizingMask" flexibleMinY="YES"/>
                        <textFieldCell key="cell" sendsActionOnEndEditing="YES" title="자동으로 업데이트 확인할까요?" id="178">
                            <font key="font" metaFont="systemBold"/>
                            <color key="textColor" name="controlTextColor" catalog="System" colorSpace="catalog"/>
                            <color key="backgroundColor" name="controlColor" catalog="System" colorSpace="catalog"/>
                        </textFieldCell>
                    </textField>
                    <textField verticalHuggingPriority="750" id="33">
                        <rect key="frame" x="104" y="81" width="315" height="42"/>
                        <autoresizingMask key="autoresizingMask" widthSizable="YES" flexibleMinY="YES"/>
                        <textFieldCell key="cell" sendsActionOnEndEditing="YES" title="DO NOT LOCALIZE" id="179">
                            <font key="font" metaFont="smallSystem"/>
                            <color key="textColor" name="controlTextColor" catalog="System" colorSpace="catalog"/>
                            <color key="backgroundColor" name="controlColor" catalog="System" colorSpace="catalog"/>
                        </textFieldCell>
                        <connections>
                            <binding destination="-2" name="value" keyPath="promptDescription" id="161"/>
                        </connections>
                    </textField>
                    <button focusRingType="none" id="34">
                        <rect key="frame" x="104" y="53" width="278" height="18"/>
                        <autoresizingMask key="autoresizingMask" flexibleMinY="YES"/>
                        <buttonCell key="cell" type="check" title="익명 시스템 정보 포함" bezelStyle="regularSquare" imagePosition="left" alignment="left" controlSize="small" state="on" focusRingType="none" inset="2" id="180">
                            <behavior key="behavior" changeContents="YES" doesNotDimImage="YES" lightByContents="YES"/>
                            <font key="font" metaFont="smallSystem"/>
                        </buttonCell>
                        <connections>
                            <binding destination="-2" name="hidden" keyPath="shouldAskAboutProfile" id="143">
                                <dictionary key="options">
                                    <string key="NSValueTransformerName">NSNegateBoolean</string>
                                </dictionary>
                            </binding>
                            <binding destination="-2" name="value" keyPath="shouldSendProfile" id="148">
                                <dictionary key="options">
                                    <integer key="NSNullPlaceholder" value="1"/>
                                    <bool key="NSValidatesImmediately" value="YES"/>
                                </dictionary>
                            </binding>
                        </connections>
                    </button>
                    <imageView id="37">
                        <rect key="frame" x="23" y="84" width="64" height="64"/>
                        <autoresizingMask key="autoresizingMask" flexibleMinY="YES"/>
                        <imageCell key="cell" refusesFirstResponder="YES" alignment="left" animates="YES" imageScaling="axesIndependently" image="NSApplicationIcon" id="181"/>
                        <connections>
                            <binding destination="-2" name="value" keyPath="icon" id="130"/>
                        </connections>
                    </imageView>
                    <button focusRingType="none" horizontalHuggingPriority="750" verticalHuggingPriority="750" id="71">
                        <rect key="frame" x="80" y="50" width="27" height="26"/>
                        <autoresizingMask key="autoresizingMask" flexibleMinX="YES" flexibleMinY="YES"/>
                        <buttonCell key="cell" type="disclosureTriangle" bezelStyle="disclosure" imagePosition="overlaps" alignment="center" borderStyle="border" focusRingType="none" imageScaling="proportionallyDown" inset="2" id="182">
                            <behavior key="behavior" pushIn="YES" changeBackground="YES" changeGray="YES" lightByContents="YES"/>
                            <font key="font" metaFont="system"/>
                        </buttonCell>
                        <connections>
                            <action selector="toggleMoreInfo:" target="-2" id="131"/>
                            <binding destination="-2" name="hidden" keyPath="shouldAskAboutProfile" id="139">
                                <dictionary key="options">
                                    <string key="NSValueTransformerName">NSNegateBoolean</string>
                                </dictionary>
                            </binding>
                        </connections>
                    </button>
                </subviews>
            </view>
        </window>
        <arrayController editable="NO" preservesSelection="NO" selectsInsertedObjects="NO" avoidsEmptySelection="NO" id="24" userLabel="Array Controller">
            <declaredKeys>
                <string>visibleKey</string>
                <string>visibleValue</string>
                <string>displayValue</string>
                <string>displayKey</string>
            </declaredKeys>
            <connections>
                <binding destination="-2" name="contentArray" keyPath="systemProfileInformationArray" id="25"/>
            </connections>
        </arrayController>
        <customView id="39" userLabel="MoreInfoView">
            <rect key="frame" x="0.0" y="0.0" width="362" height="205"/>
            <autoresizingMask key="autoresizingMask" widthSizable="YES" flexibleMinY="YES"/>
            <subviews>
                <textField verticalHuggingPriority="750" id="46">
                    <rect key="frame" x="1" y="128" width="358" height="70"/>
                    <autoresizingMask key="autoresizingMask" widthSizable="YES" flexibleMinY="YES"/>
                    <textFieldCell key="cell" sendsActionOnEndEditing="YES" id="183">
                        <font key="font" metaFont="smallSystem"/>
                        <string key="title">익명으로 보내지는 시스템 정보로 차후 프로그램 개발에 도움이 될 수 있습니다. 질문이 있으시면 연락 주십시오.

아래 정보가 전송될 것입니다.</string>
                        <color key="textColor" name="controlTextColor" catalog="System" colorSpace="catalog"/>
                        <color key="backgroundColor" name="controlColor" catalog="System" colorSpace="catalog"/>
                    </textFieldCell>
                </textField>
                <scrollView autohidesScrollers="YES" horizontalLineScroll="16" horizontalPageScroll="0.0" verticalLineScroll="16" verticalPageScroll="0.0" hasHorizontalScroller="NO" usesPredominantAxisScrolling="NO" id="40">
                    <rect key="frame" x="4" y="5" width="355" height="115"/>
                    <autoresizingMask key="autoresizingMask" widthSizable="YES" heightSizable="YES"/>
                    <clipView key="contentView" id="sbp-rk-wxX">
                        <rect key="frame" x="1" y="1" width="353" height="113"/>
                        <autoresizingMask key="autoresizingMask"/>
                        <subviews>
                            <tableView focusRingType="none" verticalHuggingPriority="750" allowsExpansionToolTips="YES" columnAutoresizingStyle="lastColumnOnly" alternatingRowBackgroundColors="YES" multipleSelection="NO" autosaveColumns="NO" typeSelect="NO" rowHeight="14" id="41">
                                <rect key="frame" x="0.0" y="0.0" width="353" height="113"/>
                                <autoresizingMask key="autoresizingMask"/>
                                <size key="intercellSpacing" width="3" height="2"/>
                                <color key="backgroundColor" name="controlBackgroundColor" catalog="System" colorSpace="catalog"/>
                                <color key="gridColor" name="gridColor" catalog="System" colorSpace="catalog"/>
                                <tableColumns>
                                    <tableColumn editable="NO" width="128" minWidth="40" maxWidth="1000" id="42">
                                        <tableHeaderCell key="headerCell" lineBreakMode="truncatingTail" borderStyle="border" alignment="left">
                                            <font key="font" metaFont="smallSystem"/>
                                            <color key="textColor" name="headerTextColor" catalog="System" colorSpace="catalog"/>
                                            <color key="backgroundColor" white="0.33333298560000002" alpha="1" colorSpace="calibratedWhite"/>
                                        </tableHeaderCell>
                                        <textFieldCell key="dataCell" controlSize="small" selectable="YES" alignment="left" title="Text Cell" id="43">
                                            <font key="font" metaFont="smallSystem"/>
                                            <color key="textColor" name="controlTextColor" catalog="System" colorSpace="catalog"/>
                                            <color key="backgroundColor" name="textBackgroundColor" catalog="System" colorSpace="catalog"/>
                                        </textFieldCell>
                                        <tableColumnResizingMask key="resizingMask" resizeWithTable="YES" userResizable="YES"/>
                                        <connections>
                                            <binding destination="24" name="value" keyPath="arrangedObjects.displayKey" id="174"/>
                                        </connections>
                                    </tableColumn>
                                    <tableColumn editable="NO" width="219" minWidth="40" maxWidth="1000" id="44">
                                        <tableHeaderCell key="headerCell" lineBreakMode="truncatingTail" borderStyle="border" alignment="left">
                                            <font key="font" metaFont="smallSystem"/>
                                            <color key="textColor" name="headerTextColor" catalog="System" colorSpace="catalog"/>
                                            <color key="backgroundColor" white="0.33333298560000002" alpha="1" colorSpace="calibratedWhite"/>
                                        </tableHeaderCell>
                                        <textFieldCell key="dataCell" controlSize="small" selectable="YES" alignment="left" title="Text Cell" id="45">
                                            <font key="font" metaFont="smallSystem"/>
                                            <color key="textColor" name="controlTextColor" catalog="System" colorSpace="catalog"/>
                                            <color key="backgroundColor" name="textBackgroundColor" catalog="System" colorSpace="catalog"/>
                                        </textFieldCell>
                                        <tableColumnResizingMask key="resizingMask" resizeWithTable="YES" userResizable="YES"/>
                                        <connections>
                                            <binding destination="24" name="value" keyPath="arrangedObjects.displayValue" id="173"/>
                                        </connections>
                                    </tableColumn>
                                </tableColumns>
                            </tableView>
                        </subviews>
<<<<<<< HEAD
=======
                        <color key="backgroundColor" name="controlBackgroundColor" catalog="System" colorSpace="catalog"/>
>>>>>>> 397eb8a3
                    </clipView>
                    <scroller key="horizontalScroller" hidden="YES" verticalHuggingPriority="750" controlSize="small" horizontal="YES" id="185">
                        <rect key="frame" x="-100" y="-100" width="345" height="11"/>
                        <autoresizingMask key="autoresizingMask"/>
                    </scroller>
                    <scroller key="verticalScroller" hidden="YES" verticalHuggingPriority="750" controlSize="small" horizontal="NO" id="184">
                        <rect key="frame" x="-22" y="1" width="11" height="125"/>
                        <autoresizingMask key="autoresizingMask"/>
                    </scroller>
                </scrollView>
            </subviews>
        </customView>
        <userDefaultsController id="49" userLabel="User Defaults Controller">
            <declaredKeys>
                <string>SUIncludeProfile</string>
                <string>SUSendProfileInfo</string>
            </declaredKeys>
        </userDefaultsController>
    </objects>
    <resources>
        <image name="NSApplicationIcon" width="128" height="128"/>
    </resources>
</document><|MERGE_RESOLUTION|>--- conflicted
+++ resolved
@@ -200,10 +200,7 @@
                                 </tableColumns>
                             </tableView>
                         </subviews>
-<<<<<<< HEAD
-=======
                         <color key="backgroundColor" name="controlBackgroundColor" catalog="System" colorSpace="catalog"/>
->>>>>>> 397eb8a3
                     </clipView>
                     <scroller key="horizontalScroller" hidden="YES" verticalHuggingPriority="750" controlSize="small" horizontal="YES" id="185">
                         <rect key="frame" x="-100" y="-100" width="345" height="11"/>
