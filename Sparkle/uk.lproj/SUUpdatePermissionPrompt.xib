<?xml version="1.0" encoding="UTF-8"?>
<<<<<<< HEAD
<document type="com.apple.InterfaceBuilder3.Cocoa.XIB" version="3.0" toolsVersion="11762" systemVersion="16C67" targetRuntime="MacOSX.Cocoa" propertyAccessControl="none">
    <dependencies>
        <deployment identifier="macosx"/>
        <plugIn identifier="com.apple.InterfaceBuilder.CocoaPlugin" version="11762"/>
        <capability name="documents saved in the Xcode 8 format" minToolsVersion="8.0"/>
=======
<document type="com.apple.InterfaceBuilder3.Cocoa.XIB" version="3.0" toolsVersion="11542" systemVersion="16G29" targetRuntime="MacOSX.Cocoa" propertyAccessControl="none">
    <dependencies>
        <development version="7000" identifier="xcode"/>
        <plugIn identifier="com.apple.InterfaceBuilder.CocoaPlugin" version="11542"/>
>>>>>>> ddfc4089
    </dependencies>
    <objects>
        <customObject id="-2" userLabel="File's Owner" customClass="SUUpdatePermissionPrompt">
            <connections>
                <outlet property="cancelButton" destination="14" id="gmk-EB-rHf"/>
                <outlet property="checkButton" destination="13" id="JAM-bi-JDs"/>
                <outlet property="descriptionTextField" destination="33" id="133"/>
                <outlet property="moreInfoButton" destination="71" id="132"/>
                <outlet property="moreInfoView" destination="39" id="127"/>
                <outlet property="profileTableView" destination="41" id="187"/>
                <outlet property="window" destination="5" id="126"/>
            </connections>
        </customObject>
        <customObject id="-1" userLabel="First Responder" customClass="FirstResponder"/>
        <customObject id="-3" userLabel="Application" customClass="NSObject"/>
        <window allowsToolTipsWhenApplicationIsInactive="NO" autorecalculatesKeyViewLoop="NO" releasedWhenClosed="NO" visibleAtLaunch="NO" animationBehavior="default" id="5" userLabel="Profile Info">
            <windowStyleMask key="styleMask" titled="YES"/>
            <windowPositionMask key="initialPositionMask" leftStrut="YES" rightStrut="YES" topStrut="YES" bottomStrut="YES"/>
            <rect key="contentRect" x="83" y="492" width="442" height="168"/>
            <rect key="screenRect" x="0.0" y="0.0" width="2560" height="1418"/>
            <value key="minSize" type="size" width="213" height="107"/>
            <view key="contentView" id="6">
                <rect key="frame" x="0.0" y="0.0" width="442" height="168"/>
                <autoresizingMask key="autoresizingMask"/>
                <subviews>
                    <button verticalHuggingPriority="750" tag="1" id="13">
                        <rect key="frame" x="230" y="12" width="198" height="32"/>
                        <autoresizingMask key="autoresizingMask" flexibleMinX="YES"/>
                        <buttonCell key="cell" type="push" title="Перевіряти автоматично" bezelStyle="rounded" alignment="center" state="on" borderStyle="border" tag="1" inset="2" id="176">
                            <behavior key="behavior" pushIn="YES" lightByBackground="YES" lightByGray="YES"/>
                            <font key="font" metaFont="system"/>
                            <string key="keyEquivalent" base64-UTF8="YES">
DQ
</string>
                        </buttonCell>
                        <connections>
                            <action selector="finishPrompt:" target="-2" id="144"/>
                        </connections>
                    </button>
                    <button verticalHuggingPriority="750" id="14">
                        <rect key="frame" x="91" y="12" width="139" height="32"/>
                        <autoresizingMask key="autoresizingMask" flexibleMinX="YES"/>
                        <buttonCell key="cell" type="push" title="Не перервіряти" bezelStyle="rounded" alignment="center" borderStyle="border" inset="2" id="177">
                            <behavior key="behavior" pushIn="YES" lightByBackground="YES" lightByGray="YES"/>
                            <font key="font" metaFont="system"/>
                            <string key="keyEquivalent" base64-UTF8="YES">
Gw
</string>
                        </buttonCell>
                        <connections>
                            <action selector="finishPrompt:" target="-2" id="145"/>
                        </connections>
                    </button>
                    <textField verticalHuggingPriority="750" id="32">
                        <rect key="frame" x="104" y="131" width="320" height="17"/>
                        <autoresizingMask key="autoresizingMask" flexibleMinY="YES"/>
                        <textFieldCell key="cell" sendsActionOnEndEditing="YES" title="Виконувати автоматичну перевірку оновлень?" id="178">
                            <font key="font" metaFont="systemBold"/>
                            <color key="textColor" name="controlTextColor" catalog="System" colorSpace="catalog"/>
                            <color key="backgroundColor" name="controlColor" catalog="System" colorSpace="catalog"/>
                        </textFieldCell>
                    </textField>
                    <textField verticalHuggingPriority="750" id="33">
                        <rect key="frame" x="104" y="81" width="320" height="42"/>
                        <autoresizingMask key="autoresizingMask" widthSizable="YES" flexibleMinY="YES"/>
                        <textFieldCell key="cell" sendsActionOnEndEditing="YES" title="DO NOT LOCALIZE" id="179">
                            <font key="font" metaFont="smallSystem"/>
                            <color key="textColor" name="controlTextColor" catalog="System" colorSpace="catalog"/>
                            <color key="backgroundColor" name="controlColor" catalog="System" colorSpace="catalog"/>
                        </textFieldCell>
                        <connections>
                            <binding destination="-2" name="value" keyPath="promptDescription" id="161"/>
                        </connections>
                    </textField>
                    <button focusRingType="none" id="34">
                        <rect key="frame" x="104" y="53" width="278" height="18"/>
                        <autoresizingMask key="autoresizingMask" flexibleMinY="YES"/>
                        <buttonCell key="cell" type="check" title="Автоматично надсилати профіль системи" bezelStyle="regularSquare" imagePosition="left" alignment="left" controlSize="small" state="on" focusRingType="none" inset="2" id="180">
                            <behavior key="behavior" changeContents="YES" doesNotDimImage="YES" lightByContents="YES"/>
                            <font key="font" metaFont="smallSystem"/>
                        </buttonCell>
                        <connections>
                            <binding destination="-2" name="hidden" keyPath="shouldAskAboutProfile" id="143">
                                <dictionary key="options">
                                    <string key="NSValueTransformerName">NSNegateBoolean</string>
                                </dictionary>
                            </binding>
                            <binding destination="-2" name="value" keyPath="shouldSendProfile" id="148">
                                <dictionary key="options">
                                    <integer key="NSNullPlaceholder" value="1"/>
                                    <bool key="NSValidatesImmediately" value="YES"/>
                                </dictionary>
                            </binding>
                        </connections>
                    </button>
                    <imageView id="37">
                        <rect key="frame" x="23" y="84" width="64" height="64"/>
                        <autoresizingMask key="autoresizingMask" flexibleMinY="YES"/>
                        <imageCell key="cell" refusesFirstResponder="YES" alignment="left" animates="YES" imageScaling="axesIndependently" image="NSApplicationIcon" id="181"/>
                        <connections>
                            <binding destination="-2" name="value" keyPath="icon" id="130"/>
                        </connections>
                    </imageView>
                    <button focusRingType="none" horizontalHuggingPriority="750" verticalHuggingPriority="750" id="71">
                        <rect key="frame" x="80" y="50" width="27" height="26"/>
                        <autoresizingMask key="autoresizingMask" flexibleMinX="YES" flexibleMinY="YES"/>
                        <buttonCell key="cell" type="disclosureTriangle" bezelStyle="disclosure" imagePosition="overlaps" alignment="center" borderStyle="border" focusRingType="none" imageScaling="proportionallyDown" inset="2" id="182">
                            <behavior key="behavior" pushIn="YES" changeBackground="YES" changeGray="YES" lightByContents="YES"/>
                            <font key="font" metaFont="system"/>
                        </buttonCell>
                        <connections>
                            <action selector="toggleMoreInfo:" target="-2" id="131"/>
                            <binding destination="-2" name="hidden" keyPath="shouldAskAboutProfile" id="139">
                                <dictionary key="options">
                                    <string key="NSValueTransformerName">NSNegateBoolean</string>
                                </dictionary>
                            </binding>
                        </connections>
                    </button>
                </subviews>
            </view>
            <point key="canvasLocation" x="346" y="295"/>
        </window>
        <arrayController editable="NO" preservesSelection="NO" selectsInsertedObjects="NO" avoidsEmptySelection="NO" id="24" userLabel="Array Controller">
            <declaredKeys>
                <string>visibleKey</string>
                <string>visibleValue</string>
                <string>displayValue</string>
                <string>displayKey</string>
            </declaredKeys>
            <connections>
                <binding destination="-2" name="contentArray" keyPath="systemProfileInformationArray" id="25"/>
            </connections>
        </arrayController>
        <customView id="39" userLabel="MoreInfoView">
            <rect key="frame" x="0.0" y="0.0" width="362" height="205"/>
            <autoresizingMask key="autoresizingMask" widthSizable="YES" flexibleMinY="YES"/>
            <subviews>
                <textField verticalHuggingPriority="750" id="46">
                    <rect key="frame" x="1" y="128" width="358" height="70"/>
                    <autoresizingMask key="autoresizingMask" widthSizable="YES" flexibleMinY="YES"/>
                    <textFieldCell key="cell" sendsActionOnEndEditing="YES" id="183">
                        <font key="font" metaFont="smallSystem"/>
                        <string key="title">Використання анонімного профілю системи допомагає нам у планування майбутньої розробки. Якщо у вас виникли питання щодо цього, звертайтесь до нас.

Інформація, що буде надіслано:</string>
                        <color key="textColor" name="controlTextColor" catalog="System" colorSpace="catalog"/>
                        <color key="backgroundColor" name="controlColor" catalog="System" colorSpace="catalog"/>
                    </textFieldCell>
                </textField>
                <scrollView autohidesScrollers="YES" horizontalLineScroll="16" horizontalPageScroll="0.0" verticalLineScroll="16" verticalPageScroll="0.0" hasHorizontalScroller="NO" usesPredominantAxisScrolling="NO" id="40">
                    <rect key="frame" x="4" y="5" width="355" height="115"/>
                    <autoresizingMask key="autoresizingMask" widthSizable="YES" heightSizable="YES"/>
                    <clipView key="contentView" id="sbp-rk-wxX">
                        <rect key="frame" x="1" y="1" width="353" height="113"/>
                        <autoresizingMask key="autoresizingMask"/>
                        <subviews>
                            <tableView focusRingType="none" verticalHuggingPriority="750" allowsExpansionToolTips="YES" columnAutoresizingStyle="lastColumnOnly" alternatingRowBackgroundColors="YES" multipleSelection="NO" autosaveColumns="NO" typeSelect="NO" rowHeight="14" id="41">
                                <rect key="frame" x="0.0" y="0.0" width="353" height="113"/>
                                <autoresizingMask key="autoresizingMask"/>
                                <size key="intercellSpacing" width="3" height="2"/>
                                <color key="backgroundColor" name="controlBackgroundColor" catalog="System" colorSpace="catalog"/>
                                <color key="gridColor" name="gridColor" catalog="System" colorSpace="catalog"/>
                                <tableColumns>
                                    <tableColumn editable="NO" width="128" minWidth="40" maxWidth="1000" id="42">
                                        <tableHeaderCell key="headerCell" lineBreakMode="truncatingTail" borderStyle="border" alignment="left">
                                            <font key="font" metaFont="smallSystem"/>
                                            <color key="textColor" name="headerTextColor" catalog="System" colorSpace="catalog"/>
                                            <color key="backgroundColor" white="0.33333298560000002" alpha="1" colorSpace="calibratedWhite"/>
                                        </tableHeaderCell>
                                        <textFieldCell key="dataCell" controlSize="small" selectable="YES" alignment="left" title="Text Cell" id="43">
                                            <font key="font" metaFont="smallSystem"/>
                                            <color key="textColor" name="controlTextColor" catalog="System" colorSpace="catalog"/>
                                            <color key="backgroundColor" name="textBackgroundColor" catalog="System" colorSpace="catalog"/>
                                        </textFieldCell>
                                        <tableColumnResizingMask key="resizingMask" resizeWithTable="YES" userResizable="YES"/>
                                        <connections>
                                            <binding destination="24" name="value" keyPath="arrangedObjects.displayKey" id="174"/>
                                        </connections>
                                    </tableColumn>
                                    <tableColumn editable="NO" width="219" minWidth="40" maxWidth="1000" id="44">
                                        <tableHeaderCell key="headerCell" lineBreakMode="truncatingTail" borderStyle="border" alignment="left">
                                            <font key="font" metaFont="smallSystem"/>
                                            <color key="textColor" name="headerTextColor" catalog="System" colorSpace="catalog"/>
                                            <color key="backgroundColor" white="0.33333298560000002" alpha="1" colorSpace="calibratedWhite"/>
                                        </tableHeaderCell>
                                        <textFieldCell key="dataCell" controlSize="small" selectable="YES" alignment="left" title="Text Cell" id="45">
                                            <font key="font" metaFont="smallSystem"/>
                                            <color key="textColor" name="controlTextColor" catalog="System" colorSpace="catalog"/>
                                            <color key="backgroundColor" name="textBackgroundColor" catalog="System" colorSpace="catalog"/>
                                        </textFieldCell>
                                        <tableColumnResizingMask key="resizingMask" resizeWithTable="YES" userResizable="YES"/>
                                        <connections>
                                            <binding destination="24" name="value" keyPath="arrangedObjects.displayValue" id="173"/>
                                        </connections>
                                    </tableColumn>
                                </tableColumns>
                            </tableView>
                        </subviews>
                    </clipView>
                    <scroller key="horizontalScroller" hidden="YES" verticalHuggingPriority="750" controlSize="small" horizontal="YES" id="185">
                        <rect key="frame" x="-100" y="-100" width="345" height="11"/>
                        <autoresizingMask key="autoresizingMask"/>
                    </scroller>
                    <scroller key="verticalScroller" hidden="YES" verticalHuggingPriority="750" controlSize="small" horizontal="NO" id="184">
                        <rect key="frame" x="-22" y="1" width="11" height="125"/>
                        <autoresizingMask key="autoresizingMask"/>
                    </scroller>
                </scrollView>
            </subviews>
        </customView>
        <userDefaultsController id="49" userLabel="User Defaults Controller">
            <declaredKeys>
                <string>SUIncludeProfile</string>
                <string>SUSendProfileInfo</string>
            </declaredKeys>
        </userDefaultsController>
    </objects>
    <resources>
        <image name="NSApplicationIcon" width="128" height="128"/>
    </resources>
</document><|MERGE_RESOLUTION|>--- conflicted
+++ resolved
@@ -1,16 +1,8 @@
 <?xml version="1.0" encoding="UTF-8"?>
-<<<<<<< HEAD
-<document type="com.apple.InterfaceBuilder3.Cocoa.XIB" version="3.0" toolsVersion="11762" systemVersion="16C67" targetRuntime="MacOSX.Cocoa" propertyAccessControl="none">
-    <dependencies>
-        <deployment identifier="macosx"/>
-        <plugIn identifier="com.apple.InterfaceBuilder.CocoaPlugin" version="11762"/>
-        <capability name="documents saved in the Xcode 8 format" minToolsVersion="8.0"/>
-=======
 <document type="com.apple.InterfaceBuilder3.Cocoa.XIB" version="3.0" toolsVersion="11542" systemVersion="16G29" targetRuntime="MacOSX.Cocoa" propertyAccessControl="none">
     <dependencies>
         <development version="7000" identifier="xcode"/>
         <plugIn identifier="com.apple.InterfaceBuilder.CocoaPlugin" version="11542"/>
->>>>>>> ddfc4089
     </dependencies>
     <objects>
         <customObject id="-2" userLabel="File's Owner" customClass="SUUpdatePermissionPrompt">
