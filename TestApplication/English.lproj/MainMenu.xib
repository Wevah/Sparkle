--- conflicted
+++ resolved
@@ -1,14 +1,7 @@
-<<<<<<< HEAD
-<?xml version="1.0" encoding="UTF-8"?>
-<document type="com.apple.InterfaceBuilder3.Cocoa.XIB" version="3.0" toolsVersion="11201" systemVersion="16A322" targetRuntime="MacOSX.Cocoa" propertyAccessControl="none">
-    <dependencies>
-        <deployment version="1060" identifier="macosx"/>
-=======
 <?xml version="1.0" encoding="UTF-8" standalone="no"?>
 <document type="com.apple.InterfaceBuilder3.Cocoa.XIB" version="3.0" toolsVersion="11201" systemVersion="15G1212" targetRuntime="MacOSX.Cocoa" propertyAccessControl="none">
     <dependencies>
         <deployment identifier="macosx"/>
->>>>>>> b5bc2a73
         <plugIn identifier="com.apple.InterfaceBuilder.CocoaPlugin" version="11201"/>
     </dependencies>
     <objects>
