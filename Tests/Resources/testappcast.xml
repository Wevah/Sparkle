--- conflicted
+++ resolved
@@ -6,12 +6,8 @@
         <title>Version 2.0</title>
         <description>desc</description>
         <pubDate>Sat, 26 Jul 2014 15:20:11 +0000</pubDate>
-<<<<<<< HEAD
-        <enclosure url="http://localhost:1337/Sparkle_Test_App.zip" sparkle:version="2.0" length="1346234" />
-=======
         <enclosure url="http://localhost:1337/Sparkle_Test_App.zip" sparkle:version="2.0" />
-        <sparkle:tags> <sparkle:criticalUpdate /> </sparkle:tags> 
->>>>>>> c1488b05
+        <sparkle:tags> <sparkle:criticalUpdate /> </sparkle:tags>
     </item>
     <!-- The best chosen release -->
     <item>
