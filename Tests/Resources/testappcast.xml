<?xml version="1.0" encoding="utf-8"?>
<rss version="2.0" xmlns:sparkle="http://www.andymatuschak.org/xml-namespaces/sparkle">
  <channel>
    <title>For unit test only</title>
    <item>
        <title>Version 2.0</title>
        <description>desc</description>
        <pubDate>Sat, 26 Jul 2014 15:20:11 +0000</pubDate>
<<<<<<< HEAD
        <enclosure url="http://0.0.0.0:1337/Sparkle_Test_App.zips" sparkle:version="2.0" length="1346234" />
=======
        <enclosure url="http://localhost:1337/Sparkle_Test_App.zip" sparkle:version="2.0" />
>>>>>>> b5bc2a73
    </item>
    <!-- The best chosen release -->
    <item>
        <title>Version 3.0</title>
<<<<<<< HEAD
        <enclosure url="http://0.0.0.0:1337/Sparkle_Test_App.zip" sparkle:version="3.0" length="1346234" />
=======
        <enclosure url="http://localhost:1337/Sparkle_Test_App.zip" sparkle:version="3.0" />
>>>>>>> b5bc2a73
        <sparkle:deltas>
            <enclosure url="http://localhost:1337/3.0_from_2.0.patch"
            sparkle:version="3.0"
            sparkle:deltaFrom="2.0"
            length="1235"
            type="application/octet-stream"
            sparkle:dsaSignature="..." />
            
            <enclosure url="http://localhost:1337/3.0_from_1.0.patch"
            sparkle:version="3.0"
            sparkle:deltaFrom="1.0"
            length="1485"
            type="application/octet-stream"
            sparkle:dsaSignature="..." />
        </sparkle:deltas>
    </item>
    <!-- A release testing minimumSystemVersion -->
    <item>
        <title>Version 4.0</title>
        <pubDate>Sat, 26 Jul 2014 15:20:13 +0000</pubDate>
<<<<<<< HEAD
        <enclosure url="http://0.0.0.0:1337/Sparkle_Test_App.zip" sparkle:version="4.0" length="1346234" />
=======
        <enclosure url="http://localhost:1337/Sparkle_Test_App.zip" sparkle:version="4.0" />
>>>>>>> b5bc2a73
        <sparkle:minimumSystemVersion>17.0.0</sparkle:minimumSystemVersion>
    </item>
    <!-- A joke release testing maximumSystemVersion -->
    <item>
        <title>Version 5.0</title>
<<<<<<< HEAD
        <enclosure url="http://0.0.0.0:1337/Sparkle_Test_App.zip" sparkle:version="5.0" length="1346234" />
=======
        <enclosure url="http://localhost:1337/Sparkle_Test_App.zip" sparkle:version="5.0" />
>>>>>>> b5bc2a73
        <sparkle:maximumSystemVersion>2.0.0</sparkle:maximumSystemVersion>
    </item>
  </channel>
</rss><|MERGE_RESOLUTION|>--- conflicted
+++ resolved
@@ -6,20 +6,12 @@
         <title>Version 2.0</title>
         <description>desc</description>
         <pubDate>Sat, 26 Jul 2014 15:20:11 +0000</pubDate>
-<<<<<<< HEAD
-        <enclosure url="http://0.0.0.0:1337/Sparkle_Test_App.zips" sparkle:version="2.0" length="1346234" />
-=======
-        <enclosure url="http://localhost:1337/Sparkle_Test_App.zip" sparkle:version="2.0" />
->>>>>>> b5bc2a73
+        <enclosure url="http://localhost:1337/Sparkle_Test_App.zip" sparkle:version="2.0" length="1346234" />
     </item>
     <!-- The best chosen release -->
     <item>
         <title>Version 3.0</title>
-<<<<<<< HEAD
-        <enclosure url="http://0.0.0.0:1337/Sparkle_Test_App.zip" sparkle:version="3.0" length="1346234" />
-=======
-        <enclosure url="http://localhost:1337/Sparkle_Test_App.zip" sparkle:version="3.0" />
->>>>>>> b5bc2a73
+        <enclosure url="http://localhost:1337/Sparkle_Test_App.zip" sparkle:version="3.0" length="1346234" />
         <sparkle:deltas>
             <enclosure url="http://localhost:1337/3.0_from_2.0.patch"
             sparkle:version="3.0"
@@ -40,21 +32,13 @@
     <item>
         <title>Version 4.0</title>
         <pubDate>Sat, 26 Jul 2014 15:20:13 +0000</pubDate>
-<<<<<<< HEAD
-        <enclosure url="http://0.0.0.0:1337/Sparkle_Test_App.zip" sparkle:version="4.0" length="1346234" />
-=======
-        <enclosure url="http://localhost:1337/Sparkle_Test_App.zip" sparkle:version="4.0" />
->>>>>>> b5bc2a73
+        <enclosure url="http://localhost:1337/Sparkle_Test_App.zip" sparkle:version="4.0" length="1346234" />
         <sparkle:minimumSystemVersion>17.0.0</sparkle:minimumSystemVersion>
     </item>
     <!-- A joke release testing maximumSystemVersion -->
     <item>
         <title>Version 5.0</title>
-<<<<<<< HEAD
-        <enclosure url="http://0.0.0.0:1337/Sparkle_Test_App.zip" sparkle:version="5.0" length="1346234" />
-=======
-        <enclosure url="http://localhost:1337/Sparkle_Test_App.zip" sparkle:version="5.0" />
->>>>>>> b5bc2a73
+        <enclosure url="http://localhost:1337/Sparkle_Test_App.zip" sparkle:version="5.0" length="1346234" />
         <sparkle:maximumSystemVersion>2.0.0</sparkle:maximumSystemVersion>
     </item>
   </channel>
