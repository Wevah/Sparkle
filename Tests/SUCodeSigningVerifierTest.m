//
//  SUCodeSigningVerifierTest.m
//  Sparkle
//
//  Created by Isaac Wankerl on 04/13/2015.
//  Copyright (c) 2015 Sparkle Project. All rights reserved.
//

#import <Foundation/Foundation.h>
#import <XCTest/XCTest.h>
#import "SUCodeSigningVerifier.h"
#import "SUAdHocCodeSigning.h"
#import "SUFileManager.h"

#define CALCULATOR_PATH @"/Applications/Calculator.app"

@interface SUCodeSigningVerifierTest : XCTestCase

@property (copy) NSURL *notSignedAppURL;
@property (copy) NSURL *validSignedAppURL;
@property (copy) NSURL *invalidSignedAppURL;
@property (copy) NSURL *calculatorCopyURL;

@end

@implementation SUCodeSigningVerifierTest

@synthesize notSignedAppURL = _notSignedAppURL;
@synthesize validSignedAppURL = _validSignedAppURL;
@synthesize invalidSignedAppURL = _invalidSignedAppURL;
@synthesize calculatorCopyURL = _calculatorCopyURL;

- (void)setUp
{
    [super setUp];

    NSBundle *unitTestBundle = [NSBundle bundleForClass:[self class]];
    NSString *unitTestBundleIdentifier = unitTestBundle.bundleIdentifier;
<<<<<<< HEAD
    NSString *zippedAppPath = [unitTestBundle pathForResource:@"SparkleTestCodeSignApp" ofType:@"zip"];
    
    SUFileManager *fileManager = [[SUFileManager alloc] init];
    
=======
    NSString *zippedAppURL = [unitTestBundle pathForResource:@"SparkleTestCodeSignApp" ofType:@"zip"];

    SUFileManager *fileManager = [SUFileManager defaultManager];

>>>>>>> 077c6441
    NSError *tempError = nil;
    NSURL *tempDir = [fileManager makeTemporaryDirectoryWithPreferredName:unitTestBundleIdentifier appropriateForDirectoryURL:[NSURL fileURLWithPath:zippedAppURL] error:&tempError];

    if (tempDir == nil) {
        XCTFail(@"Failed to create temporary directory with error: %@", tempError);
        return;
    }

    NSError *error = nil;
    if ([[NSFileManager defaultManager] createDirectoryAtURL:tempDir withIntermediateDirectories:YES attributes:nil error:&error]) {
        if ([self unzip:zippedAppURL toPath:tempDir.path]) {
            self.notSignedAppURL = [tempDir URLByAppendingPathComponent:@"SparkleTestCodeSignApp.app"];
            [self setupValidSignedApp];
            [self setupCalculatorCopy];
            [self setupInvalidSignedApp];
        }
        else {
            NSLog(@"Failed to unzip %@", zippedAppURL);
        }
    }
    else {
        NSLog(@"Failed to created dir %@ with error %@", tempDir, error);
    }
}

- (void)tearDown
{
    [super tearDown];

    if (self.notSignedAppURL) {
        NSURL *tempDir = [self.notSignedAppURL URLByDeletingLastPathComponent];
        [[NSFileManager defaultManager] removeItemAtURL:tempDir error:nil];
    }
}

- (void)setupValidSignedApp
{
    NSError *error = nil;
    NSURL *tempDir = [self.notSignedAppURL URLByDeletingLastPathComponent];
    NSURL *signedAndValid = [tempDir URLByAppendingPathComponent:@"valid-signed.app"];

    if ([[NSFileManager defaultManager] fileExistsAtPath:signedAndValid.path]) {
        [[NSFileManager defaultManager] removeItemAtURL:signedAndValid error:NULL];
    }

    if (![[NSFileManager defaultManager] copyItemAtURL:self.notSignedAppURL toURL:signedAndValid error:&error]) {
        XCTFail("Failed to copy %@ to %@ with error: %@", self.notSignedAppURL, signedAndValid, error);
    }

    self.validSignedAppURL = signedAndValid;
    
    if (![self codesignAppURL:self.validSignedAppURL]) {
        XCTFail(@"Failed to codesign %@", self.validSignedAppURL);
    }
<<<<<<< HEAD
    if ([[NSFileManager defaultManager] copyItemAtPath:self.notSignedAppPath toPath:signedAndValid error:&error]) {
        self.validSignedAppPath = signedAndValid;
        if (![SUAdHocCodeSigning codeSignApplicationAtPath:self.validSignedAppPath]) {
            NSLog(@"Failed to codesign %@", self.validSignedAppPath);
        }
=======
}

- (void)setupCalculatorCopy
{
    NSURL *tempDir = [self.notSignedAppURL URLByDeletingLastPathComponent];
    NSURL *calculatorCopy = [tempDir URLByAppendingPathComponent:@"calc.app"];

    if ([[NSFileManager defaultManager] fileExistsAtPath:calculatorCopy.path]) {
        [[NSFileManager defaultManager] removeItemAtURL:calculatorCopy error:NULL];
>>>>>>> 077c6441
    }

    // Make a copy of the signed calculator app so we can match signatures later
    // Matching signatures on ad-hoc signed apps does *not* work
    NSError *copyError = nil;
    // Don't check the return value of this operation - seems like on 10.11 the API can say it fails even though the operation really succeeds,
    // which sounds like some kind of (SIP / attribute?) bug
    [[NSFileManager defaultManager] copyItemAtURL:[NSURL fileURLWithPath:CALCULATOR_PATH] toURL:calculatorCopy error:&copyError];

    if (![[NSFileManager defaultManager] fileExistsAtPath:calculatorCopy.path]) {
        XCTFail(@"Copied calculator application does not exist");
    }

    // Alter the signed copy slightly, this won't invalidate signature matching (although it will invalidate the integrity part of the signature)
    // Which is what we want. If a user alters an app bundle, we should still be able to update as long as its identity is still valid
    NSError *removeError = nil;
    if (![[NSFileManager defaultManager] removeItemAtURL:[[calculatorCopy URLByAppendingPathComponent:@"Contents"] URLByAppendingPathComponent:@"PkgInfo"] error:&removeError]) {
        XCTFail(@"Failed to remove file in calculator copy with error: %@", removeError);
    }

    self.calculatorCopyURL = calculatorCopy;
}

- (void)setupInvalidSignedApp
{
    NSError *error = nil;
<<<<<<< HEAD
    NSString *tempDir = [self.notSignedAppPath stringByDeletingLastPathComponent];
    NSString *signedAndInvalid = [tempDir stringByAppendingPathComponent:@"invalid-signed.app"];
    
    if ([[NSFileManager defaultManager] fileExistsAtPath:signedAndInvalid]) {
        [[NSFileManager defaultManager] removeItemAtPath:signedAndInvalid error:NULL];
    }
    if ([[NSFileManager defaultManager] copyItemAtPath:self.notSignedAppPath toPath:signedAndInvalid error:&error]) {
        self.invalidSignedAppPath = signedAndInvalid;
        if ([SUAdHocCodeSigning codeSignApplicationAtPath:self.invalidSignedAppPath]) {
            NSString *fileInAppBundleToRemove = [self.invalidSignedAppPath stringByAppendingPathComponent:@"Contents/Resources/test_app_only_dsa_pub.pem"];
            if (![[NSFileManager defaultManager] removeItemAtPath:fileInAppBundleToRemove error:&error]) {
=======
    NSURL *tempDir = [self.notSignedAppURL URLByDeletingLastPathComponent];
    NSURL *signedAndInvalid = [tempDir URLByAppendingPathComponent:@"invalid-signed.app"];

    if ([[NSFileManager defaultManager] fileExistsAtPath:signedAndInvalid.path]) {
        [[NSFileManager defaultManager] removeItemAtURL:signedAndInvalid error:NULL];
    }
    if ([[NSFileManager defaultManager] copyItemAtURL:self.notSignedAppURL toURL:signedAndInvalid error:&error]) {
        self.invalidSignedAppURL = signedAndInvalid;
        if ([self codesignAppURL:self.invalidSignedAppURL]) {
            NSURL *fileInAppBundleToRemove = [self.invalidSignedAppURL URLByAppendingPathComponent:@"Contents/Resources/test_app_only_dsa_pub.pem"];
            if (![[NSFileManager defaultManager] removeItemAtURL:fileInAppBundleToRemove error:&error]) {
>>>>>>> 077c6441
                NSLog(@"Failed to remove %@ with error %@", fileInAppBundleToRemove, error);
            }
        }
        else {
            NSLog(@"Failed to codesign %@", self.invalidSignedAppURL);
        }
    }
    else {
        NSLog(@"Failed to copy %@ to %@ with error %@", self.notSignedAppURL, signedAndInvalid, error);
    }
}

- (BOOL)unzip:(NSString *)zipPath toPath:(NSString *)destPath
{
    BOOL success = NO;
    @try
    {
        NSTask *task = [[NSTask alloc] init];
        task.launchPath = @"/usr/bin/unzip";
        task.currentDirectoryPath = destPath;
        task.arguments = @[zipPath];

        [task launch];
        [task waitUntilExit];
        success = (task.terminationStatus == 0);
    }
    @catch (NSException *exception)
    {
        NSLog(@"exception: %@", exception);
    }
    return success;
}

<<<<<<< HEAD
- (void)testUnsignedApp
{
    XCTAssertFalse([SUCodeSigningVerifier bundleAtPathIsCodeSigned:self.notSignedAppPath], @"App not expected to be code signed");
=======
- (BOOL)codesignAppURL:(NSURL *)appPath
{
    BOOL success = NO;
    @try
    {
        // ad-hoc signing with the dash
        NSArray *arguments = @[ @"--force", @"--deep", @"--sign", @"-", appPath ];
        NSTask *task = [NSTask launchedTaskWithLaunchPath:@"/usr/bin/codesign" arguments:arguments];
        [task waitUntilExit];
        success = (task.terminationStatus == 0);
    }
    @catch (NSException *exception)
    {
        NSLog(@"exception: %@", exception);
    }
    return success;
}

- (void)testUnsignedApp
{
    XCTAssertFalse([SUCodeSigningVerifier bundleAtURLIsCodeSigned:self.notSignedAppURL], @"App not expected to be code signed");
>>>>>>> 077c6441

    NSError *error = nil;
    XCTAssertFalse([SUCodeSigningVerifier codeSignatureIsValidAtBundleURL:self.notSignedAppURL error:&error], @"signature should not be valid as it's not code signed");
    XCTAssertNotNil(error, @"error should not be nil");
}

- (void)testValidSignedApp
{
<<<<<<< HEAD
    XCTAssertTrue([SUCodeSigningVerifier bundleAtPathIsCodeSigned:self.validSignedAppPath], @"App expected to be code signed");
=======
    XCTAssertTrue([SUCodeSigningVerifier bundleAtURLIsCodeSigned:self.validSignedAppURL], @"App expected to be code signed");
>>>>>>> 077c6441

    NSError *error = nil;
    XCTAssertTrue([SUCodeSigningVerifier codeSignatureIsValidAtBundleURL:self.validSignedAppURL error:&error], @"signature should be valid");
    XCTAssertNil(error, @"error should be nil");
}

- (void)testValidSignedCalculatorApp
{
<<<<<<< HEAD
    NSString *appPath = @"/Applications/Calculator.app";
    XCTAssertTrue([SUCodeSigningVerifier bundleAtPathIsCodeSigned:appPath], @"App expected to be code signed");
=======
    NSURL *appPath = [NSURL fileURLWithPath:CALCULATOR_PATH];
    XCTAssertTrue([SUCodeSigningVerifier bundleAtURLIsCodeSigned:appPath], @"App expected to be code signed");
>>>>>>> 077c6441

    NSError *error = nil;
    XCTAssertTrue([SUCodeSigningVerifier codeSignatureIsValidAtBundleURL:appPath error:&error], @"signature should be valid");
    XCTAssertNil(error, @"error should be nil");
}

- (void)testValidMatchingSelf
{
    NSError *error = nil;
    NSURL *appPath = [NSURL fileURLWithPath:CALCULATOR_PATH];

    XCTAssertTrue([SUCodeSigningVerifier codeSignatureAtBundleURL:appPath matchesSignatureAtBundleURL:appPath error:&error], @"Our valid signed app expected to having matching signature to itself");
}

- (void)testValidMatching
{
    // We can't test our own app because matching with ad-hoc signed apps understandably does not succeed
    NSError *error = nil;
    NSURL *appPath = [NSURL fileURLWithPath:CALCULATOR_PATH];
    XCTAssertTrue([SUCodeSigningVerifier codeSignatureAtBundleURL:appPath matchesSignatureAtBundleURL:self.calculatorCopyURL error:&error], @"The calculator app is expected to have matching identity signature to its altered copy");
}

- (void)testInvalidMatching
{
    NSURL *appPath = [NSURL fileURLWithPath:CALCULATOR_PATH];
    NSError *error = nil;
    XCTAssertFalse([SUCodeSigningVerifier codeSignatureAtBundleURL:appPath matchesSignatureAtBundleURL:self.validSignedAppURL error:&error], @"Calculator app bundle expected to have different signature than our valid signed app");
}

- (void)testInvalidSignedApp
{
<<<<<<< HEAD
    XCTAssertTrue([SUCodeSigningVerifier bundleAtPathIsCodeSigned:self.invalidSignedAppPath], @"App expected to be code signed, but signature is invalid");
=======
    XCTAssertTrue([SUCodeSigningVerifier bundleAtURLIsCodeSigned:self.invalidSignedAppURL], @"App expected to be code signed, but signature is invalid");
>>>>>>> 077c6441

    NSError *error = nil;
    XCTAssertFalse([SUCodeSigningVerifier codeSignatureIsValidAtBundleURL:self.invalidSignedAppURL error:&error], @"signature should not be valid");
    XCTAssertNotNil(error, @"error should not be nil");
}

@end<|MERGE_RESOLUTION|>--- conflicted
+++ resolved
@@ -36,17 +36,10 @@
 
     NSBundle *unitTestBundle = [NSBundle bundleForClass:[self class]];
     NSString *unitTestBundleIdentifier = unitTestBundle.bundleIdentifier;
-<<<<<<< HEAD
-    NSString *zippedAppPath = [unitTestBundle pathForResource:@"SparkleTestCodeSignApp" ofType:@"zip"];
-    
+    NSString *zippedAppURL = [unitTestBundle pathForResource:@"SparkleTestCodeSignApp" ofType:@"zip"];
+
     SUFileManager *fileManager = [[SUFileManager alloc] init];
     
-=======
-    NSString *zippedAppURL = [unitTestBundle pathForResource:@"SparkleTestCodeSignApp" ofType:@"zip"];
-
-    SUFileManager *fileManager = [SUFileManager defaultManager];
-
->>>>>>> 077c6441
     NSError *tempError = nil;
     NSURL *tempDir = [fileManager makeTemporaryDirectoryWithPreferredName:unitTestBundleIdentifier appropriateForDirectoryURL:[NSURL fileURLWithPath:zippedAppURL] error:&tempError];
 
@@ -98,16 +91,9 @@
 
     self.validSignedAppURL = signedAndValid;
     
-    if (![self codesignAppURL:self.validSignedAppURL]) {
-        XCTFail(@"Failed to codesign %@", self.validSignedAppURL);
-    }
-<<<<<<< HEAD
-    if ([[NSFileManager defaultManager] copyItemAtPath:self.notSignedAppPath toPath:signedAndValid error:&error]) {
-        self.validSignedAppPath = signedAndValid;
-        if (![SUAdHocCodeSigning codeSignApplicationAtPath:self.validSignedAppPath]) {
-            NSLog(@"Failed to codesign %@", self.validSignedAppPath);
-        }
-=======
+    if (![SUAdHocCodeSigning codeSignApplicationAtPath:self.validSignedAppURL.path]) {
+        NSLog(@"Failed to codesign %@", self.validSignedAppURL);
+    }
 }
 
 - (void)setupCalculatorCopy
@@ -117,7 +103,6 @@
 
     if ([[NSFileManager defaultManager] fileExistsAtPath:calculatorCopy.path]) {
         [[NSFileManager defaultManager] removeItemAtURL:calculatorCopy error:NULL];
->>>>>>> 077c6441
     }
 
     // Make a copy of the signed calculator app so we can match signatures later
@@ -144,19 +129,6 @@
 - (void)setupInvalidSignedApp
 {
     NSError *error = nil;
-<<<<<<< HEAD
-    NSString *tempDir = [self.notSignedAppPath stringByDeletingLastPathComponent];
-    NSString *signedAndInvalid = [tempDir stringByAppendingPathComponent:@"invalid-signed.app"];
-    
-    if ([[NSFileManager defaultManager] fileExistsAtPath:signedAndInvalid]) {
-        [[NSFileManager defaultManager] removeItemAtPath:signedAndInvalid error:NULL];
-    }
-    if ([[NSFileManager defaultManager] copyItemAtPath:self.notSignedAppPath toPath:signedAndInvalid error:&error]) {
-        self.invalidSignedAppPath = signedAndInvalid;
-        if ([SUAdHocCodeSigning codeSignApplicationAtPath:self.invalidSignedAppPath]) {
-            NSString *fileInAppBundleToRemove = [self.invalidSignedAppPath stringByAppendingPathComponent:@"Contents/Resources/test_app_only_dsa_pub.pem"];
-            if (![[NSFileManager defaultManager] removeItemAtPath:fileInAppBundleToRemove error:&error]) {
-=======
     NSURL *tempDir = [self.notSignedAppURL URLByDeletingLastPathComponent];
     NSURL *signedAndInvalid = [tempDir URLByAppendingPathComponent:@"invalid-signed.app"];
 
@@ -165,10 +137,9 @@
     }
     if ([[NSFileManager defaultManager] copyItemAtURL:self.notSignedAppURL toURL:signedAndInvalid error:&error]) {
         self.invalidSignedAppURL = signedAndInvalid;
-        if ([self codesignAppURL:self.invalidSignedAppURL]) {
+        if ([SUAdHocCodeSigning codeSignApplicationAtPath:self.invalidSignedAppURL.path]) {
             NSURL *fileInAppBundleToRemove = [self.invalidSignedAppURL URLByAppendingPathComponent:@"Contents/Resources/test_app_only_dsa_pub.pem"];
             if (![[NSFileManager defaultManager] removeItemAtURL:fileInAppBundleToRemove error:&error]) {
->>>>>>> 077c6441
                 NSLog(@"Failed to remove %@ with error %@", fileInAppBundleToRemove, error);
             }
         }
@@ -202,33 +173,9 @@
     return success;
 }
 
-<<<<<<< HEAD
 - (void)testUnsignedApp
 {
-    XCTAssertFalse([SUCodeSigningVerifier bundleAtPathIsCodeSigned:self.notSignedAppPath], @"App not expected to be code signed");
-=======
-- (BOOL)codesignAppURL:(NSURL *)appPath
-{
-    BOOL success = NO;
-    @try
-    {
-        // ad-hoc signing with the dash
-        NSArray *arguments = @[ @"--force", @"--deep", @"--sign", @"-", appPath ];
-        NSTask *task = [NSTask launchedTaskWithLaunchPath:@"/usr/bin/codesign" arguments:arguments];
-        [task waitUntilExit];
-        success = (task.terminationStatus == 0);
-    }
-    @catch (NSException *exception)
-    {
-        NSLog(@"exception: %@", exception);
-    }
-    return success;
-}
-
-- (void)testUnsignedApp
-{
     XCTAssertFalse([SUCodeSigningVerifier bundleAtURLIsCodeSigned:self.notSignedAppURL], @"App not expected to be code signed");
->>>>>>> 077c6441
 
     NSError *error = nil;
     XCTAssertFalse([SUCodeSigningVerifier codeSignatureIsValidAtBundleURL:self.notSignedAppURL error:&error], @"signature should not be valid as it's not code signed");
@@ -237,11 +184,7 @@
 
 - (void)testValidSignedApp
 {
-<<<<<<< HEAD
-    XCTAssertTrue([SUCodeSigningVerifier bundleAtPathIsCodeSigned:self.validSignedAppPath], @"App expected to be code signed");
-=======
     XCTAssertTrue([SUCodeSigningVerifier bundleAtURLIsCodeSigned:self.validSignedAppURL], @"App expected to be code signed");
->>>>>>> 077c6441
 
     NSError *error = nil;
     XCTAssertTrue([SUCodeSigningVerifier codeSignatureIsValidAtBundleURL:self.validSignedAppURL error:&error], @"signature should be valid");
@@ -250,13 +193,8 @@
 
 - (void)testValidSignedCalculatorApp
 {
-<<<<<<< HEAD
-    NSString *appPath = @"/Applications/Calculator.app";
-    XCTAssertTrue([SUCodeSigningVerifier bundleAtPathIsCodeSigned:appPath], @"App expected to be code signed");
-=======
     NSURL *appPath = [NSURL fileURLWithPath:CALCULATOR_PATH];
     XCTAssertTrue([SUCodeSigningVerifier bundleAtURLIsCodeSigned:appPath], @"App expected to be code signed");
->>>>>>> 077c6441
 
     NSError *error = nil;
     XCTAssertTrue([SUCodeSigningVerifier codeSignatureIsValidAtBundleURL:appPath error:&error], @"signature should be valid");
@@ -288,11 +226,7 @@
 
 - (void)testInvalidSignedApp
 {
-<<<<<<< HEAD
-    XCTAssertTrue([SUCodeSigningVerifier bundleAtPathIsCodeSigned:self.invalidSignedAppPath], @"App expected to be code signed, but signature is invalid");
-=======
     XCTAssertTrue([SUCodeSigningVerifier bundleAtURLIsCodeSigned:self.invalidSignedAppURL], @"App expected to be code signed, but signature is invalid");
->>>>>>> 077c6441
 
     NSError *error = nil;
     XCTAssertFalse([SUCodeSigningVerifier codeSignatureIsValidAtBundleURL:self.invalidSignedAppURL error:&error], @"signature should not be valid");
