//
//  SUFileManagerTest.swift
//  Sparkle
//
//  Created by Mayur Pawashe on 9/26/15.
//  Copyright © 2015 Sparkle Project. All rights reserved.
//

import XCTest

class SUFileManagerTest: XCTestCase
{
    func makeTempFiles(_ testBlock: (SUFileManager, URL, URL, URL, URL, URL, URL) -> Void)
    {
<<<<<<< HEAD
        let fileManager = SUFileManager()
=======
        let fileManager = SUFileManager.default()
>>>>>>> bb299d07
        
        let tempDirectoryURL = try! fileManager?.makeTemporaryDirectory(withPreferredName: "Sparkle Unit Test Data", appropriateForDirectoryURL: URL(fileURLWithPath: NSHomeDirectory()))
        
        defer {
            try! fileManager?.removeItem(at: tempDirectoryURL)
        }
        
        let ordinaryFileURL = tempDirectoryURL?.appendingPathComponent("a file written by sparkles unit tests")
        try! "foo".data(using: String.Encoding.utf8)!.write(to: ordinaryFileURL!, options: .atomic)
        
        let directoryURL = tempDirectoryURL?.appendingPathComponent("a directory written by sparkles unit tests")
        try! FileManager.default.createDirectory(at: directoryURL!, withIntermediateDirectories: false, attributes: nil)
        
        let fileInDirectoryURL = directoryURL?.appendingPathComponent("a file inside a directory written by sparkles unit tests")
        try! "bar baz".data(using: String.Encoding.utf8)!.write(to: fileInDirectoryURL!, options: .atomic)
        
        let validSymlinkURL = tempDirectoryURL?.appendingPathComponent("symlink test")
        try! FileManager.default.createSymbolicLink(at: validSymlinkURL!, withDestinationURL: directoryURL!)
        
        let invalidSymlinkURL = tempDirectoryURL?.appendingPathComponent("symlink test 2")
        try! FileManager.default.createSymbolicLink(at: invalidSymlinkURL!, withDestinationURL: (tempDirectoryURL?.appendingPathComponent("does not exist"))!)
        
        testBlock(fileManager!, tempDirectoryURL!, ordinaryFileURL!, directoryURL!, fileInDirectoryURL!, validSymlinkURL!, invalidSymlinkURL!)
    }
    
    func testMoveFiles()
    {
        makeTempFiles() { fileManager, rootURL, ordinaryFileURL, directoryURL, fileInDirectoryURL, validSymlinkURL, invalidSymlinkURL in
            XCTAssertNil(try? fileManager.moveItem(at: ordinaryFileURL, to: directoryURL))
            XCTAssertNil(try? fileManager.moveItem(at: ordinaryFileURL, to: directoryURL.appendingPathComponent("foo").appendingPathComponent("bar")))
            XCTAssertNil(try? fileManager.moveItem(at: rootURL.appendingPathComponent("does not exist"), to: directoryURL))
            
            let newFileURL = (ordinaryFileURL.deletingLastPathComponent().appendingPathComponent("new file"))
            try! fileManager.moveItem(at: ordinaryFileURL, to: newFileURL)
            XCTAssertFalse(fileManager._itemExists(at: ordinaryFileURL))
            XCTAssertTrue(fileManager._itemExists(at: newFileURL))
            
            let newValidSymlinkURL = (ordinaryFileURL.deletingLastPathComponent().appendingPathComponent("new symlink"))
            try! fileManager.moveItem(at: validSymlinkURL, to: newValidSymlinkURL)
            XCTAssertFalse(fileManager._itemExists(at: validSymlinkURL))
            XCTAssertTrue(fileManager._itemExists(at: newValidSymlinkURL))
            XCTAssertTrue(fileManager._itemExists(at: directoryURL))
            
            let newInvalidSymlinkURL = (ordinaryFileURL.deletingLastPathComponent().appendingPathComponent("new invalid symlink"))
            try! fileManager.moveItem(at: invalidSymlinkURL, to: newInvalidSymlinkURL)
            XCTAssertFalse(fileManager._itemExists(at: invalidSymlinkURL))
            XCTAssertTrue(fileManager._itemExists(at: newValidSymlinkURL))
            
            let newDirectoryURL = (ordinaryFileURL.deletingLastPathComponent().appendingPathComponent("new directory"))
            try! fileManager.moveItem(at: directoryURL, to: newDirectoryURL)
            XCTAssertFalse(fileManager._itemExists(at: directoryURL))
            XCTAssertTrue(fileManager._itemExists(at: newDirectoryURL))
            XCTAssertFalse(fileManager._itemExists(at: fileInDirectoryURL))
            XCTAssertTrue(fileManager._itemExists(at: newDirectoryURL.appendingPathComponent(fileInDirectoryURL.lastPathComponent)))
        }
    }
    
<<<<<<< HEAD
=======
    func testMoveFilesToTrash()
    {
        makeTempFiles() { fileManager, rootURL, ordinaryFileURL, directoryURL, fileInDirectoryURL, validSymlinkURL, invalidSymlinkURL in
            XCTAssertNil(try? fileManager.moveItemAtURL(toTrash: rootURL.appendingPathComponent("does not exist")))
            
            let trashURL = try! FileManager.default.url(for: .trashDirectory, in: .userDomainMask, appropriateFor: nil, create: false)
            
            try! fileManager.moveItemAtURL(toTrash: ordinaryFileURL)
            XCTAssertFalse(fileManager._itemExists(at: ordinaryFileURL))
            
            let ordinaryFileTrashURL = trashURL.appendingPathComponent(ordinaryFileURL.lastPathComponent)
            XCTAssertTrue(fileManager._itemExists(at: ordinaryFileTrashURL))
            try! fileManager.removeItem(at: ordinaryFileTrashURL)
            
            let validSymlinkTrashURL = trashURL.appendingPathComponent(validSymlinkURL.lastPathComponent)
            try! fileManager.moveItemAtURL(toTrash: validSymlinkURL)
            XCTAssertTrue(fileManager._itemExists(at: validSymlinkTrashURL))
            XCTAssertTrue(fileManager._itemExists(at: directoryURL))
            try! fileManager.removeItem(at: validSymlinkTrashURL)
            
            try! fileManager.moveItemAtURL(toTrash: directoryURL)
            XCTAssertFalse(fileManager._itemExists(at: directoryURL))
            XCTAssertFalse(fileManager._itemExists(at: fileInDirectoryURL))
            
            let directoryTrashURL = trashURL.appendingPathComponent(directoryURL.lastPathComponent)
            XCTAssertTrue(fileManager._itemExists(at: directoryTrashURL))
            XCTAssertTrue(fileManager._itemExists(at: directoryTrashURL.appendingPathComponent(fileInDirectoryURL.lastPathComponent)))
            
            try! fileManager.removeItem(at: directoryTrashURL)
        }
    }
    
>>>>>>> bb299d07
    func testCopyFiles()
    {
        makeTempFiles() { fileManager, rootURL, ordinaryFileURL, directoryURL, fileInDirectoryURL, validSymlinkURL, invalidSymlinkURL in
            XCTAssertNil(try? fileManager.copyItem(at: ordinaryFileURL, to: directoryURL))
            XCTAssertNil(try? fileManager.copyItem(at: ordinaryFileURL, to: directoryURL.appendingPathComponent("foo").appendingPathComponent("bar")))
            XCTAssertNil(try? fileManager.copyItem(at: rootURL.appendingPathComponent("does not exist"), to: directoryURL))
            
            let newFileURL = (ordinaryFileURL.deletingLastPathComponent().appendingPathComponent("new file"))
            try! fileManager.copyItem(at: ordinaryFileURL, to: newFileURL)
            XCTAssertTrue(fileManager._itemExists(at: ordinaryFileURL))
            XCTAssertTrue(fileManager._itemExists(at: newFileURL))
            
            let newSymlinkURL = (ordinaryFileURL.deletingLastPathComponent().appendingPathComponent("new symlink file"))
            try! fileManager.copyItem(at: invalidSymlinkURL, to: newSymlinkURL)
            XCTAssertTrue(fileManager._itemExists(at: newSymlinkURL))
            
            let newDirectoryURL = (ordinaryFileURL.deletingLastPathComponent().appendingPathComponent("new directory"))
            try! fileManager.copyItem(at: directoryURL, to: newDirectoryURL)
            XCTAssertTrue(fileManager._itemExists(at: directoryURL))
            XCTAssertTrue(fileManager._itemExists(at: newDirectoryURL))
            XCTAssertTrue(fileManager._itemExists(at: fileInDirectoryURL))
            XCTAssertTrue(fileManager._itemExists(at: newDirectoryURL.appendingPathComponent(fileInDirectoryURL.lastPathComponent)))
        }
    }

    func testRemoveFiles()
    {
        makeTempFiles() { fileManager, rootURL, ordinaryFileURL, directoryURL, fileInDirectoryURL, validSymlinkURL, invalidSymlinkURL in
            XCTAssertNil(try? fileManager.removeItem(at: rootURL.appendingPathComponent("does not exist")))
            
            try! fileManager.removeItem(at: ordinaryFileURL)
            XCTAssertFalse(fileManager._itemExists(at: ordinaryFileURL))
            
            try! fileManager.removeItem(at: validSymlinkURL)
            XCTAssertFalse(fileManager._itemExists(at: validSymlinkURL))
            XCTAssertTrue(fileManager._itemExists(at: directoryURL))
            
            try! fileManager.removeItem(at: directoryURL)
            XCTAssertFalse(fileManager._itemExists(at: directoryURL))
            XCTAssertFalse(fileManager._itemExists(at: fileInDirectoryURL))
        }
    }
    
    func testReleaseFilesFromQuarantine()
    {
        makeTempFiles() { fileManager, rootURL, ordinaryFileURL, directoryURL, fileInDirectoryURL, validSymlinkURL, invalidSymlinkURL in
            try! fileManager.releaseItemFromQuarantine(atRootURL: ordinaryFileURL)
            try! fileManager.releaseItemFromQuarantine(atRootURL: directoryURL)
            try! fileManager.releaseItemFromQuarantine(atRootURL: validSymlinkURL)
            
            let quarantineData = "does not really matter what is here".cString(using: String.Encoding.utf8)!
            let quarantineDataLength = Int(strlen(quarantineData))
            
            XCTAssertEqual(0, setxattr(ordinaryFileURL.path, SUAppleQuarantineIdentifier, quarantineData, quarantineDataLength, 0, XATTR_CREATE))
            XCTAssertGreaterThan(getxattr(ordinaryFileURL.path, SUAppleQuarantineIdentifier, nil, 0, 0, XATTR_NOFOLLOW), 0)
            
            try! fileManager.releaseItemFromQuarantine(atRootURL: ordinaryFileURL)
            XCTAssertEqual(-1, getxattr(ordinaryFileURL.path, SUAppleQuarantineIdentifier, nil, 0, 0, XATTR_NOFOLLOW))
            
            XCTAssertEqual(0, setxattr(directoryURL.path, SUAppleQuarantineIdentifier, quarantineData, quarantineDataLength, 0, XATTR_CREATE))
            XCTAssertGreaterThan(getxattr(directoryURL.path, SUAppleQuarantineIdentifier, nil, 0, 0, XATTR_NOFOLLOW), 0)
            
            XCTAssertEqual(0, setxattr(fileInDirectoryURL.path, SUAppleQuarantineIdentifier, quarantineData, quarantineDataLength, 0, XATTR_CREATE))
            XCTAssertGreaterThan(getxattr(fileInDirectoryURL.path, SUAppleQuarantineIdentifier, nil, 0, 0, XATTR_NOFOLLOW), 0)
            
            // Extended attributes can't be set on symbolic links currently
            try! fileManager.releaseItemFromQuarantine(atRootURL: validSymlinkURL)
            XCTAssertGreaterThan(getxattr(directoryURL.path, SUAppleQuarantineIdentifier, nil, 0, 0, XATTR_NOFOLLOW), 0)
            XCTAssertEqual(-1, getxattr(validSymlinkURL.path, SUAppleQuarantineIdentifier, nil, 0, 0, XATTR_NOFOLLOW))
            
            try! fileManager.releaseItemFromQuarantine(atRootURL: directoryURL)
            
            XCTAssertEqual(-1, getxattr(directoryURL.path, SUAppleQuarantineIdentifier, nil, 0, 0, XATTR_NOFOLLOW))
            XCTAssertEqual(-1, getxattr(fileInDirectoryURL.path, SUAppleQuarantineIdentifier, nil, 0, 0, XATTR_NOFOLLOW))
        }
    }
    
    func groupIDAtPath(_ path: String) -> gid_t
    {
        let attributes = try! FileManager.default.attributesOfItem(atPath: path)
        let groupID = attributes[FileAttributeKey.groupOwnerAccountID] as! NSNumber
        return groupID.uint32Value
    }
    
    // Only the super user can alter user IDs, so changing user IDs is not tested here
    // Instead we try to change the group ID - we just have to be a member of that group
    func testAlterFilesGroupID()
    {
        makeTempFiles() { fileManager, rootURL, ordinaryFileURL, directoryURL, fileInDirectoryURL, validSymlinkURL, invalidSymlinkURL in
            XCTAssertNil(try? fileManager.changeOwnerAndGroupOfItem(atRootURL: ordinaryFileURL, toMatch: rootURL.appendingPathComponent("does not exist")))
            
            XCTAssertNil(try? fileManager.changeOwnerAndGroupOfItem(atRootURL: rootURL.appendingPathComponent("does not exist"), toMatch: ordinaryFileURL))
            
            let everyoneGroup = getgrnam("everyone")
            let everyoneGroupID = everyoneGroup?.pointee.gr_gid
            
            let staffGroup = getgrnam("staff")
            let staffGroupID = staffGroup?.pointee.gr_gid
            
            XCTAssertNotEqual(staffGroupID, everyoneGroupID)
            
            XCTAssertEqual(staffGroupID, self.groupIDAtPath(ordinaryFileURL.path))
            XCTAssertEqual(staffGroupID, self.groupIDAtPath(directoryURL.path))
            XCTAssertEqual(staffGroupID, self.groupIDAtPath(fileInDirectoryURL.path))
            XCTAssertEqual(staffGroupID, self.groupIDAtPath(validSymlinkURL.path))

            try! fileManager.changeOwnerAndGroupOfItem(atRootURL: fileInDirectoryURL, toMatch: ordinaryFileURL)
            try! fileManager.changeOwnerAndGroupOfItem(atRootURL: ordinaryFileURL, toMatch: ordinaryFileURL)
            try! fileManager.changeOwnerAndGroupOfItem(atRootURL: validSymlinkURL, toMatch: ordinaryFileURL)
            
            XCTAssertEqual(staffGroupID, self.groupIDAtPath(ordinaryFileURL.path))
            XCTAssertEqual(staffGroupID, self.groupIDAtPath(directoryURL.path))
            XCTAssertEqual(staffGroupID, self.groupIDAtPath(validSymlinkURL.path))
            
            XCTAssertEqual(0, chown(ordinaryFileURL.path, getuid(), everyoneGroupID!))
            XCTAssertEqual(everyoneGroupID, self.groupIDAtPath(ordinaryFileURL.path))
            
            try! fileManager.changeOwnerAndGroupOfItem(atRootURL: fileInDirectoryURL, toMatch: ordinaryFileURL)
            XCTAssertEqual(everyoneGroupID, self.groupIDAtPath(fileInDirectoryURL.path))
            
            try! fileManager.changeOwnerAndGroupOfItem(atRootURL: fileInDirectoryURL, toMatch: directoryURL)
            XCTAssertEqual(staffGroupID, self.groupIDAtPath(fileInDirectoryURL.path))
            
            try! fileManager.changeOwnerAndGroupOfItem(atRootURL: validSymlinkURL, toMatch: ordinaryFileURL)
            XCTAssertEqual(everyoneGroupID, self.groupIDAtPath(validSymlinkURL.path))
            
            try! fileManager.changeOwnerAndGroupOfItem(atRootURL: directoryURL, toMatch: ordinaryFileURL)
            XCTAssertEqual(everyoneGroupID, self.groupIDAtPath(directoryURL.path))
            XCTAssertEqual(everyoneGroupID, self.groupIDAtPath(fileInDirectoryURL.path))
        }
    }
    
    func testUpdateFileModificationTime()
    {
        makeTempFiles() { fileManager, rootURL, ordinaryFileURL, directoryURL, fileInDirectoryURL, validSymlinkURL, invalidSymlinkURL in
            XCTAssertNil(try? fileManager.updateModificationAndAccessTimeOfItem(at: rootURL.appendingPathComponent("does not exist")))
            
            let oldOrdinaryFileAttributes = try! FileManager.default.attributesOfItem(atPath: ordinaryFileURL.path)
            let oldDirectoryAttributes = try! FileManager.default.attributesOfItem(atPath: directoryURL.path)
            let oldValidSymlinkAttributes = try! FileManager.default.attributesOfItem(atPath: validSymlinkURL.path)
            
            sleep(1); // wait for clock to advance
            
            try! fileManager.updateModificationAndAccessTimeOfItem(at: ordinaryFileURL)
            try! fileManager.updateModificationAndAccessTimeOfItem(at: directoryURL)
            try! fileManager.updateModificationAndAccessTimeOfItem(at: validSymlinkURL)
            
            let newOrdinaryFileAttributes = try! FileManager.default.attributesOfItem(atPath: ordinaryFileURL.path)
            XCTAssertGreaterThan((newOrdinaryFileAttributes[FileAttributeKey.modificationDate] as! Date).timeIntervalSince(oldOrdinaryFileAttributes[FileAttributeKey.modificationDate] as! Date), 0)
            
            let newDirectoryAttributes = try! FileManager.default.attributesOfItem(atPath: directoryURL.path)
            XCTAssertGreaterThan((newDirectoryAttributes[FileAttributeKey.modificationDate] as! Date).timeIntervalSince(oldDirectoryAttributes[FileAttributeKey.modificationDate] as! Date), 0)
            
            let newSymlinkAttributes = try! FileManager.default.attributesOfItem(atPath: validSymlinkURL.path)
            XCTAssertGreaterThan((newSymlinkAttributes[FileAttributeKey.modificationDate] as! Date).timeIntervalSince(oldValidSymlinkAttributes[FileAttributeKey.modificationDate] as! Date), 0)
        }
    }
    
    func testUpdateFileAccessTime()
    {
        let accessTime: (NSURL -> timespec?) = { url in
            var outputStat = stat()
            let path = url.path!
            let result = lstat(path, &outputStat)
            if result != 0 {
                return nil
            } else {
                return outputStat.st_atimespec
            }
        }
        
        let timespecEqual: (timespec, timespec) -> Bool = {t1, t2 in
            (t1.tv_sec == t2.tv_sec && t1.tv_nsec == t2.tv_nsec)
        }
        
        makeTempFiles() { fileManager, rootURL, ordinaryFileURL, directoryURL, fileInDirectoryURL, validSymlinkURL, invalidSymlinkURL in
            XCTAssertNil(try? fileManager.updateAccessTimeOfItemAtRootURL(rootURL.URLByAppendingPathComponent("does not exist")))
            
            let oldOrdinaryFileTime = accessTime(ordinaryFileURL)!
            let oldDirectoryTime = accessTime(directoryURL)!
            let oldValidSymlinkTime = accessTime(validSymlinkURL)!
            
            sleep(1); // wait for clock to advance
            
            // Make sure access time haven't changed since; lstat() shouldn't have changed the access time..
            XCTAssertTrue(timespecEqual(oldOrdinaryFileTime, accessTime(ordinaryFileURL)!))
            XCTAssertTrue(timespecEqual(oldDirectoryTime, accessTime(directoryURL)!))
            XCTAssertTrue(timespecEqual(oldValidSymlinkTime, accessTime(validSymlinkURL)!))
            
            // Test the symlink and make sure the target directory doesn't change
            try! fileManager.updateAccessTimeOfItemAtRootURL(validSymlinkURL)
            XCTAssertFalse(timespecEqual(oldValidSymlinkTime, accessTime(validSymlinkURL)!))
            XCTAssertTrue(timespecEqual(oldDirectoryTime, accessTime(directoryURL)!))
            
            // Test an ordinary file
            try! fileManager.updateAccessTimeOfItemAtRootURL(ordinaryFileURL)
            XCTAssertFalse(timespecEqual(oldOrdinaryFileTime, accessTime(ordinaryFileURL)!))
            
            // Test the directory and file inside the directory
            try! fileManager.updateAccessTimeOfItemAtRootURL(directoryURL)
            let newDirectoryTime = accessTime(directoryURL)!
            XCTAssertFalse(timespecEqual(oldDirectoryTime, newDirectoryTime))
            XCTAssertTrue(timespecEqual(newDirectoryTime, accessTime(fileInDirectoryURL)!))
        }
    }
    
    func testFileExists()
    {
        makeTempFiles() { fileManager, rootURL, ordinaryFileURL, directoryURL, fileInDirectoryURL, validSymlinkURL, invalidSymlinkURL in
            XCTAssertTrue(fileManager._itemExists(at: ordinaryFileURL))
            XCTAssertTrue(fileManager._itemExists(at: directoryURL))
            XCTAssertFalse(fileManager._itemExists(at: rootURL.appendingPathComponent("does not exist")))
            
            var isOrdinaryFileDirectory: ObjCBool = false
            XCTAssertTrue(fileManager._itemExists(at: ordinaryFileURL, isDirectory: &isOrdinaryFileDirectory) && !isOrdinaryFileDirectory.boolValue)
            
            var isDirectoryADirectory: ObjCBool = false
            XCTAssertTrue(fileManager._itemExists(at: directoryURL, isDirectory: &isDirectoryADirectory) && isDirectoryADirectory.boolValue)
            
            XCTAssertFalse(fileManager._itemExists(at: rootURL.appendingPathComponent("does not exist"), isDirectory: nil))
            
            XCTAssertTrue(fileManager._itemExists(at: validSymlinkURL))
            
            var validSymlinkIsADirectory: ObjCBool = false
            XCTAssertTrue(fileManager._itemExists(at: validSymlinkURL, isDirectory: &validSymlinkIsADirectory) && !validSymlinkIsADirectory.boolValue)
            
            // Symlink should still exist even if it doesn't point to a file that exists
            XCTAssertTrue(fileManager._itemExists(at: invalidSymlinkURL))
            
            var invalidSymlinkIsADirectory: ObjCBool = false
            XCTAssertTrue(fileManager._itemExists(at: invalidSymlinkURL, isDirectory: &invalidSymlinkIsADirectory) && !invalidSymlinkIsADirectory.boolValue)
        }
    }
    
    func testMakeDirectory()
    {
        makeTempFiles() { fileManager, rootURL, ordinaryFileURL, directoryURL, fileInDirectoryURL, validSymlinkURL, invalidSymlinkURL in
            XCTAssertNil(try? fileManager.makeDirectory(at: ordinaryFileURL))
            XCTAssertNil(try? fileManager.makeDirectory(at: directoryURL))
            
            XCTAssertNil(try? fileManager.makeDirectory(at: rootURL.appendingPathComponent("this should").appendingPathComponent("be a failure")))
            
            let newDirectoryURL = rootURL.appendingPathComponent("new test directory")
            XCTAssertFalse(fileManager._itemExists(at: newDirectoryURL))
            try! fileManager.makeDirectory(at: newDirectoryURL)
            
            var isDirectory: ObjCBool = false
            XCTAssertTrue(fileManager._itemExists(at: newDirectoryURL, isDirectory: &isDirectory))
            
            try! fileManager.removeItem(at: directoryURL)
            XCTAssertNil(try? fileManager.makeDirectory(at: validSymlinkURL))
        }
    }
<<<<<<< HEAD
=======
    
    func testAcquireBadAuthorization()
    {
        let fileManager = SUFileManager.default()
        XCTAssertNil(try? fileManager?._acquireAuthorization())
    }
>>>>>>> bb299d07
}<|MERGE_RESOLUTION|>--- conflicted
+++ resolved
@@ -12,34 +12,30 @@
 {
     func makeTempFiles(_ testBlock: (SUFileManager, URL, URL, URL, URL, URL, URL) -> Void)
     {
-<<<<<<< HEAD
         let fileManager = SUFileManager()
-=======
-        let fileManager = SUFileManager.default()
->>>>>>> bb299d07
-        
-        let tempDirectoryURL = try! fileManager?.makeTemporaryDirectory(withPreferredName: "Sparkle Unit Test Data", appropriateForDirectoryURL: URL(fileURLWithPath: NSHomeDirectory()))
+        
+        let tempDirectoryURL = try! fileManager.makeTemporaryDirectory(withPreferredName: "Sparkle Unit Test Data", appropriateForDirectoryURL: URL(fileURLWithPath: NSHomeDirectory()))
         
         defer {
-            try! fileManager?.removeItem(at: tempDirectoryURL)
-        }
-        
-        let ordinaryFileURL = tempDirectoryURL?.appendingPathComponent("a file written by sparkles unit tests")
-        try! "foo".data(using: String.Encoding.utf8)!.write(to: ordinaryFileURL!, options: .atomic)
-        
-        let directoryURL = tempDirectoryURL?.appendingPathComponent("a directory written by sparkles unit tests")
-        try! FileManager.default.createDirectory(at: directoryURL!, withIntermediateDirectories: false, attributes: nil)
-        
-        let fileInDirectoryURL = directoryURL?.appendingPathComponent("a file inside a directory written by sparkles unit tests")
-        try! "bar baz".data(using: String.Encoding.utf8)!.write(to: fileInDirectoryURL!, options: .atomic)
-        
-        let validSymlinkURL = tempDirectoryURL?.appendingPathComponent("symlink test")
-        try! FileManager.default.createSymbolicLink(at: validSymlinkURL!, withDestinationURL: directoryURL!)
-        
-        let invalidSymlinkURL = tempDirectoryURL?.appendingPathComponent("symlink test 2")
-        try! FileManager.default.createSymbolicLink(at: invalidSymlinkURL!, withDestinationURL: (tempDirectoryURL?.appendingPathComponent("does not exist"))!)
-        
-        testBlock(fileManager!, tempDirectoryURL!, ordinaryFileURL!, directoryURL!, fileInDirectoryURL!, validSymlinkURL!, invalidSymlinkURL!)
+            try! fileManager.removeItem(at: tempDirectoryURL)
+        }
+        
+        let ordinaryFileURL = tempDirectoryURL.appendingPathComponent("a file written by sparkles unit tests")
+        try! "foo".data(using: String.Encoding.utf8)!.write(to: ordinaryFileURL, options: .atomic)
+        
+        let directoryURL = tempDirectoryURL.appendingPathComponent("a directory written by sparkles unit tests")
+        try! FileManager.default.createDirectory(at: directoryURL, withIntermediateDirectories: false, attributes: nil)
+        
+        let fileInDirectoryURL = directoryURL.appendingPathComponent("a file inside a directory written by sparkles unit tests")
+        try! "bar baz".data(using: String.Encoding.utf8)!.write(to: fileInDirectoryURL, options: .atomic)
+        
+        let validSymlinkURL = tempDirectoryURL.appendingPathComponent("symlink test")
+        try! FileManager.default.createSymbolicLink(at: validSymlinkURL, withDestinationURL: directoryURL)
+        
+        let invalidSymlinkURL = tempDirectoryURL.appendingPathComponent("symlink test 2")
+        try! FileManager.default.createSymbolicLink(at: invalidSymlinkURL, withDestinationURL: (tempDirectoryURL.appendingPathComponent("does not exist")))
+        
+        testBlock(fileManager, tempDirectoryURL, ordinaryFileURL, directoryURL, fileInDirectoryURL, validSymlinkURL, invalidSymlinkURL)
     }
     
     func testMoveFiles()
@@ -74,41 +70,6 @@
         }
     }
     
-<<<<<<< HEAD
-=======
-    func testMoveFilesToTrash()
-    {
-        makeTempFiles() { fileManager, rootURL, ordinaryFileURL, directoryURL, fileInDirectoryURL, validSymlinkURL, invalidSymlinkURL in
-            XCTAssertNil(try? fileManager.moveItemAtURL(toTrash: rootURL.appendingPathComponent("does not exist")))
-            
-            let trashURL = try! FileManager.default.url(for: .trashDirectory, in: .userDomainMask, appropriateFor: nil, create: false)
-            
-            try! fileManager.moveItemAtURL(toTrash: ordinaryFileURL)
-            XCTAssertFalse(fileManager._itemExists(at: ordinaryFileURL))
-            
-            let ordinaryFileTrashURL = trashURL.appendingPathComponent(ordinaryFileURL.lastPathComponent)
-            XCTAssertTrue(fileManager._itemExists(at: ordinaryFileTrashURL))
-            try! fileManager.removeItem(at: ordinaryFileTrashURL)
-            
-            let validSymlinkTrashURL = trashURL.appendingPathComponent(validSymlinkURL.lastPathComponent)
-            try! fileManager.moveItemAtURL(toTrash: validSymlinkURL)
-            XCTAssertTrue(fileManager._itemExists(at: validSymlinkTrashURL))
-            XCTAssertTrue(fileManager._itemExists(at: directoryURL))
-            try! fileManager.removeItem(at: validSymlinkTrashURL)
-            
-            try! fileManager.moveItemAtURL(toTrash: directoryURL)
-            XCTAssertFalse(fileManager._itemExists(at: directoryURL))
-            XCTAssertFalse(fileManager._itemExists(at: fileInDirectoryURL))
-            
-            let directoryTrashURL = trashURL.appendingPathComponent(directoryURL.lastPathComponent)
-            XCTAssertTrue(fileManager._itemExists(at: directoryTrashURL))
-            XCTAssertTrue(fileManager._itemExists(at: directoryTrashURL.appendingPathComponent(fileInDirectoryURL.lastPathComponent)))
-            
-            try! fileManager.removeItem(at: directoryTrashURL)
-        }
-    }
-    
->>>>>>> bb299d07
     func testCopyFiles()
     {
         makeTempFiles() { fileManager, rootURL, ordinaryFileURL, directoryURL, fileInDirectoryURL, validSymlinkURL, invalidSymlinkURL in
@@ -269,10 +230,9 @@
     
     func testUpdateFileAccessTime()
     {
-        let accessTime: (NSURL -> timespec?) = { url in
+        let accessTime: ((URL) -> timespec?) = { url in
             var outputStat = stat()
-            let path = url.path!
-            let result = lstat(path, &outputStat)
+            let result = lstat(url.path, &outputStat)
             if result != 0 {
                 return nil
             } else {
@@ -285,7 +245,7 @@
         }
         
         makeTempFiles() { fileManager, rootURL, ordinaryFileURL, directoryURL, fileInDirectoryURL, validSymlinkURL, invalidSymlinkURL in
-            XCTAssertNil(try? fileManager.updateAccessTimeOfItemAtRootURL(rootURL.URLByAppendingPathComponent("does not exist")))
+            XCTAssertNil(try? fileManager.updateAccessTimeOfItem(atRootURL: rootURL.appendingPathComponent("does not exist")))
             
             let oldOrdinaryFileTime = accessTime(ordinaryFileURL)!
             let oldDirectoryTime = accessTime(directoryURL)!
@@ -299,16 +259,16 @@
             XCTAssertTrue(timespecEqual(oldValidSymlinkTime, accessTime(validSymlinkURL)!))
             
             // Test the symlink and make sure the target directory doesn't change
-            try! fileManager.updateAccessTimeOfItemAtRootURL(validSymlinkURL)
+            try! fileManager.updateAccessTimeOfItem(atRootURL: validSymlinkURL)
             XCTAssertFalse(timespecEqual(oldValidSymlinkTime, accessTime(validSymlinkURL)!))
             XCTAssertTrue(timespecEqual(oldDirectoryTime, accessTime(directoryURL)!))
             
             // Test an ordinary file
-            try! fileManager.updateAccessTimeOfItemAtRootURL(ordinaryFileURL)
+            try! fileManager.updateAccessTimeOfItem(atRootURL: ordinaryFileURL)
             XCTAssertFalse(timespecEqual(oldOrdinaryFileTime, accessTime(ordinaryFileURL)!))
             
             // Test the directory and file inside the directory
-            try! fileManager.updateAccessTimeOfItemAtRootURL(directoryURL)
+            try! fileManager.updateAccessTimeOfItem(atRootURL: directoryURL)
             let newDirectoryTime = accessTime(directoryURL)!
             XCTAssertFalse(timespecEqual(oldDirectoryTime, newDirectoryTime))
             XCTAssertTrue(timespecEqual(newDirectoryTime, accessTime(fileInDirectoryURL)!))
@@ -362,13 +322,4 @@
             XCTAssertNil(try? fileManager.makeDirectory(at: validSymlinkURL))
         }
     }
-<<<<<<< HEAD
-=======
-    
-    func testAcquireBadAuthorization()
-    {
-        let fileManager = SUFileManager.default()
-        XCTAssertNil(try? fileManager?._acquireAuthorization())
-    }
->>>>>>> bb299d07
 }