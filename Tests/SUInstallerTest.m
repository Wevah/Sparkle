//
//  SUInstallerTest.m
//  Sparkle
//
//  Created by Kornel on 24/04/2015.
//  Copyright (c) 2015 Sparkle Project. All rights reserved.
//

#import <Foundation/Foundation.h>
#import <XCTest/XCTest.h>
#import "SUHost.h"
#import "SUInstaller.h"
#import "SUInstallerProtocol.h"
#import "SPUInstallationType.h"
#import <unistd.h>

@interface SUInstallerTest : XCTestCase

@end

@implementation SUInstallerTest

- (void)setUp
{
    [super setUp];
    // Put setup code here. This method is called before the invocation of each test method in the class.
}

- (void)tearDown
{
    // Put teardown code here. This method is called after the invocation of each test method in the class.
    [super tearDown];
}

#if __clang_major__ >= 6
- (void)testInstallIfRoot
{
    uid_t uid = getuid();

    if (uid) {
        NSLog(@"Test must be run as root: sudo xctest -XCTest SUInstallerTest 'Sparkle Unit Tests.xctest'");
        return;
    }

    NSString *expectedDestination = @"/tmp/sparklepkgtest.app";
    NSFileManager *fm = [NSFileManager defaultManager];
    [fm removeItemAtPath:expectedDestination error:nil];
    XCTAssertFalse([fm fileExistsAtPath:expectedDestination isDirectory:nil]);

    NSBundle *bundle = [NSBundle bundleForClass:[self class]];
    NSString *path = [bundle pathForResource:@"test" ofType:@"pkg"];
    XCTAssertNotNil(path);

    SUHost *host = [[SUHost alloc] initWithBundle:bundle];
    
    NSError *installerError = nil;
    id<SUInstallerProtocol> installer = [SUInstaller installerForHost:host expectedInstallationType:SPUInstallationTypeGuidedPackage updateDirectory:[path stringByDeletingLastPathComponent] error:&installerError];
    
    if (installer == nil) {
        XCTFail(@"Installer is nil with error: %@", installerError);
        return;
    }
    
<<<<<<< HEAD
    NSError *initialInstallError = nil;
    if (![installer performInitialInstallation:&initialInstallError]) {
        XCTFail(@"Initial Installation failed with error: %@", initialInstallError);
        return;
    }
    
    NSError *finalInstallError = nil;
    if (![installer performFinalInstallation:&finalInstallError]) {
        XCTFail(@"Final installation failed with error: %@", finalInstallError);
        return;
    }
    
    XCTAssertTrue([fm fileExistsAtPath:expectedDestination isDirectory:nil]);
    
=======
    dispatch_async(dispatch_get_global_queue(DISPATCH_QUEUE_PRIORITY_DEFAULT, 0), ^{
        NSError *initialInstallationError = nil;
        if (![installer performInitialInstallation:&initialInstallationError]) {
            XCTFail(@"Failed to perform initial installation: %@", initialInstallationError);
        }
        
        NSError *finalInstallationError = nil;
        if (![installer performFinalInstallationProgressBlock:nil error:&finalInstallationError]) {
            XCTFail(@"Failed to perform final installation with underlying error = %@ ; error = %@", [finalInstallationError.userInfo objectForKey:NSUnderlyingErrorKey], finalInstallationError);
        }
        
        XCTAssertTrue([fm fileExistsAtPath:expectedDestination isDirectory:nil]);
        [done fulfill];
    });

    [self waitForExpectationsWithTimeout:40 handler:nil];
>>>>>>> 4bc2e6e8
    [fm removeItemAtPath:expectedDestination error:nil];
}
#endif

@end<|MERGE_RESOLUTION|>--- conflicted
+++ resolved
@@ -52,7 +52,7 @@
     XCTAssertNotNil(path);
 
     SUHost *host = [[SUHost alloc] initWithBundle:bundle];
-    
+
     NSError *installerError = nil;
     id<SUInstallerProtocol> installer = [SUInstaller installerForHost:host expectedInstallationType:SPUInstallationTypeGuidedPackage updateDirectory:[path stringByDeletingLastPathComponent] error:&installerError];
     
@@ -61,39 +61,20 @@
         return;
     }
     
-<<<<<<< HEAD
     NSError *initialInstallError = nil;
     if (![installer performInitialInstallation:&initialInstallError]) {
         XCTFail(@"Initial Installation failed with error: %@", initialInstallError);
         return;
     }
-    
+
     NSError *finalInstallError = nil;
-    if (![installer performFinalInstallation:&finalInstallError]) {
+    if (![installer performFinalInstallationProgressBlock:nil error:&finalInstallError]) {
         XCTFail(@"Final installation failed with error: %@", finalInstallError);
         return;
     }
-    
+
     XCTAssertTrue([fm fileExistsAtPath:expectedDestination isDirectory:nil]);
-    
-=======
-    dispatch_async(dispatch_get_global_queue(DISPATCH_QUEUE_PRIORITY_DEFAULT, 0), ^{
-        NSError *initialInstallationError = nil;
-        if (![installer performInitialInstallation:&initialInstallationError]) {
-            XCTFail(@"Failed to perform initial installation: %@", initialInstallationError);
-        }
-        
-        NSError *finalInstallationError = nil;
-        if (![installer performFinalInstallationProgressBlock:nil error:&finalInstallationError]) {
-            XCTFail(@"Failed to perform final installation with underlying error = %@ ; error = %@", [finalInstallationError.userInfo objectForKey:NSUnderlyingErrorKey], finalInstallationError);
-        }
-        
-        XCTAssertTrue([fm fileExistsAtPath:expectedDestination isDirectory:nil]);
-        [done fulfill];
-    });
 
-    [self waitForExpectationsWithTimeout:40 handler:nil];
->>>>>>> 4bc2e6e8
     [fm removeItemAtPath:expectedDestination error:nil];
 }
 #endif
