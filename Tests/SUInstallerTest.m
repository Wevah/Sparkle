//
//  SUInstallerTest.m
//  Sparkle
//
//  Created by Kornel on 24/04/2015.
//  Copyright (c) 2015 Sparkle Project. All rights reserved.
//

#import <Foundation/Foundation.h>
#import <XCTest/XCTest.h>
#import "SUHost.h"
#import "SUInstaller.h"
#import "SUInstallerProtocol.h"
#import "SUStandardVersionComparator.h"
#import <unistd.h>

@interface SUInstallerTest : XCTestCase

@end

@implementation SUInstallerTest

- (void)setUp
{
    [super setUp];
    // Put setup code here. This method is called before the invocation of each test method in the class.
}

- (void)tearDown
{
    // Put teardown code here. This method is called after the invocation of each test method in the class.
    [super tearDown];
}

#if __clang_major__ >= 6
- (void)testInstallIfRoot
{
    uid_t uid = getuid();

    if (uid) {
        NSLog(@"Test must be run as root: sudo xctest -XCTest SUInstallerTest 'Sparkle Unit Tests.xctest'");
        return; // or just comment this line out and enter password when the auth. prompt comes up
    }

    NSString *expectedDestination = @"/tmp/sparklepkgtest.app";
    NSFileManager *fm = [NSFileManager defaultManager];
    [fm removeItemAtPath:expectedDestination error:nil];
    XCTAssertFalse([fm fileExistsAtPath:expectedDestination isDirectory:nil]);

    NSBundle *bundle = [NSBundle bundleForClass:[self class]];
    NSString *path = [bundle pathForResource:@"test.sparkle_guided" ofType:@"pkg"];
    XCTAssertNotNil(path);

    SUHost *host = [[SUHost alloc] initWithBundle:bundle];
<<<<<<< HEAD
    
    NSError *installerError = nil;
    id<SUInstallerProtocol> installer = [SUInstaller installerForHost:host updateDirectory:[path stringByDeletingLastPathComponent] versionComparator:[SUStandardVersionComparator standardVersionComparator] error:&installerError];
    
    if (installer == nil) {
        XCTFail(@"Installer is nil with error: %@", installerError);
        return;
    }
    
    NSError *firstStageError = nil;
    if (![installer performFirstStage:&firstStageError]) {
        XCTFail(@"First Stage failed with error: %@", firstStageError);
        return;
    }
    
    NSError *secondStageError = nil;
    if (![installer performSecondStageAllowingAuthorization:YES withEnvironment:nil allowingUI:YES error:&secondStageError]) {
        XCTFail(@"Second Stage failed with error: %@", secondStageError);
        return;
    }
    
    NSError *thirdStageError = nil;
    if (![installer performThirdStage:&thirdStageError]) {
        XCTFail(@"Third Stage failed with error: %@", thirdStageError);
        return;
    }
    
    [installer cleanup];
    
    XCTAssertTrue([fm fileExistsAtPath:expectedDestination isDirectory:nil]);
    
=======

    NSString *fileOperationToolPath = [bundle pathForResource:@""SPARKLE_FILEOP_TOOL_NAME ofType:@""];
    XCTAssertNotNil(fileOperationToolPath);
    
    [SUInstaller installFromUpdateFolder:[path stringByDeletingLastPathComponent] overHost:host installationPath:@"/tmp" fileOperationToolPath:fileOperationToolPath versionComparator:nil completionHandler:^(NSError *error) {
        if (error != nil) {
            NSLog(@"Underlying error: %@", [error.userInfo objectForKey:NSUnderlyingErrorKey]);
        }
        XCTAssertNil(error);
        XCTAssertTrue([fm fileExistsAtPath:expectedDestination isDirectory:nil]);
        [done fulfill];
    }];

    [self waitForExpectationsWithTimeout:40 handler:nil];
>>>>>>> be1e8617
    [fm removeItemAtPath:expectedDestination error:nil];
}
#endif

@end<|MERGE_RESOLUTION|>--- conflicted
+++ resolved
@@ -52,7 +52,6 @@
     XCTAssertNotNil(path);
 
     SUHost *host = [[SUHost alloc] initWithBundle:bundle];
-<<<<<<< HEAD
     
     NSError *installerError = nil;
     id<SUInstallerProtocol> installer = [SUInstaller installerForHost:host updateDirectory:[path stringByDeletingLastPathComponent] versionComparator:[SUStandardVersionComparator standardVersionComparator] error:&installerError];
@@ -68,8 +67,12 @@
         return;
     }
     
+    NSString *fileOperationToolPath = [bundle pathForResource:@""SPARKLE_FILEOP_TOOL_NAME ofType:@""];
+    XCTAssertNotNil(fileOperationToolPath);
+    
     NSError *secondStageError = nil;
-    if (![installer performSecondStageAllowingAuthorization:YES withEnvironment:nil allowingUI:YES error:&secondStageError]) {
+    if (![installer performSecondStageAllowingAuthorization:YES fileOperationToolPath:fileOperationToolPath environment:nil allowingUI:YES error:&secondStageError]) {
+        NSLog(@"Underlying error: %@", [secondStageError.userInfo objectForKey:NSUnderlyingErrorKey]);
         XCTFail(@"Second Stage failed with error: %@", secondStageError);
         return;
     }
@@ -84,22 +87,6 @@
     
     XCTAssertTrue([fm fileExistsAtPath:expectedDestination isDirectory:nil]);
     
-=======
-
-    NSString *fileOperationToolPath = [bundle pathForResource:@""SPARKLE_FILEOP_TOOL_NAME ofType:@""];
-    XCTAssertNotNil(fileOperationToolPath);
-    
-    [SUInstaller installFromUpdateFolder:[path stringByDeletingLastPathComponent] overHost:host installationPath:@"/tmp" fileOperationToolPath:fileOperationToolPath versionComparator:nil completionHandler:^(NSError *error) {
-        if (error != nil) {
-            NSLog(@"Underlying error: %@", [error.userInfo objectForKey:NSUnderlyingErrorKey]);
-        }
-        XCTAssertNil(error);
-        XCTAssertTrue([fm fileExistsAtPath:expectedDestination isDirectory:nil]);
-        [done fulfill];
-    }];
-
-    [self waitForExpectationsWithTimeout:40 handler:nil];
->>>>>>> be1e8617
     [fm removeItemAtPath:expectedDestination error:nil];
 }
 #endif
