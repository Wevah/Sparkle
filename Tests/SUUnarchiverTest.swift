//
//  SUUnarchiverTest.swift
//  Sparkle
//
//  Created by Mayur Pawashe on 9/4/15.
//  Copyright © 2015 Sparkle Project. All rights reserved.
//

import XCTest

class SUUnarchiverTest: XCTestCase
{
    var password: String? = nil
    var unarchivedSuccessExpectation: XCTestExpectation? = nil
    var unarchivedFailureExpectation: XCTestExpectation? = nil
    
    func unarchiveTestAppWithExtension(_ archiveExtension: String) {
        let appName = "SparkleTestCodeSignApp"
        let archiveResourceURL = Bundle(for: type(of: self)).url(forResource: appName, withExtension: archiveExtension)!
        
        let fileManager = FileManager.default
        
        let tempDirectoryURL = try! fileManager.url(for: .itemReplacementDirectory, in: .userDomainMask, appropriateFor: URL(fileURLWithPath: NSHomeDirectory()), create: true)
        defer {
            try! fileManager.removeItem(at: tempDirectoryURL)
        }
        
        self.unarchivedSuccessExpectation = super.expectation(description: "Unarchived Success (format: \(archiveExtension))")
        self.unarchivedFailureExpectation = super.expectation(description: "Unarchived Failure (format: \(archiveExtension))")

        let tempArchiveURL = tempDirectoryURL.appendingPathComponent(archiveResourceURL.lastPathComponent)
        let extractedAppURL = tempDirectoryURL.appendingPathComponent(appName).appendingPathExtension("app")

        self.unarchiveTestSuccessAppWithExtension(archiveExtension, appName: appName, tempDirectoryURL: tempDirectoryURL, tempArchiveURL: tempArchiveURL, archiveResourceURL: archiveResourceURL);
        self.unarchiveTestFailureAppWithExtension(archiveExtension, tempDirectoryURL: tempDirectoryURL);
        
        super.waitForExpectations(timeout: 7.0, handler: nil)

        XCTAssertTrue(fileManager.fileExists(atPath: extractedAppURL.path))
        
<<<<<<< HEAD
        let unarchiver = SUUnarchiver.unarchiver(forPath: tempArchiveURL.path, updatingHostBundlePath: nil, decryptionPassword: self.password)!

        unarchiver.unarchive(completionBlock: {(error: Error?) -> Void in
            self.unarchivedResult = (nil == error)
            self.unarchivedExpectation!.fulfill()
        }, progressBlock: nil);
=======
        XCTAssertEqual("6a60ab31430cfca8fb499a884f4a29f73e59b472", hashOfTree(extractedAppURL.path))
    }

    func unarchiveTestFailureAppWithExtension(_ archiveExtension: String, tempDirectoryURL: URL) {
        let tempArchiveURL = tempDirectoryURL.appendingPathComponent("error-invalid").appendingPathExtension(archiveExtension);
        let unarchiver = SUUnarchiver(forPath: tempArchiveURL.path, updatingHostBundlePath: nil, withPassword: self.password)!

        unarchiver.unarchive(completionBlock: {(error: Error?) -> Void in
            XCTAssertNotNil(error);
            self.unarchivedFailureExpectation!.fulfill()
        }, progressBlock:{(progress: Double) -> Void in });
    }
>>>>>>> fb617770
        
    func unarchiveTestSuccessAppWithExtension(_ archiveExtension: String, appName: String, tempDirectoryURL: URL, tempArchiveURL: URL, archiveResourceURL: URL) {
        
        let fileManager = FileManager.default
        
        try! fileManager.copyItem(at: archiveResourceURL, to: tempArchiveURL)

        let unarchiver = SUUnarchiver(forPath: tempArchiveURL.path, updatingHostBundlePath: nil, withPassword: self.password)!

        unarchiver.unarchive(completionBlock: {(error: Error?) -> Void in
            XCTAssertNil(error);
            self.unarchivedSuccessExpectation!.fulfill()
        }, progressBlock:{(progress: Double) -> Void in });
    }

    func testUnarchivingZip()
    {
        self.unarchiveTestAppWithExtension("zip")
    }
    
    func testUnarchivingTarDotGz()
    {
        self.unarchiveTestAppWithExtension("tar.gz")
    }
    
    func testUnarchivingTar()
    {
        self.unarchiveTestAppWithExtension("tar")
    }
    
    func testUnarchivingTarDotBz2()
    {
        self.unarchiveTestAppWithExtension("tar.bz2")
    }
    
    func testUnarchivingTarDotXz()
    {
        self.unarchiveTestAppWithExtension("tar.xz")
    }
    
    func testUnarchivingDmg()
    {
        self.unarchiveTestAppWithExtension("dmg")
    }

    func testUnarchivingEncryptedDmg()
    {
        self.password = "testpass";
        self.unarchiveTestAppWithExtension("enc.dmg")
    }
}<|MERGE_RESOLUTION|>--- conflicted
+++ resolved
@@ -38,40 +38,31 @@
 
         XCTAssertTrue(fileManager.fileExists(atPath: extractedAppURL.path))
         
-<<<<<<< HEAD
-        let unarchiver = SUUnarchiver.unarchiver(forPath: tempArchiveURL.path, updatingHostBundlePath: nil, decryptionPassword: self.password)!
-
-        unarchiver.unarchive(completionBlock: {(error: Error?) -> Void in
-            self.unarchivedResult = (nil == error)
-            self.unarchivedExpectation!.fulfill()
-        }, progressBlock: nil);
-=======
         XCTAssertEqual("6a60ab31430cfca8fb499a884f4a29f73e59b472", hashOfTree(extractedAppURL.path))
     }
 
     func unarchiveTestFailureAppWithExtension(_ archiveExtension: String, tempDirectoryURL: URL) {
         let tempArchiveURL = tempDirectoryURL.appendingPathComponent("error-invalid").appendingPathExtension(archiveExtension);
-        let unarchiver = SUUnarchiver(forPath: tempArchiveURL.path, updatingHostBundlePath: nil, withPassword: self.password)!
+        let unarchiver = SUUnarchiver.unarchiver(forPath: tempArchiveURL.path, updatingHostBundlePath: nil, decryptionPassword: self.password)!
 
         unarchiver.unarchive(completionBlock: {(error: Error?) -> Void in
             XCTAssertNotNil(error);
             self.unarchivedFailureExpectation!.fulfill()
-        }, progressBlock:{(progress: Double) -> Void in });
+        }, progressBlock: nil);
     }
->>>>>>> fb617770
-        
+
     func unarchiveTestSuccessAppWithExtension(_ archiveExtension: String, appName: String, tempDirectoryURL: URL, tempArchiveURL: URL, archiveResourceURL: URL) {
         
         let fileManager = FileManager.default
         
         try! fileManager.copyItem(at: archiveResourceURL, to: tempArchiveURL)
-
-        let unarchiver = SUUnarchiver(forPath: tempArchiveURL.path, updatingHostBundlePath: nil, withPassword: self.password)!
+        
+        let unarchiver = SUUnarchiver.unarchiver(forPath: tempArchiveURL.path, updatingHostBundlePath: nil, decryptionPassword: self.password)!
 
         unarchiver.unarchive(completionBlock: {(error: Error?) -> Void in
             XCTAssertNil(error);
             self.unarchivedSuccessExpectation!.fulfill()
-        }, progressBlock:{(progress: Double) -> Void in });
+        }, progressBlock: nil);
     }
 
     func testUnarchivingZip()
