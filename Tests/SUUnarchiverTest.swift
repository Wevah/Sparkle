//
//  SUUnarchiverTest.swift
//  Sparkle
//
//  Created by Mayur Pawashe on 9/4/15.
//  Copyright © 2015 Sparkle Project. All rights reserved.
//

import XCTest

class SUUnarchiverTest: XCTestCase
{
    var password: String? = nil
    var unarchivedSuccessExpectation: XCTestExpectation? = nil
    var unarchivedFailureExpectation: XCTestExpectation? = nil
    
<<<<<<< HEAD
    func unarchiverDidFail()
    {
        self.unarchivedResult = false
        self.unarchivedExpectation!.fulfill()
    }
    
    func unarchiverDidFinish()
    {
        self.unarchivedResult = true
        self.unarchivedExpectation!.fulfill()
    }
    
    func unarchiveTestAppWithExtension(_ archiveExtension: String)
    {
=======
    func unarchiveTestAppWithExtension(_ archiveExtension: String) {
>>>>>>> b5bc2a73
        let appName = "SparkleTestCodeSignApp"
        let archiveResourceURL = Bundle(for: type(of: self)).url(forResource: appName, withExtension: archiveExtension)!
        
        let fileManager = FileManager.default
        
        let tempDirectoryURL = try! fileManager.url(for: .itemReplacementDirectory, in: .userDomainMask, appropriateFor: URL(fileURLWithPath: NSHomeDirectory()), create: true)
        defer {
            try! fileManager.removeItem(at: tempDirectoryURL)
        }
        
        self.unarchivedSuccessExpectation = super.expectation(description: "Unarchived Success (format: \(archiveExtension))")
        self.unarchivedFailureExpectation = super.expectation(description: "Unarchived Failure (format: \(archiveExtension))")

        let tempArchiveURL = tempDirectoryURL.appendingPathComponent(archiveResourceURL.lastPathComponent)
        let extractedAppURL = tempDirectoryURL.appendingPathComponent(appName).appendingPathExtension("app")
<<<<<<< HEAD
        
        try! fileManager.copyItem(at: archiveResourceURL, to: tempArchiveURL)
        
        self.unarchivedExpectation = super.expectation(description: "Unarchived Application (format: \(archiveExtension))")
        
        let unarchiver = SUUnarchiver.unarchiver(forPath: tempArchiveURL.path, updatingHostBundlePath: nil, decryptionPassword: self.password, delegate: self)
        unarchiver!.start()
=======

        self.unarchiveTestSuccessAppWithExtension(archiveExtension, appName: appName, tempDirectoryURL: tempDirectoryURL, tempArchiveURL: tempArchiveURL, archiveResourceURL: archiveResourceURL);
        self.unarchiveTestFailureAppWithExtension(archiveExtension, tempDirectoryURL: tempDirectoryURL);
>>>>>>> b5bc2a73
        
        super.waitForExpectations(timeout: 7.0, handler: nil)

        XCTAssertTrue(fileManager.fileExists(atPath: extractedAppURL.path))
        
        XCTAssertEqual("6a60ab31430cfca8fb499a884f4a29f73e59b472", hashOfTree(extractedAppURL.path))
    }

    func unarchiveTestFailureAppWithExtension(_ archiveExtension: String, tempDirectoryURL: URL) {
        let tempArchiveURL = tempDirectoryURL.appendingPathComponent("error-invalid").appendingPathExtension(archiveExtension);
        let unarchiver = SUUnarchiver.unarchiver(forPath: tempArchiveURL.path, updatingHostBundlePath: nil, decryptionPassword: self.password)!

        unarchiver.unarchive(completionBlock: {(error: Error?) -> Void in
            XCTAssertNotNil(error);
            self.unarchivedFailureExpectation!.fulfill()
        }, progressBlock: nil);
    }

    func unarchiveTestSuccessAppWithExtension(_ archiveExtension: String, appName: String, tempDirectoryURL: URL, tempArchiveURL: URL, archiveResourceURL: URL) {
        
        let fileManager = FileManager.default
        
        try! fileManager.copyItem(at: archiveResourceURL, to: tempArchiveURL)
        
        let unarchiver = SUUnarchiver.unarchiver(forPath: tempArchiveURL.path, updatingHostBundlePath: nil, decryptionPassword: self.password)!

        unarchiver.unarchive(completionBlock: {(error: Error?) -> Void in
            XCTAssertNil(error);
            self.unarchivedSuccessExpectation!.fulfill()
        }, progressBlock: nil);
    }

    func testUnarchivingZip()
    {
        self.unarchiveTestAppWithExtension("zip")
    }
    
    func testUnarchivingTarDotGz()
    {
        self.unarchiveTestAppWithExtension("tar.gz")
    }
    
    func testUnarchivingTar()
    {
        self.unarchiveTestAppWithExtension("tar")
    }
    
    func testUnarchivingTarDotBz2()
    {
        self.unarchiveTestAppWithExtension("tar.bz2")
    }
    
    func testUnarchivingTarDotXz()
    {
        self.unarchiveTestAppWithExtension("tar.xz")
    }
    
    func testUnarchivingDmg()
    {
        self.unarchiveTestAppWithExtension("dmg")
    }

    func testUnarchivingEncryptedDmg()
    {
        self.password = "testpass";
        self.unarchiveTestAppWithExtension("enc.dmg")
    }
}<|MERGE_RESOLUTION|>--- conflicted
+++ resolved
@@ -14,24 +14,7 @@
     var unarchivedSuccessExpectation: XCTestExpectation? = nil
     var unarchivedFailureExpectation: XCTestExpectation? = nil
     
-<<<<<<< HEAD
-    func unarchiverDidFail()
-    {
-        self.unarchivedResult = false
-        self.unarchivedExpectation!.fulfill()
-    }
-    
-    func unarchiverDidFinish()
-    {
-        self.unarchivedResult = true
-        self.unarchivedExpectation!.fulfill()
-    }
-    
-    func unarchiveTestAppWithExtension(_ archiveExtension: String)
-    {
-=======
     func unarchiveTestAppWithExtension(_ archiveExtension: String) {
->>>>>>> b5bc2a73
         let appName = "SparkleTestCodeSignApp"
         let archiveResourceURL = Bundle(for: type(of: self)).url(forResource: appName, withExtension: archiveExtension)!
         
@@ -47,19 +30,9 @@
 
         let tempArchiveURL = tempDirectoryURL.appendingPathComponent(archiveResourceURL.lastPathComponent)
         let extractedAppURL = tempDirectoryURL.appendingPathComponent(appName).appendingPathExtension("app")
-<<<<<<< HEAD
         
-        try! fileManager.copyItem(at: archiveResourceURL, to: tempArchiveURL)
-        
-        self.unarchivedExpectation = super.expectation(description: "Unarchived Application (format: \(archiveExtension))")
-        
-        let unarchiver = SUUnarchiver.unarchiver(forPath: tempArchiveURL.path, updatingHostBundlePath: nil, decryptionPassword: self.password, delegate: self)
-        unarchiver!.start()
-=======
-
         self.unarchiveTestSuccessAppWithExtension(archiveExtension, appName: appName, tempDirectoryURL: tempDirectoryURL, tempArchiveURL: tempArchiveURL, archiveResourceURL: archiveResourceURL);
         self.unarchiveTestFailureAppWithExtension(archiveExtension, tempDirectoryURL: tempDirectoryURL);
->>>>>>> b5bc2a73
         
         super.waitForExpectations(timeout: 7.0, handler: nil)
 
