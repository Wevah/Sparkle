--- conflicted
+++ resolved
@@ -63,25 +63,12 @@
     SUAssertAscending(comparator, @"1.0.1b5 (1234)", @"1.0.1b6 (1234)");
     SUAssertAscending(comparator, @"2.0.0.2429", @"2.0.0.2430");
     SUAssertAscending(comparator, @"1.1.1.1818", @"2.0.0.2430");
-<<<<<<< HEAD
-
-=======
     
->>>>>>> 87064c93
     SUAssertAscending(comparator, @"3.3 (5847)", @"3.3.1b1 (5902)");
 }
 
 - (void)testWordsWithSpaceInFront
 {
-<<<<<<< HEAD
-// SUStandardVersionComparator *comparator = [[SUStandardVersionComparator alloc] init];
-    
-//	SUAssertAscending(comparator, @"1.0 beta", @"1.0");
-//	SUAssertAscending(comparator, @"1.0  - beta", @"1.0");
-//	SUAssertAscending(comparator, @"1.0 alpha", @"1.0 beta");
-//	SUAssertEqual(comparator, @"1.0  - beta", @"1.0beta");
-//	SUAssertEqual(comparator, @"1.0  - beta", @"1.0 beta");
-=======
     // SUStandardVersionComparator *comparator = [[SUStandardVersionComparator alloc] init];
     
     //	SUAssertAscending(comparator, @"1.0 beta", @"1.0");
@@ -89,7 +76,6 @@
     //	SUAssertAscending(comparator, @"1.0 alpha", @"1.0 beta");
     //	SUAssertEqual(comparator, @"1.0  - beta", @"1.0beta");
     //	SUAssertEqual(comparator, @"1.0  - beta", @"1.0 beta");
->>>>>>> 87064c93
 }
 
 - (void)testVersionsWithReverseDateBasedNumbers
