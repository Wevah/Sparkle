--- conflicted
+++ resolved
@@ -46,34 +46,19 @@
 
 typedef struct
 {
-<<<<<<< HEAD
-	stream_t (*open)(FILE*);
-	void (*close)(stream_t);
-	off_t (*read)(stream_t, void*, off_t);
-=======
     stream_t (*open)(FILE*);
     void (*close)(stream_t);
     off_t (*read)(stream_t, void*, off_t);
->>>>>>> 8b56fba3
 } io_funcs_t;
 
 static stream_t BSDIFF40_open(FILE *f)
 {
-<<<<<<< HEAD
-	int bzerr = 0;
-	BZFILE *s = NULL;
-    if ((s = BZ2_bzReadOpen(&bzerr, f, 0, 0, NULL, 0)) == NULL) {
-		warnx("BZ2_bzReadOpen, bz2err = %d", bzerr);
-    }
-	return s;
-=======
     int bzerr = 0;
     BZFILE *s = NULL;
     if ((s = BZ2_bzReadOpen(&bzerr, f, 0, 0, NULL, 0)) == NULL) {
         warnx("BZ2_bzReadOpen, bz2err = %d", bzerr);
     }
     return s;
->>>>>>> 8b56fba3
 }
 
 static void BSDIFF40_close(stream_t s)
@@ -84,15 +69,6 @@
 
 static off_t BSDIFF40_read(stream_t s, void *buf, off_t len)
 {
-<<<<<<< HEAD
-	int bzerr = 0, lenread = 0;
-	lenread = BZ2_bzRead(&bzerr, (BZFILE*)s, buf, (int)len);
-    if (bzerr != BZ_OK && bzerr != BZ_STREAM_END) {
-		warnx("Corrupt patch\n");
-        lenread = -1;
-    }
-	return lenread;
-=======
     int bzerr = 0, lenread = 0;
     lenread = BZ2_bzRead(&bzerr, (BZFILE*)s, buf, (int)len);
     if (bzerr != BZ_OK && bzerr != BZ_STREAM_END) {
@@ -100,7 +76,6 @@
         lenread = -1;
     }
     return lenread;
->>>>>>> 8b56fba3
 }
 
 static io_funcs_t BSDIFF40_funcs = {
@@ -121,11 +96,7 @@
 
 static off_t BSDIFN40_read(stream_t s, void *buf, off_t len)
 {
-<<<<<<< HEAD
-	return (off_t)fread(buf, 1, (size_t)len, (FILE*)s);
-=======
     return (off_t)fread(buf, 1, (size_t)len, (FILE*)s);
->>>>>>> 8b56fba3
 }
 
 static io_funcs_t BSDIFN40_funcs = {
@@ -159,19 +130,6 @@
 
 int bspatch(int argc,const char * const argv[])
 {
-<<<<<<< HEAD
-	FILE * f = NULL, * cpf = NULL, * dpf = NULL, * epf = NULL;
-	stream_t cstream = NULL, dstream = NULL, estream = NULL;
-	ssize_t oldsize = 0,newsize = 0;
-	ssize_t bzctrllen = 0,bzdatalen = 0;
-    u_char header[32] = {0},buf[8] = {0};
-	u_char *old = NULL, *new = NULL;
-	off_t oldpos = 0,newpos = 0;
-    off_t ctrl[3] = {0};
-	off_t lenread = 0;
-	off_t i = 0;
-	io_funcs_t * io = NULL;
-=======
     FILE * f = NULL, * cpf = NULL, * dpf = NULL, * epf = NULL;
     stream_t cstream = NULL, dstream = NULL, estream = NULL;
     ssize_t oldsize = 0,newsize = 0;
@@ -183,7 +141,6 @@
     off_t lenread = 0;
     off_t i = 0;
     io_funcs_t * io = NULL;
->>>>>>> 8b56fba3
     int exitstatus = -1;
 
     if(argc!=4) {
@@ -191,32 +148,6 @@
         goto cleanup;
     }
 
-<<<<<<< HEAD
-	/* Open patch file */
-    if ((f = fopen(argv[3], "r")) == NULL) {
-		warn("fopen(%s)", argv[3]);
-        goto cleanup;
-    }
-
-	/*
-	File format:
-		0	8	"BSDIFF40" (bzip2) or "BSDIFN40" (raw)
-		8	8	X
-		16	8	Y
-		24	8	sizeof(newfile)
-		32	X	bzip2(control block)
-		32+X	Y	bzip2(diff block)
-		32+X+Y	???	bzip2(extra block)
-	with control block a set of triples (x,y,z) meaning "add x bytes
-	from oldfile to x bytes from the diff block; copy y bytes from the
-	extra block; seek forwards in oldfile by z bytes".
-	*/
-
-	/* Read header */
-	if (fread(header, 1, 32, f) < 32) {
-        if (feof(f)) {
-			warnx("Corrupt patch\n");
-=======
     /* Open patch file */
     if ((f = fopen(argv[3], "r")) == NULL) {
         warn("fopen(%s)", argv[3]);
@@ -241,37 +172,10 @@
     if (fread(header, 1, 32, f) < 32) {
         if (feof(f)) {
             warnx("Corrupt patch\n");
->>>>>>> 8b56fba3
         } else {
             warn("fread(%s)", argv[3]);
         }
         goto cleanup;
-<<<<<<< HEAD
-	}
-
-	/* Check for appropriate magic */
-	if (memcmp(header, "BSDIFF40", 8) == 0)
-		io = &BSDIFF40_funcs;
-	else if (memcmp(header, "BSDIFN40", 8) == 0)
-		io = &BSDIFN40_funcs;
-    else {
-		warnx("Corrupt patch\n");
-        goto cleanup;
-    }
-
-	/* Read lengths from header */
-	bzctrllen=offtin(header+8);
-	bzdatalen=offtin(header+16);
-	newsize=offtin(header+24);
-    if((bzctrllen<0) || (bzdatalen<0) || (newsize<0)) {
-		warnx("Corrupt patch\n");
-        goto cleanup;
-    }
-
-	/* Close patch file and re-open it via libbzip2 at the right places */
-    if (fclose(f)) {
-		warn("fclose(%s)", argv[3]);
-=======
     }
 
     /* Check for appropriate magic */
@@ -296,24 +200,12 @@
     /* Close patch file and re-open it via libbzip2 at the right places */
     if (fclose(f)) {
         warn("fclose(%s)", argv[3]);
->>>>>>> 8b56fba3
         f = NULL;
         goto cleanup;
     }
     f = NULL;
     
     if ((cpf = fopen(argv[3], "r")) == NULL) {
-<<<<<<< HEAD
-		warn("fopen(%s)", argv[3]);
-        goto cleanup;
-    }
-    if (fseeko(cpf, 32, SEEK_SET)) {
-		warn("fseeko(%s, %lld)", argv[3],
-		    (long long)32);
-        goto cleanup;
-    }
-	cstream = io->open(cpf);
-=======
         warn("fopen(%s)", argv[3]);
         goto cleanup;
     }
@@ -323,23 +215,11 @@
         goto cleanup;
     }
     cstream = io->open(cpf);
->>>>>>> 8b56fba3
     if (cstream == NULL) {
         warn("cstream open");
         goto cleanup;
     }
     if ((dpf = fopen(argv[3], "r")) == NULL) {
-<<<<<<< HEAD
-		warn("fopen(%s)", argv[3]);
-        goto cleanup;
-    }
-    if (fseeko(dpf, 32 + bzctrllen, SEEK_SET)) {
-		warn("fseeko(%s, %lld)", argv[3],
-		    (long long)(32 + bzctrllen));
-        goto cleanup;
-    }
-	dstream = io->open(dpf);
-=======
         warn("fopen(%s)", argv[3]);
         goto cleanup;
     }
@@ -349,23 +229,11 @@
         goto cleanup;
     }
     dstream = io->open(dpf);
->>>>>>> 8b56fba3
     if (dstream == NULL) {
         warn("dstream open");
         goto cleanup;
     }
     if ((epf = fopen(argv[3], "r")) == NULL) {
-<<<<<<< HEAD
-		warn("fopen(%s)", argv[3]);
-        goto cleanup;
-    }
-    if (fseeko(epf, 32 + bzctrllen + bzdatalen, SEEK_SET)) {
-		warn("fseeko(%s, %lld)", argv[3],
-		    (long long)(32 + bzctrllen + bzdatalen));
-        goto cleanup;
-    }
-	estream = io->open(epf);
-=======
         warn("fopen(%s)", argv[3]);
         goto cleanup;
     }
@@ -375,7 +243,6 @@
         goto cleanup;
     }
     estream = io->open(epf);
->>>>>>> 8b56fba3
     if (estream == NULL) {
         warn("estream open");
         goto cleanup;
@@ -394,66 +261,6 @@
         goto cleanup;
     }
 
-<<<<<<< HEAD
-	oldpos=0;newpos=0;
-	while(newpos<newsize) {
-		/* Read control data */
-		for(i=0;i<=2;i++) {
-			lenread = io->read(cstream, buf, 8);
-            if (lenread < 8) {
-				warnx("Corrupt patch\n");
-                goto cleanup;
-            }
-			ctrl[i]=offtin(buf);
-		};
-
-		/* Sanity-check */
-        if(newpos+ctrl[0]>newsize) {
-			warnx("Corrupt patch\n");
-            goto cleanup;
-        }
-
-		/* Read diff string */
-		lenread = io->read(dstream, new + newpos, ctrl[0]);
-        if (lenread < 0 || lenread < ctrl[0]) {
-			warnx("Corrupt patch\n");
-            goto cleanup;
-        }
-
-		/* Add old data to diff string */
-		for(i=0;i<ctrl[0];i++)
-			if((oldpos+i>=0) && (oldpos+i<oldsize))
-				new[newpos+i]+=old[oldpos+i];
-
-		/* Adjust pointers */
-		newpos+=ctrl[0];
-		oldpos+=ctrl[0];
-
-		/* Sanity-check */
-        if(newpos+ctrl[1]>newsize) {
-			warnx("Corrupt patch\n");
-            goto cleanup;
-        }
-
-		/* Read extra string */
-		lenread = io->read(estream, new + newpos, ctrl[1]);
-        if (lenread < 0 || lenread < ctrl[1]) {
-			warnx("Corrupt patch\n");
-            goto cleanup;
-        }
-
-		/* Adjust pointers */
-		newpos+=ctrl[1];
-		oldpos+=ctrl[2];
-	};
-
-	/* Clean up the bzip2 reads */
-	io->close(cstream);
-    cstream = NULL;
-	io->close(dstream);
-    dstream = NULL;
-	io->close(estream);
-=======
     oldpos=0;newpos=0;
     while(newpos<newsize) {
         /* Read control data */
@@ -512,7 +319,6 @@
     io->close(dstream);
     dstream = NULL;
     io->close(estream);
->>>>>>> 8b56fba3
     estream = NULL;
     
     if (fclose(cpf) != 0) {
@@ -536,11 +342,7 @@
     }
     epf = NULL;
 
-<<<<<<< HEAD
-	/* Write the new file */
-=======
     /* Write the new file */
->>>>>>> 8b56fba3
     f = fopen(argv[2], "w");
     if (f == NULL) {
         warn("failed to write new file: %s", argv[2]);
@@ -561,13 +363,8 @@
     
     exitstatus = 0;
 cleanup:
-<<<<<<< HEAD
-	free(new);
-	free(old);
-=======
     free(new);
     free(old);
->>>>>>> 8b56fba3
     
     if (f != NULL) {
         fclose(f);
@@ -597,9 +394,5 @@
         fclose(cpf);
     }
 
-<<<<<<< HEAD
-	return exitstatus;
-=======
     return exitstatus;
->>>>>>> 8b56fba3
 }